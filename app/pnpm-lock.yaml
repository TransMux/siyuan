lockfileVersion: '9.0'

settings:
  autoInstallPeers: true
  excludeLinksFromLockfile: false

importers:

  .:
    dependencies:
      '@electron/remote':
        specifier: ^2.1.2
<<<<<<< HEAD
        version: 2.1.2(electron@32.2.8)
      translate:
        specifier: ^3.0.1
        version: 3.0.1
=======
        version: 2.1.2(electron@33.3.2)
>>>>>>> d663064b
    devDependencies:
      '@types/node':
        specifier: ^18.13.0
        version: 18.13.0
      '@typescript-eslint/eslint-plugin':
        specifier: ^8.15.0
        version: 8.15.0(@typescript-eslint/parser@8.15.0(eslint@9.15.0)(typescript@4.7.4))(eslint@9.15.0)(typescript@4.7.4)
      '@typescript-eslint/parser':
        specifier: ^8.15.0
        version: 8.15.0(eslint@9.15.0)(typescript@4.7.4)
      blueimp-md5:
        specifier: ^2.19.0
        version: 2.19.0
      clean-webpack-plugin:
        specifier: ^4.0.0
        version: 4.0.0(webpack@5.95.0)
      css-loader:
        specifier: ^6.7.1
        version: 6.7.1(webpack@5.95.0)
      dayjs:
        specifier: ^1.11.5
        version: 1.11.5
      electron:
        specifier: 33.3.2
        version: 33.3.2
      electron-builder:
        specifier: 25.1.8
        version: 25.1.8(electron-builder-squirrel-windows@25.0.5)
      encoding:
        specifier: ^0.1.13
        version: 0.1.13
      esbuild-loader:
        specifier: ^3.0.1
        version: 3.0.1(webpack@5.95.0)
      eslint:
        specifier: ^9.15.0
        version: 9.15.0
      file-loader:
        specifier: ^6.2.0
        version: 6.2.0(webpack@5.95.0)
      globals:
        specifier: ^15.12.0
        version: 15.12.0
      html-loader:
        specifier: ^2.1.2
        version: 2.1.2(webpack@5.95.0)
      html-webpack-plugin:
        specifier: ^5.5.0
        version: 5.5.0(webpack@5.95.0)
      iconv-lite:
        specifier: ^0.6.3
        version: 0.6.3
      ifdef-loader:
        specifier: ^2.3.2
        version: 2.3.2
      mini-css-extract-plugin:
        specifier: 2.7.6
        version: 2.7.6(webpack@5.95.0)
      path-browserify:
        specifier: ^1.0.1
        version: 1.0.1
      safer-buffer:
        specifier: ^2.1.2
        version: 2.1.2
      sass:
        specifier: ^1.53.0
        version: 1.53.0
      sass-loader:
        specifier: ^12.6.0
        version: 12.6.0(sass@1.53.0)(webpack@5.95.0)
      typescript:
        specifier: ^4.7.4
        version: 4.7.4
      webpack:
        specifier: ^5.94.0
        version: 5.95.0(webpack-cli@4.10.0)
      webpack-bundle-analyzer:
        specifier: ^4.5.0
        version: 4.5.0
      webpack-cli:
        specifier: ^4.10.0
        version: 4.10.0(webpack-bundle-analyzer@4.5.0)(webpack@5.95.0)

packages:

  7zip-bin@5.2.0:
    resolution: {integrity: sha512-ukTPVhqG4jNzMro2qA9HSCSSVJN3aN7tlb+hfqYCt3ER0yWroeA2VR38MNrOHLQ/cVj+DaIMad0kFCtWWowh/A==}

  '@develar/schema-utils@2.6.5':
    resolution: {integrity: sha512-0cp4PsWQ/9avqTVMCtZ+GirikIA36ikvjtHweU4/j8yLtgObI0+JUPhYFScgwlteveGB1rt3Cm8UhN04XayDig==}
    engines: {node: '>= 8.9.0'}

  '@discoveryjs/json-ext@0.5.7':
    resolution: {integrity: sha512-dBVuXR082gk3jsFp7Rd/JI4kytwGHecnCoTtXFb7DB6CNHp4rg5k1bhg0nWdLGLnOV71lmDzGQaLMy8iPLY0pw==}
    engines: {node: '>=10.0.0'}

  '@electron/asar@3.2.13':
    resolution: {integrity: sha512-pY5z2qQSwbFzJsBdgfJIzXf5ElHTVMutC2dxh0FD60njknMu3n1NnTABOcQwbb5/v5soqE79m9UjaJryBf3epg==}
    engines: {node: '>=10.12.0'}
    hasBin: true

  '@electron/get@2.0.2':
    resolution: {integrity: sha512-eFZVFoRXb3GFGd7Ak7W4+6jBl9wBtiZ4AaYOse97ej6mKj5tkyO0dUnUChs1IhJZtx1BENo4/p4WUTXpi6vT+g==}
    engines: {node: '>=12'}

  '@electron/notarize@2.3.2':
    resolution: {integrity: sha512-zfayxCe19euNwRycCty1C7lF7snk9YwfRpB5M8GLr1a4ICH63znxaPNAubrMvj0yDvVozqfgsdYpXVUnpWBDpg==}
    engines: {node: '>= 10.0.0'}

  '@electron/notarize@2.5.0':
    resolution: {integrity: sha512-jNT8nwH1f9X5GEITXaQ8IF/KdskvIkOFfB2CvwumsveVidzpSc+mvhhTMdAGSYF3O+Nq49lJ7y+ssODRXu06+A==}
    engines: {node: '>= 10.0.0'}

  '@electron/osx-sign@1.3.1':
    resolution: {integrity: sha512-BAfviURMHpmb1Yb50YbCxnOY0wfwaLXH5KJ4+80zS0gUkzDX3ec23naTlEqKsN+PwYn+a1cCzM7BJ4Wcd3sGzw==}
    engines: {node: '>=12.0.0'}
    hasBin: true

  '@electron/rebuild@3.6.0':
    resolution: {integrity: sha512-zF4x3QupRU3uNGaP5X1wjpmcjfw1H87kyqZ00Tc3HvriV+4gmOGuvQjGNkrJuXdsApssdNyVwLsy+TaeTGGcVw==}
    engines: {node: '>=12.13.0'}
    hasBin: true

  '@electron/rebuild@3.6.1':
    resolution: {integrity: sha512-f6596ZHpEq/YskUd8emYvOUne89ij8mQgjYFA5ru25QwbrRO+t1SImofdDv7kKOuWCmVOuU5tvfkbgGxIl3E/w==}
    engines: {node: '>=12.13.0'}
    hasBin: true

  '@electron/remote@2.1.2':
    resolution: {integrity: sha512-EPwNx+nhdrTBxyCqXt/pftoQg/ybtWDW3DUWHafejvnB1ZGGfMpv6e15D8KeempocjXe78T7WreyGGb3mlZxdA==}
    peerDependencies:
      electron: '>= 13.0.0'

  '@electron/universal@2.0.1':
    resolution: {integrity: sha512-fKpv9kg4SPmt+hY7SVBnIYULE9QJl8L3sCfcBsnqbJwwBwAeTLokJ9TRt9y7bK0JAzIW2y78TVVjvnQEms/yyA==}
    engines: {node: '>=16.4'}

  '@esbuild/android-arm64@0.17.10':
    resolution: {integrity: sha512-ht1P9CmvrPF5yKDtyC+z43RczVs4rrHpRqrmIuoSvSdn44Fs1n6DGlpZKdK6rM83pFLbVaSUwle8IN+TPmkv7g==}
    engines: {node: '>=12'}
    cpu: [arm64]
    os: [android]

  '@esbuild/android-arm@0.17.10':
    resolution: {integrity: sha512-7YEBfZ5lSem9Tqpsz+tjbdsEshlO9j/REJrfv4DXgKTt1+/MHqGwbtlyxQuaSlMeUZLxUKBaX8wdzlTfHkmnLw==}
    engines: {node: '>=12'}
    cpu: [arm]
    os: [android]

  '@esbuild/android-x64@0.17.10':
    resolution: {integrity: sha512-CYzrm+hTiY5QICji64aJ/xKdN70IK8XZ6iiyq0tZkd3tfnwwSWTYH1t3m6zyaaBxkuj40kxgMyj1km/NqdjQZA==}
    engines: {node: '>=12'}
    cpu: [x64]
    os: [android]

  '@esbuild/darwin-arm64@0.17.10':
    resolution: {integrity: sha512-3HaGIowI+nMZlopqyW6+jxYr01KvNaLB5znXfbyyjuo4lE0VZfvFGcguIJapQeQMS4cX/NEispwOekJt3gr5Dg==}
    engines: {node: '>=12'}
    cpu: [arm64]
    os: [darwin]

  '@esbuild/darwin-x64@0.17.10':
    resolution: {integrity: sha512-J4MJzGchuCRG5n+B4EHpAMoJmBeAE1L3wGYDIN5oWNqX0tEr7VKOzw0ymSwpoeSpdCa030lagGUfnfhS7OvzrQ==}
    engines: {node: '>=12'}
    cpu: [x64]
    os: [darwin]

  '@esbuild/freebsd-arm64@0.17.10':
    resolution: {integrity: sha512-ZkX40Z7qCbugeK4U5/gbzna/UQkM9d9LNV+Fro8r7HA7sRof5Rwxc46SsqeMvB5ZaR0b1/ITQ/8Y1NmV2F0fXQ==}
    engines: {node: '>=12'}
    cpu: [arm64]
    os: [freebsd]

  '@esbuild/freebsd-x64@0.17.10':
    resolution: {integrity: sha512-0m0YX1IWSLG9hWh7tZa3kdAugFbZFFx9XrvfpaCMMvrswSTvUZypp0NFKriUurHpBA3xsHVE9Qb/0u2Bbi/otg==}
    engines: {node: '>=12'}
    cpu: [x64]
    os: [freebsd]

  '@esbuild/linux-arm64@0.17.10':
    resolution: {integrity: sha512-g1EZJR1/c+MmCgVwpdZdKi4QAJ8DCLP5uTgLWSAVd9wlqk9GMscaNMEViG3aE1wS+cNMzXXgdWiW/VX4J+5nTA==}
    engines: {node: '>=12'}
    cpu: [arm64]
    os: [linux]

  '@esbuild/linux-arm@0.17.10':
    resolution: {integrity: sha512-whRdrrl0X+9D6o5f0sTZtDM9s86Xt4wk1bf7ltx6iQqrIIOH+sre1yjpcCdrVXntQPCNw/G+XqsD4HuxeS+2QA==}
    engines: {node: '>=12'}
    cpu: [arm]
    os: [linux]

  '@esbuild/linux-ia32@0.17.10':
    resolution: {integrity: sha512-1vKYCjfv/bEwxngHERp7huYfJ4jJzldfxyfaF7hc3216xiDA62xbXJfRlradiMhGZbdNLj2WA1YwYFzs9IWNPw==}
    engines: {node: '>=12'}
    cpu: [ia32]
    os: [linux]

  '@esbuild/linux-loong64@0.17.10':
    resolution: {integrity: sha512-mvwAr75q3Fgc/qz3K6sya3gBmJIYZCgcJ0s7XshpoqIAIBszzfXsqhpRrRdVFAyV1G9VUjj7VopL2HnAS8aHFA==}
    engines: {node: '>=12'}
    cpu: [loong64]
    os: [linux]

  '@esbuild/linux-mips64el@0.17.10':
    resolution: {integrity: sha512-XilKPgM2u1zR1YuvCsFQWl9Fc35BqSqktooumOY2zj7CSn5czJn279j9TE1JEqSqz88izJo7yE4x3LSf7oxHzg==}
    engines: {node: '>=12'}
    cpu: [mips64el]
    os: [linux]

  '@esbuild/linux-ppc64@0.17.10':
    resolution: {integrity: sha512-kM4Rmh9l670SwjlGkIe7pYWezk8uxKHX4Lnn5jBZYBNlWpKMBCVfpAgAJqp5doLobhzF3l64VZVrmGeZ8+uKmQ==}
    engines: {node: '>=12'}
    cpu: [ppc64]
    os: [linux]

  '@esbuild/linux-riscv64@0.17.10':
    resolution: {integrity: sha512-r1m9ZMNJBtOvYYGQVXKy+WvWd0BPvSxMsVq8Hp4GzdMBQvfZRvRr5TtX/1RdN6Va8JMVQGpxqde3O+e8+khNJQ==}
    engines: {node: '>=12'}
    cpu: [riscv64]
    os: [linux]

  '@esbuild/linux-s390x@0.17.10':
    resolution: {integrity: sha512-LsY7QvOLPw9WRJ+fU5pNB3qrSfA00u32ND5JVDrn/xG5hIQo3kvTxSlWFRP0NJ0+n6HmhPGG0Q4jtQsb6PFoyg==}
    engines: {node: '>=12'}
    cpu: [s390x]
    os: [linux]

  '@esbuild/linux-x64@0.17.10':
    resolution: {integrity: sha512-zJUfJLebCYzBdIz/Z9vqwFjIA7iSlLCFvVi7glMgnu2MK7XYigwsonXshy9wP9S7szF+nmwrelNaP3WGanstEg==}
    engines: {node: '>=12'}
    cpu: [x64]
    os: [linux]

  '@esbuild/netbsd-x64@0.17.10':
    resolution: {integrity: sha512-lOMkailn4Ok9Vbp/q7uJfgicpDTbZFlXlnKT2DqC8uBijmm5oGtXAJy2ZZVo5hX7IOVXikV9LpCMj2U8cTguWA==}
    engines: {node: '>=12'}
    cpu: [x64]
    os: [netbsd]

  '@esbuild/openbsd-x64@0.17.10':
    resolution: {integrity: sha512-/VE0Kx6y7eekqZ+ZLU4AjMlB80ov9tEz4H067Y0STwnGOYL8CsNg4J+cCmBznk1tMpxMoUOf0AbWlb1d2Pkbig==}
    engines: {node: '>=12'}
    cpu: [x64]
    os: [openbsd]

  '@esbuild/sunos-x64@0.17.10':
    resolution: {integrity: sha512-ERNO0838OUm8HfUjjsEs71cLjLMu/xt6bhOlxcJ0/1MG3hNqCmbWaS+w/8nFLa0DDjbwZQuGKVtCUJliLmbVgg==}
    engines: {node: '>=12'}
    cpu: [x64]
    os: [sunos]

  '@esbuild/win32-arm64@0.17.10':
    resolution: {integrity: sha512-fXv+L+Bw2AeK+XJHwDAQ9m3NRlNemG6Z6ijLwJAAVdu4cyoFbBWbEtyZzDeL+rpG2lWI51cXeMt70HA8g2MqIg==}
    engines: {node: '>=12'}
    cpu: [arm64]
    os: [win32]

  '@esbuild/win32-ia32@0.17.10':
    resolution: {integrity: sha512-3s+HADrOdCdGOi5lnh5DMQEzgbsFsd4w57L/eLKKjMnN0CN4AIEP0DCP3F3N14xnxh3ruNc32A0Na9zYe1Z/AQ==}
    engines: {node: '>=12'}
    cpu: [ia32]
    os: [win32]

  '@esbuild/win32-x64@0.17.10':
    resolution: {integrity: sha512-oP+zFUjYNaMNmjTwlFtWep85hvwUu19cZklB3QsBOcZSs6y7hmH4LNCJ7075bsqzYaNvZFXJlAVaQ2ApITDXtw==}
    engines: {node: '>=12'}
    cpu: [x64]
    os: [win32]

  '@eslint-community/eslint-utils@4.4.1':
    resolution: {integrity: sha512-s3O3waFUrMV8P/XaF/+ZTp1X9XBZW1a4B97ZnjQF2KYWaFD2A8KyFBsrsfSjEmjn3RGWAIuvlneuZm3CUK3jbA==}
    engines: {node: ^12.22.0 || ^14.17.0 || >=16.0.0}
    peerDependencies:
      eslint: ^6.0.0 || ^7.0.0 || >=8.0.0

  '@eslint-community/regexpp@4.12.1':
    resolution: {integrity: sha512-CCZCDJuduB9OUkFkY2IgppNZMi2lBQgD2qzwXkEia16cge2pijY/aXi96CJMquDMn3nJdlPV1A5KrJEXwfLNzQ==}
    engines: {node: ^12.0.0 || ^14.0.0 || >=16.0.0}

  '@eslint/config-array@0.19.0':
    resolution: {integrity: sha512-zdHg2FPIFNKPdcHWtiNT+jEFCHYVplAXRDlQDyqy0zGx/q2parwh7brGJSiTxRk/TSMkbM//zt/f5CHgyTyaSQ==}
    engines: {node: ^18.18.0 || ^20.9.0 || >=21.1.0}

  '@eslint/core@0.9.0':
    resolution: {integrity: sha512-7ATR9F0e4W85D/0w7cU0SNj7qkAexMG+bAHEZOjo9akvGuhHE2m7umzWzfnpa0XAg5Kxc1BWmtPMV67jJ+9VUg==}
    engines: {node: ^18.18.0 || ^20.9.0 || >=21.1.0}

  '@eslint/eslintrc@3.2.0':
    resolution: {integrity: sha512-grOjVNN8P3hjJn/eIETF1wwd12DdnwFDoyceUJLYYdkpbwq3nLi+4fqrTAONx7XDALqlL220wC/RHSC/QTI/0w==}
    engines: {node: ^18.18.0 || ^20.9.0 || >=21.1.0}

  '@eslint/js@9.15.0':
    resolution: {integrity: sha512-tMTqrY+EzbXmKJR5ToI8lxu7jaN5EdmrBFJpQk5JmSlyLsx6o4t27r883K5xsLuCYCpfKBCGswMSWXsM+jB7lg==}
    engines: {node: ^18.18.0 || ^20.9.0 || >=21.1.0}

  '@eslint/object-schema@2.1.4':
    resolution: {integrity: sha512-BsWiH1yFGjXXS2yvrf5LyuoSIIbPrGUWob917o+BTKuZ7qJdxX8aJLRxs1fS9n6r7vESrq1OUqb68dANcFXuQQ==}
    engines: {node: ^18.18.0 || ^20.9.0 || >=21.1.0}

  '@eslint/plugin-kit@0.2.3':
    resolution: {integrity: sha512-2b/g5hRmpbb1o4GnTZax9N9m0FXzz9OV42ZzI4rDDMDuHUqigAiQCEWChBWCY4ztAGVRjoWT19v0yMmc5/L5kA==}
    engines: {node: ^18.18.0 || ^20.9.0 || >=21.1.0}

  '@gar/promisify@1.1.3':
    resolution: {integrity: sha512-k2Ty1JcVojjJFwrg/ThKi2ujJ7XNLYaFGNB/bWT9wGR+oSMJHMa5w+CUq6p/pVrKeNNgA7pCqEcjSnHVoqJQFw==}

  '@humanfs/core@0.19.1':
    resolution: {integrity: sha512-5DyQ4+1JEUzejeK1JGICcideyfUbGixgS9jNgex5nqkW+cY7WZhxBigmieN5Qnw9ZosSNVC9KQKyb+GUaGyKUA==}
    engines: {node: '>=18.18.0'}

  '@humanfs/node@0.16.6':
    resolution: {integrity: sha512-YuI2ZHQL78Q5HbhDiBA1X4LmYdXCKCMQIfw0pw7piHJwyREFebJUvrQN4cMssyES6x+vfUbx1CIpaQUKYdQZOw==}
    engines: {node: '>=18.18.0'}

  '@humanwhocodes/module-importer@1.0.1':
    resolution: {integrity: sha512-bxveV4V8v5Yb4ncFTT3rPSgZBOpCkjfK0y4oVVVJwIuDVBRMDXrPyXRL988i5ap9m9bnyEEjWfm5WkBmtffLfA==}
    engines: {node: '>=12.22'}

  '@humanwhocodes/retry@0.3.1':
    resolution: {integrity: sha512-JBxkERygn7Bv/GbN5Rv8Ul6LVknS+5Bp6RgDC/O8gEBU/yeH5Ui5C/OlWrTb6qct7LjjfT6Re2NxB0ln0yYybA==}
    engines: {node: '>=18.18'}

  '@humanwhocodes/retry@0.4.1':
    resolution: {integrity: sha512-c7hNEllBlenFTHBky65mhq8WD2kbN9Q6gk0bTk8lSBvc554jpXSkST1iePudpt7+A/AQvuHs9EMqjHDXMY1lrA==}
    engines: {node: '>=18.18'}

  '@isaacs/cliui@8.0.2':
    resolution: {integrity: sha512-O8jcjabXaleOG9DQ0+ARXWZBTfnP4WNAqzuiJK7ll44AmxGKv/J2M4TPjxjY3znBCfvBXFzucm1twdyFybFqEA==}
    engines: {node: '>=12'}

  '@jridgewell/gen-mapping@0.3.2':
    resolution: {integrity: sha512-mh65xKQAzI6iBcFzwv28KVWSmCkdRBWoOh+bYQGW3+6OZvbbN3TqMGo5hqYxQniRcH9F2VZIoJCm4pa3BPDK/A==}
    engines: {node: '>=6.0.0'}

  '@jridgewell/gen-mapping@0.3.5':
    resolution: {integrity: sha512-IzL8ZoEDIBRWEzlCcRhOaCupYyN5gdIK+Q6fbFdPDg6HqX6jpkItn7DFIpW9LQzXG6Df9sA7+OKnq0qlz/GaQg==}
    engines: {node: '>=6.0.0'}

  '@jridgewell/resolve-uri@3.1.0':
    resolution: {integrity: sha512-F2msla3tad+Mfht5cJq7LSXcdudKTWCVYUgw6pLFOOHSTtZlj6SWNYAp+AhuqLmWdBO2X5hPrLcu8cVP8fy28w==}
    engines: {node: '>=6.0.0'}

  '@jridgewell/set-array@1.1.2':
    resolution: {integrity: sha512-xnkseuNADM0gt2bs+BvhO0p78Mk762YnZdsuzFV018NoG1Sj1SCQvpSqa7XUaTam5vAGasABV9qXASMKnFMwMw==}
    engines: {node: '>=6.0.0'}

  '@jridgewell/set-array@1.2.1':
    resolution: {integrity: sha512-R8gLRTZeyp03ymzP/6Lil/28tGeGEzhx1q2k703KGWRAI1VdvPIXdG70VJc2pAMw3NA6JKL5hhFu1sJX0Mnn/A==}
    engines: {node: '>=6.0.0'}

  '@jridgewell/source-map@0.3.2':
    resolution: {integrity: sha512-m7O9o2uR8k2ObDysZYzdfhb08VuEml5oWGiosa1VdaPZ/A6QyPkAJuwN0Q1lhULOf6B7MtQmHENS743hWtCrgw==}

  '@jridgewell/source-map@0.3.6':
    resolution: {integrity: sha512-1ZJTZebgqllO79ue2bm3rIGud/bOe0pP5BjSRCRxxYkEZS8STV7zN84UBbiYu7jy+eCKSnVIUgoWWE/tt+shMQ==}

  '@jridgewell/sourcemap-codec@1.4.14':
    resolution: {integrity: sha512-XPSJHWmi394fuUuzDnGz1wiKqWfo1yXecHQMRf2l6hztTO+nPru658AyDngaBe7isIxEkRsPR3FZh+s7iVa4Uw==}

  '@jridgewell/trace-mapping@0.3.14':
    resolution: {integrity: sha512-bJWEfQ9lPTvm3SneWwRFVLzrh6nhjwqw7TUFFBEMzwvg7t7PCDenf2lDwqo4NQXzdpgBXyFgDWnQA+2vkruksQ==}

  '@jridgewell/trace-mapping@0.3.25':
    resolution: {integrity: sha512-vNk6aEwybGtawWmy/PzwnGDOjCkLWSD2wqvjGGAgOAwCGWySYXfYoxt00IJkTF+8Lb57DwOb3Aa0o9CApepiYQ==}

  '@malept/cross-spawn-promise@2.0.0':
    resolution: {integrity: sha512-1DpKU0Z5ThltBwjNySMC14g0CkbyhCaz9FkhxqNsZI6uAPJXFS8cMXlBKo26FJ8ZuW6S9GCMcR9IO5k2X5/9Fg==}
    engines: {node: '>= 12.13.0'}

  '@malept/flatpak-bundler@0.4.0':
    resolution: {integrity: sha512-9QOtNffcOF/c1seMCDnjckb3R9WHcG34tky+FHpNKKCW0wc/scYLwMtO+ptyGUfMW0/b/n4qRiALlaFHc9Oj7Q==}
    engines: {node: '>= 10.0.0'}

  '@nodelib/fs.scandir@2.1.5':
    resolution: {integrity: sha512-vq24Bq3ym5HEQm2NKCr3yXDwjc7vTsEThRDnkp2DK9p1uqLR+DHurm/NOTo0KG7HYHU7eppKZj3MyqYuMBf62g==}
    engines: {node: '>= 8'}

  '@nodelib/fs.stat@2.0.5':
    resolution: {integrity: sha512-RkhPPp2zrqDAQA/2jNhnztcPAlv64XdhIp7a7454A5ovI7Bukxgt7MX7udwAu3zg1DcpPU0rz3VV1SeaqvY4+A==}
    engines: {node: '>= 8'}

  '@nodelib/fs.walk@1.2.8':
    resolution: {integrity: sha512-oGB+UxlgWcgQkgwo8GcEGwemoTFt3FIO9ababBmaGwXIoBKZ+GTy0pP185beGg7Llih/NSHSV2XAs1lnznocSg==}
    engines: {node: '>= 8'}

  '@npmcli/fs@2.1.2':
    resolution: {integrity: sha512-yOJKRvohFOaLqipNtwYB9WugyZKhC/DZC4VYPmpaCzDBrA8YpK3qHZ8/HGscMnE4GqbkLNuVcCnxkeQEdGt6LQ==}
    engines: {node: ^12.13.0 || ^14.15.0 || >=16.0.0}

  '@npmcli/move-file@2.0.1':
    resolution: {integrity: sha512-mJd2Z5TjYWq/ttPLLGqArdtnC74J6bOzg4rMDnN+p1xTacZ2yPRCk2y0oSWQtygLR9YVQXgOcONrwtnk3JupxQ==}
    engines: {node: ^12.13.0 || ^14.15.0 || >=16.0.0}
    deprecated: This functionality has been moved to @npmcli/fs

  '@pkgjs/parseargs@0.11.0':
    resolution: {integrity: sha512-+1VkjdD0QBLPodGrJUeqarH8VAIvQODIbwh9XpP5Syisf7YoQgsJKPNFoqqLQlu+VQ/tVSshMR6loPMn8U+dPg==}
    engines: {node: '>=14'}

  '@polka/url@1.0.0-next.21':
    resolution: {integrity: sha512-a5Sab1C4/icpTZVzZc5Ghpz88yQtGOyNqYXcZgOssB2uuAr+wF/MvN6bgtW32q7HHrvBki+BsZ0OuNv6EV3K9g==}

  '@sindresorhus/is@4.6.0':
    resolution: {integrity: sha512-t09vSN3MdfsyCHoFcTRCH/iUtG7OJ0CsjzB8cjAmKc/va/kIgeDI/TxsigdncE/4be734m0cvIYwNaV4i2XqAw==}
    engines: {node: '>=10'}

  '@szmarczak/http-timer@4.0.6':
    resolution: {integrity: sha512-4BAffykYOgO+5nzBWYwE3W90sBgLJoUPRWWcL8wlyiM8IB8ipJz3UMJ9KXQd1RKQXpKp8Tutn80HZtWsu2u76w==}
    engines: {node: '>=10'}

  '@tootallnate/once@2.0.0':
    resolution: {integrity: sha512-XCuKFP5PS55gnMVu3dty8KPatLqUoy/ZYzDzAGCQ8JNFCkLXzmI7vNHCR+XpbZaMWQK/vQubr7PkYq8g470J/A==}
    engines: {node: '>= 10'}

  '@types/cacheable-request@6.0.3':
    resolution: {integrity: sha512-IQ3EbTzGxIigb1I3qPZc1rWJnH0BmSKv5QYTalEwweFvyBDLSAe24zP0le/hyi7ecGfZVlIVAg4BZqb8WBwKqw==}

  '@types/debug@4.1.7':
    resolution: {integrity: sha512-9AonUzyTjXXhEOa0DnqpzZi6VHlqKMswga9EXjpXnnqxwLtdvPPtlO8evrI5D9S6asFRCQ6v+wpiUKbw+vKqyg==}

  '@types/estree@1.0.6':
    resolution: {integrity: sha512-AYnb1nQyY49te+VRAVgmzfcgjYS91mY5P0TKUDCLEM+gNnA+3T6rWITXRLYCpahpqSQbN5cE+gHpnPyXjHWxcw==}

  '@types/fs-extra@9.0.13':
    resolution: {integrity: sha512-nEnwB++1u5lVDM2UI4c1+5R+FYaKfaAzS4OococimjVm3nQw3TuzH5UNsocrcTBbhnerblyHj4A49qXbIiZdpA==}

  '@types/glob@7.2.0':
    resolution: {integrity: sha512-ZUxbzKl0IfJILTS6t7ip5fQQM/J3TJYubDm3nMbgubNNYS62eXeUpoLUC8/7fJNiFYHTrGPQn7hspDUzIHX3UA==}

  '@types/html-minifier-terser@6.1.0':
    resolution: {integrity: sha512-oh/6byDPnL1zeNXFrDXFLyZjkr1MsBG667IM792caf1L2UPOOMf65NFzjUH/ltyfwjAGfs1rsX1eftK0jC/KIg==}

  '@types/http-cache-semantics@4.0.1':
    resolution: {integrity: sha512-SZs7ekbP8CN0txVG2xVRH6EgKmEm31BOxA07vkFaETzZz1xh+cbt8BcI0slpymvwhx5dlFnQG2rTlPVQn+iRPQ==}

  '@types/json-schema@7.0.11':
    resolution: {integrity: sha512-wOuvG1SN4Us4rez+tylwwwCV1psiNVOkJeM3AUWUNWg/jDQY2+HE/444y5gc+jBmRqASOm2Oeh5c1axHobwRKQ==}

  '@types/json-schema@7.0.15':
    resolution: {integrity: sha512-5+fP8P8MFNC+AyZCDxrB2pkZFPGzqQWUzpSeuuVLvm8VMcorNYavBqoFcxK8bQz4Qsbn4oUEEem4wDLfcysGHA==}

  '@types/keyv@3.1.4':
    resolution: {integrity: sha512-BQ5aZNSCpj7D6K2ksrRCTmKRLEpnPvWDiLPfoGyhZ++8YtiK9d/3DBKPJgry359X/P1PfruyYwvnvwFjuEiEIg==}

  '@types/minimatch@5.1.2':
    resolution: {integrity: sha512-K0VQKziLUWkVKiRVrx4a40iPaxTUefQmjtkQofBkYRcoaaL/8rhwDWww9qWbrgicNOgnpIsMxyNIUM4+n6dUIA==}

  '@types/ms@0.7.31':
    resolution: {integrity: sha512-iiUgKzV9AuaEkZqkOLDIvlQiL6ltuZd9tGcW3gwpnX8JbuiuhFlEGmmFXEXkN50Cvq7Os88IY2v0dkDqXYWVgA==}

  '@types/node@18.13.0':
    resolution: {integrity: sha512-gC3TazRzGoOnoKAhUx+Q0t8S9Tzs74z7m0ipwGpSqQrleP14hKxP4/JUeEQcD3W1/aIpnWl8pHowI7WokuZpXg==}

  '@types/node@20.14.5':
    resolution: {integrity: sha512-aoRR+fJkZT2l0aGOJhuA8frnCSoNX6W7U2mpNq63+BxBIj5BQFt8rHy627kijCmm63ijdSdwvGgpUsU6MBsZZA==}

  '@types/plist@3.0.2':
    resolution: {integrity: sha512-ULqvZNGMv0zRFvqn8/4LSPtnmN4MfhlPNtJCTpKuIIxGVGZ2rYWzFXrvEBoh9CVyqSE7D6YFRJ1hydLHI6kbWw==}

  '@types/responselike@1.0.0':
    resolution: {integrity: sha512-85Y2BjiufFzaMIlvJDvTTB8Fxl2xfLo4HgmHzVBz08w4wDePCTjYw66PdrolO0kzli3yam/YCgRufyo1DdQVTA==}

  '@types/verror@1.10.6':
    resolution: {integrity: sha512-NNm+gdePAX1VGvPcGZCDKQZKYSiAWigKhKaz5KF94hG6f2s8de9Ow5+7AbXoeKxL8gavZfk4UquSAygOF2duEQ==}

  '@types/yauzl@2.10.0':
    resolution: {integrity: sha512-Cn6WYCm0tXv8p6k+A8PvbDG763EDpBoTzHdA+Q/MF6H3sapGjCm9NzoaJncJS9tUKSuCoDs9XHxYYsQDgxR6kw==}

  '@typescript-eslint/eslint-plugin@8.15.0':
    resolution: {integrity: sha512-+zkm9AR1Ds9uLWN3fkoeXgFppaQ+uEVtfOV62dDmsy9QCNqlRHWNEck4yarvRNrvRcHQLGfqBNui3cimoz8XAg==}
    engines: {node: ^18.18.0 || ^20.9.0 || >=21.1.0}
    peerDependencies:
      '@typescript-eslint/parser': ^8.0.0 || ^8.0.0-alpha.0
      eslint: ^8.57.0 || ^9.0.0
      typescript: '*'
    peerDependenciesMeta:
      typescript:
        optional: true

  '@typescript-eslint/parser@8.15.0':
    resolution: {integrity: sha512-7n59qFpghG4uazrF9qtGKBZXn7Oz4sOMm8dwNWDQY96Xlm2oX67eipqcblDj+oY1lLCbf1oltMZFpUso66Kl1A==}
    engines: {node: ^18.18.0 || ^20.9.0 || >=21.1.0}
    peerDependencies:
      eslint: ^8.57.0 || ^9.0.0
      typescript: '*'
    peerDependenciesMeta:
      typescript:
        optional: true

  '@typescript-eslint/scope-manager@8.15.0':
    resolution: {integrity: sha512-QRGy8ADi4J7ii95xz4UoiymmmMd/zuy9azCaamnZ3FM8T5fZcex8UfJcjkiEZjJSztKfEBe3dZ5T/5RHAmw2mA==}
    engines: {node: ^18.18.0 || ^20.9.0 || >=21.1.0}

  '@typescript-eslint/type-utils@8.15.0':
    resolution: {integrity: sha512-UU6uwXDoI3JGSXmcdnP5d8Fffa2KayOhUUqr/AiBnG1Gl7+7ut/oyagVeSkh7bxQ0zSXV9ptRh/4N15nkCqnpw==}
    engines: {node: ^18.18.0 || ^20.9.0 || >=21.1.0}
    peerDependencies:
      eslint: ^8.57.0 || ^9.0.0
      typescript: '*'
    peerDependenciesMeta:
      typescript:
        optional: true

  '@typescript-eslint/types@8.15.0':
    resolution: {integrity: sha512-n3Gt8Y/KyJNe0S3yDCD2RVKrHBC4gTUcLTebVBXacPy091E6tNspFLKRXlk3hwT4G55nfr1n2AdFqi/XMxzmPQ==}
    engines: {node: ^18.18.0 || ^20.9.0 || >=21.1.0}

  '@typescript-eslint/typescript-estree@8.15.0':
    resolution: {integrity: sha512-1eMp2JgNec/niZsR7ioFBlsh/Fk0oJbhaqO0jRyQBMgkz7RrFfkqF9lYYmBoGBaSiLnu8TAPQTwoTUiSTUW9dg==}
    engines: {node: ^18.18.0 || ^20.9.0 || >=21.1.0}
    peerDependencies:
      typescript: '*'
    peerDependenciesMeta:
      typescript:
        optional: true

  '@typescript-eslint/utils@8.15.0':
    resolution: {integrity: sha512-k82RI9yGhr0QM3Dnq+egEpz9qB6Un+WLYhmoNcvl8ltMEededhh7otBVVIDDsEEttauwdY/hQoSsOv13lxrFzQ==}
    engines: {node: ^18.18.0 || ^20.9.0 || >=21.1.0}
    peerDependencies:
      eslint: ^8.57.0 || ^9.0.0
      typescript: '*'
    peerDependenciesMeta:
      typescript:
        optional: true

  '@typescript-eslint/visitor-keys@8.15.0':
    resolution: {integrity: sha512-h8vYOulWec9LhpwfAdZf2bjr8xIp0KNKnpgqSz0qqYYKAW/QZKw3ktRndbiAtUz4acH4QLQavwZBYCc0wulA/Q==}
    engines: {node: ^18.18.0 || ^20.9.0 || >=21.1.0}

  '@webassemblyjs/ast@1.12.1':
    resolution: {integrity: sha512-EKfMUOPRRUTy5UII4qJDGPpqfwjOmZ5jeGFwid9mnoqIFK+e0vqoi1qH56JpmZSzEL53jKnNzScdmftJyG5xWg==}

  '@webassemblyjs/floating-point-hex-parser@1.11.6':
    resolution: {integrity: sha512-ejAj9hfRJ2XMsNHk/v6Fu2dGS+i4UaXBXGemOfQ/JfQ6mdQg/WXtwleQRLLS4OvfDhv8rYnVwH27YJLMyYsxhw==}

  '@webassemblyjs/helper-api-error@1.11.6':
    resolution: {integrity: sha512-o0YkoP4pVu4rN8aTJgAyj9hC2Sv5UlkzCHhxqWj8butaLvnpdc2jOwh4ewE6CX0txSfLn/UYaV/pheS2Txg//Q==}

  '@webassemblyjs/helper-buffer@1.12.1':
    resolution: {integrity: sha512-nzJwQw99DNDKr9BVCOZcLuJJUlqkJh+kVzVl6Fmq/tI5ZtEyWT1KZMyOXltXLZJmDtvLCDgwsyrkohEtopTXCw==}

  '@webassemblyjs/helper-numbers@1.11.6':
    resolution: {integrity: sha512-vUIhZ8LZoIWHBohiEObxVm6hwP034jwmc9kuq5GdHZH0wiLVLIPcMCdpJzG4C11cHoQ25TFIQj9kaVADVX7N3g==}

  '@webassemblyjs/helper-wasm-bytecode@1.11.6':
    resolution: {integrity: sha512-sFFHKwcmBprO9e7Icf0+gddyWYDViL8bpPjJJl0WHxCdETktXdmtWLGVzoHbqUcY4Be1LkNfwTmXOJUFZYSJdA==}

  '@webassemblyjs/helper-wasm-section@1.12.1':
    resolution: {integrity: sha512-Jif4vfB6FJlUlSbgEMHUyk1j234GTNG9dBJ4XJdOySoj518Xj0oGsNi59cUQF4RRMS9ouBUxDDdyBVfPTypa5g==}

  '@webassemblyjs/ieee754@1.11.6':
    resolution: {integrity: sha512-LM4p2csPNvbij6U1f19v6WR56QZ8JcHg3QIJTlSwzFcmx6WSORicYj6I63f9yU1kEUtrpG+kjkiIAkevHpDXrg==}

  '@webassemblyjs/leb128@1.11.6':
    resolution: {integrity: sha512-m7a0FhE67DQXgouf1tbN5XQcdWoNgaAuoULHIfGFIEVKA6tu/edls6XnIlkmS6FrXAquJRPni3ZZKjw6FSPjPQ==}

  '@webassemblyjs/utf8@1.11.6':
    resolution: {integrity: sha512-vtXf2wTQ3+up9Zsg8sa2yWiQpzSsMyXj0qViVP6xKGCUT8p8YJ6HqI7l5eCnWx1T/FYdsv07HQs2wTFbbof/RA==}

  '@webassemblyjs/wasm-edit@1.12.1':
    resolution: {integrity: sha512-1DuwbVvADvS5mGnXbE+c9NfA8QRcZ6iKquqjjmR10k6o+zzsRVesil54DKexiowcFCPdr/Q0qaMgB01+SQ1u6g==}

  '@webassemblyjs/wasm-gen@1.12.1':
    resolution: {integrity: sha512-TDq4Ojh9fcohAw6OIMXqiIcTq5KUXTGRkVxbSo1hQnSy6lAM5GSdfwWeSxpAo0YzgsgF182E/U0mDNhuA0tW7w==}

  '@webassemblyjs/wasm-opt@1.12.1':
    resolution: {integrity: sha512-Jg99j/2gG2iaz3hijw857AVYekZe2SAskcqlWIZXjji5WStnOpVoat3gQfT/Q5tb2djnCjBtMocY/Su1GfxPBg==}

  '@webassemblyjs/wasm-parser@1.12.1':
    resolution: {integrity: sha512-xikIi7c2FHXysxXe3COrVUPSheuBtpcfhbpFj4gmu7KRLYOzANztwUU0IbsqvMqzuNK2+glRGWCEqZo1WCLyAQ==}

  '@webassemblyjs/wast-printer@1.12.1':
    resolution: {integrity: sha512-+X4WAlOisVWQMikjbcvY2e0rwPsKQ9F688lksZhBcPycBBuii3O7m8FACbDMWDojpAqvjIncrG8J0XHKyQfVeA==}

  '@webpack-cli/configtest@1.2.0':
    resolution: {integrity: sha512-4FB8Tj6xyVkyqjj1OaTqCjXYULB9FMkqQ8yGrZjRDrYh0nOE+7Lhs45WioWQQMV+ceFlE368Ukhe6xdvJM9Egg==}
    peerDependencies:
      webpack: 4.x.x || 5.x.x
      webpack-cli: 4.x.x

  '@webpack-cli/info@1.5.0':
    resolution: {integrity: sha512-e8tSXZpw2hPl2uMJY6fsMswaok5FdlGNRTktvFk2sD8RjH0hE2+XistawJx1vmKteh4NmGmNUrp+Tb2w+udPcQ==}
    peerDependencies:
      webpack-cli: 4.x.x

  '@webpack-cli/serve@1.7.0':
    resolution: {integrity: sha512-oxnCNGj88fL+xzV+dacXs44HcDwf1ovs3AuEzvP7mqXw7fQntqIhQ1BRmynh4qEKQSSSRSWVyXRjmTbZIX9V2Q==}
    peerDependencies:
      webpack-cli: 4.x.x
      webpack-dev-server: '*'
    peerDependenciesMeta:
      webpack-dev-server:
        optional: true

  '@xmldom/xmldom@0.8.10':
    resolution: {integrity: sha512-2WALfTl4xo2SkGCYRt6rDTFfk9R1czmBvUQy12gK2KuRKIpWEhcbbzy8EZXtz/jkRqHX8bFEc6FC1HjX4TUWYw==}
    engines: {node: '>=10.0.0'}

  '@xtuc/ieee754@1.2.0':
    resolution: {integrity: sha512-DX8nKgqcGwsc0eJSqYt5lwP4DH5FlHnmuWWBRy7X0NcaGR0ZtuyeESgMwTYVEtxmsNGY+qit4QYT/MIYTOTPeA==}

  '@xtuc/long@4.2.2':
    resolution: {integrity: sha512-NuHqBY1PB/D8xU6s/thBgOAiAP7HOYDQ32+BFZILJ8ivkUkAHQnWfn6WhL79Owj1qmUnoN/YPhktdIoucipkAQ==}

  abbrev@1.1.1:
    resolution: {integrity: sha512-nne9/IiQ/hzIhY6pdDnbBtz7DjPTKrY00P/zvPSm5pOFkl6xuGrGnXn/VtTNNfNtAfZ9/1RtehkszU9qcTii0Q==}

  acorn-import-attributes@1.9.5:
    resolution: {integrity: sha512-n02Vykv5uA3eHGM/Z2dQrcD56kL8TyDb2p1+0P83PClMnC/nc+anbQRhIOWnSq4Ke/KvDPrY3C9hDtC/A3eHnQ==}
    peerDependencies:
      acorn: ^8

  acorn-jsx@5.3.2:
    resolution: {integrity: sha512-rq9s+JNhf0IChjtDXxllJ7g41oZk5SlXtp0LHwyA5cejwn7vKmKp4pPri6YEePv2PU65sAsegbXtIinmDFDXgQ==}
    peerDependencies:
      acorn: ^6.0.0 || ^7.0.0 || ^8.0.0

  acorn-walk@8.2.0:
    resolution: {integrity: sha512-k+iyHEuPgSw6SbuDpGQM+06HQUa04DZ3o+F6CSzXMvvI5KMvnaEqXe+YVe555R9nn6GPt404fos4wcgpw12SDA==}
    engines: {node: '>=0.4.0'}

  acorn@8.13.0:
    resolution: {integrity: sha512-8zSiw54Oxrdym50NlZ9sUusyO1Z1ZchgRLWRaK6c86XJFClyCgFKetdowBg5bKxyp/u+CDBJG4Mpp0m3HLZl9w==}
    engines: {node: '>=0.4.0'}
    hasBin: true

  acorn@8.14.0:
    resolution: {integrity: sha512-cl669nCJTZBsL97OF4kUQm5g5hC2uihk0NxY3WENAC0TYdILVkAyHymAntgxGkl7K+t0cXIrH5siy5S4XkFycA==}
    engines: {node: '>=0.4.0'}
    hasBin: true

  acorn@8.7.1:
    resolution: {integrity: sha512-Xx54uLJQZ19lKygFXOWsscKUbsBZW0CPykPhVQdhIeIwrbPmJzqeASDInc8nKBnp/JT6igTs82qPXz069H8I/A==}
    engines: {node: '>=0.4.0'}
    hasBin: true

  agent-base@6.0.2:
    resolution: {integrity: sha512-RZNwNclF7+MS/8bDg70amg32dyeZGZxiDuQmZxKLAlQjr3jGyLx+4Kkk58UO7D2QdgFIQCovuSuZESne6RG6XQ==}
    engines: {node: '>= 6.0.0'}

  agent-base@7.1.3:
    resolution: {integrity: sha512-jRR5wdylq8CkOe6hei19GGZnxM6rBGwFl3Bg0YItGDimvjGtAvdZk4Pu6Cl4u4Igsws4a1fd1Vq3ezrhn4KmFw==}
    engines: {node: '>= 14'}

  agentkeepalive@4.5.0:
    resolution: {integrity: sha512-5GG/5IbQQpC9FpkRGsSvZI5QYeSCzlJHdpBQntCsuTOxhKD8lqKhrleg2Yi7yvMIf82Ycmmqln9U8V9qwEiJew==}
    engines: {node: '>= 8.0.0'}

  aggregate-error@3.1.0:
    resolution: {integrity: sha512-4I7Td01quW/RpocfNayFdFVk1qSuoh0E7JrbRJ16nH01HhKFQ88INq9Sd+nd72zqRySlr9BmDA8xlEJ6vJMrYA==}
    engines: {node: '>=8'}

  ajv-formats@2.1.1:
    resolution: {integrity: sha512-Wx0Kx52hxE7C18hkMEggYlEifqWZtYaRgouJor+WMdPnQyEK13vgEWyVNup7SoeeoLMsr4kf5h6dOW11I15MUA==}
    peerDependencies:
      ajv: ^8.0.0
    peerDependenciesMeta:
      ajv:
        optional: true

  ajv-keywords@3.5.2:
    resolution: {integrity: sha512-5p6WTN0DdTGVQk6VjcEju19IgaHudalcfabD7yhDGeA6bcQnmL+CpveLJq/3hvfwd1aof6L386Ougkx6RfyMIQ==}
    peerDependencies:
      ajv: ^6.9.1

  ajv-keywords@5.1.0:
    resolution: {integrity: sha512-YCS/JNFAUyr5vAuhk1DWm1CBxRHW9LbJ2ozWeemrIqpbsqKjHVxYPyi5GC0rjZIT5JxJ3virVTS8wk4i/Z+krw==}
    peerDependencies:
      ajv: ^8.8.2

  ajv@6.12.6:
    resolution: {integrity: sha512-j3fVLgvTo527anyYyJOGTYJbG+vnnQYvE0m5mmkc1TK+nxAppkCLMIL0aZ4dblVCNoGShhm+kzE4ZUykBoMg4g==}

  ajv@8.12.0:
    resolution: {integrity: sha512-sRu1kpcO9yLtYxBKvqfTeh9KzZEwO3STyX1HT+4CaDzC6HpTGYhIhPIzj9XuKU7KYDwnaeh5hcOwjy1QuJzBPA==}

  ansi-regex@5.0.1:
    resolution: {integrity: sha512-quJQXlTSUGL2LH9SUXo8VwsY4soanhgo6LNSm84E1LBcE8s3O0wpdiRzyR9z/ZZJMlMWv37qOOb9pdJlMUEKFQ==}
    engines: {node: '>=8'}

  ansi-regex@6.1.0:
    resolution: {integrity: sha512-7HSX4QQb4CspciLpVFwyRe79O3xsIZDDLER21kERQ71oaPodF8jL725AgJMFAYbooIqolJoRLuM81SpeUkpkvA==}
    engines: {node: '>=12'}

  ansi-styles@4.3.0:
    resolution: {integrity: sha512-zbB9rCJAT1rbjiVDb2hqKFHNYLxgtk8NURxZ3IZwD3F6NtxbXZQCnnSi1Lkx+IDohdPlFp222wVALIheZJQSEg==}
    engines: {node: '>=8'}

  ansi-styles@6.2.1:
    resolution: {integrity: sha512-bN798gFfQX+viw3R7yrGWRqnrN2oRkEkUjjl4JNn4E8GxxbjtG3FbrEIIY3l8/hrwUwIeCZvi4QuOTP4MErVug==}
    engines: {node: '>=12'}

  anymatch@3.1.2:
    resolution: {integrity: sha512-P43ePfOAIupkguHUycrc4qJ9kz8ZiuOUijaETwX7THt0Y/GNK7v0aa8rY816xWjZ7rJdA5XdMcpVFTKMq+RvWg==}
    engines: {node: '>= 8'}

  app-builder-bin@5.0.0-alpha.10:
    resolution: {integrity: sha512-Ev4jj3D7Bo+O0GPD2NMvJl+PGiBAfS7pUGawntBNpCbxtpncfUixqFj9z9Jme7V7s3LBGqsWZZP54fxBX3JKJw==}

  app-builder-bin@5.0.0-alpha.7:
    resolution: {integrity: sha512-ww2mK4ITUvqisnqOuUWAeHzokpPidyZ7a0ZkwW+V7sF5/Pdi2OldkRjAWqEzn6Xtmj3SLVT84as4wB59A6jJ4g==}

  app-builder-lib@25.0.5:
    resolution: {integrity: sha512-rxgxMx1f7I4ZAP0jA5+5iB7X6x6MJvGF7GauRzQBnIVihwXX2HOiAE7yenyY9Ry5YAiH47MnCxdq413Wq6XOcQ==}
    engines: {node: '>=14.0.0'}
    peerDependencies:
      dmg-builder: 25.0.5
      electron-builder-squirrel-windows: 25.0.5

  app-builder-lib@25.1.8:
    resolution: {integrity: sha512-pCqe7dfsQFBABC1jeKZXQWhGcCPF3rPCXDdfqVKjIeWBcXzyC1iOWZdfFhGl+S9MyE/k//DFmC6FzuGAUudNDg==}
    engines: {node: '>=14.0.0'}
    peerDependencies:
      dmg-builder: 25.1.8
      electron-builder-squirrel-windows: 25.1.8

  aproba@2.0.0:
    resolution: {integrity: sha512-lYe4Gx7QT+MKGbDsA+Z+he/Wtef0BiwDOlK/XkBrdfsh9J/jPPXbX0tE9x9cl27Tmu5gg3QUbUrQYa/y+KOHPQ==}

  archiver-utils@2.1.0:
    resolution: {integrity: sha512-bEL/yUb/fNNiNTuUz979Z0Yg5L+LzLxGJz8x79lYmR54fmTIb6ob/hNQgkQnIUDWIFjZVQwl9Xs356I6BAMHfw==}
    engines: {node: '>= 6'}

  archiver-utils@3.0.4:
    resolution: {integrity: sha512-KVgf4XQVrTjhyWmx6cte4RxonPLR9onExufI1jhvw/MQ4BB6IsZD5gT8Lq+u/+pRkWna/6JoHpiQioaqFP5Rzw==}
    engines: {node: '>= 10'}

  archiver@5.3.2:
    resolution: {integrity: sha512-+25nxyyznAXF7Nef3y0EbBeqmGZgeN/BxHX29Rs39djAfaFalmQ89SE6CWyDCHzGL0yt/ycBtNOmGTW0FyGWNw==}
    engines: {node: '>= 10'}

  are-we-there-yet@3.0.1:
    resolution: {integrity: sha512-QZW4EDmGwlYur0Yyf/b2uGucHQMa8aFUP7eu9ddR73vvhFyt4V0Vl3QHPcTNJ8l6qYOBdxgXdnBXQrHilfRQBg==}
    engines: {node: ^12.13.0 || ^14.15.0 || >=16.0.0}
    deprecated: This package is no longer supported.

  argparse@2.0.1:
    resolution: {integrity: sha512-8+9WqebbFzpX9OR+Wa6O29asIogeRMzcGtAINdpMHHyAg10f05aSFVBbcEqGf/PXw1EjAZ+q2/bEBg3DvurK3Q==}

  array-union@1.0.2:
    resolution: {integrity: sha512-Dxr6QJj/RdU/hCaBjOfxW+q6lyuVE6JFWIrAUpuOOhoJJoQ99cUn3igRaHVB5P9WrgFVN0FfArM3x0cueOU8ng==}
    engines: {node: '>=0.10.0'}

  array-uniq@1.0.3:
    resolution: {integrity: sha512-MNha4BWQ6JbwhFhj03YK552f7cb3AzoE8SzeljgChvL1dl3IcvggXVz1DilzySZkCja+CXuZbdW7yATchWn8/Q==}
    engines: {node: '>=0.10.0'}

  assert-plus@1.0.0:
    resolution: {integrity: sha512-NfJ4UzBCcQGLDlQq7nHxH+tv3kyZ0hHQqF5BO6J7tNJeP5do1llPr8dZ8zHonfhAu0PHAdMkSo+8o0wxg9lZWw==}
    engines: {node: '>=0.8'}

  astral-regex@2.0.0:
    resolution: {integrity: sha512-Z7tMw1ytTXt5jqMcOP+OQteU1VuNK9Y02uuJtKQ1Sv69jXQKKg5cibLwGJow8yzZP+eAc18EmLGPal0bp36rvQ==}
    engines: {node: '>=8'}

  async-exit-hook@2.0.1:
    resolution: {integrity: sha512-NW2cX8m1Q7KPA7a5M2ULQeZ2wR5qI5PAbw5L0UOMxdioVk9PMZ0h1TmyZEkPYrCvYjDlFICusOu1dlEKAAeXBw==}
    engines: {node: '>=0.12.0'}

  async@3.2.4:
    resolution: {integrity: sha512-iAB+JbDEGXhyIUavoDl9WP/Jj106Kz9DEn1DPgYw5ruDn0e3Wgi3sKFm55sASdGBNOQB8F59d9qQ7deqrHA8wQ==}

  asynckit@0.4.0:
    resolution: {integrity: sha512-Oei9OH4tRh0YqU3GxhX79dM/mwVgvbZJaSNaRk+bshkj0S5cfHcgYakreBjrHwatXKbz+IoIdYLxrKim2MjW0Q==}

  at-least-node@1.0.0:
    resolution: {integrity: sha512-+q/t7Ekv1EDY2l6Gda6LLiX14rU9TV20Wa3ofeQmwPFZbOMo9DXrLbOjFaaclkXKWidIaopwAObQDqwWtGUjqg==}
    engines: {node: '>= 4.0.0'}

  balanced-match@1.0.2:
    resolution: {integrity: sha512-3oSeUO0TMV67hN1AmbXsK4yaqU7tjiHlbxRDZOpH0KW9+CeX4bRAaX0Anxt0tx2MrpRpWwQaPwIlISEJhYU5Pw==}

  base64-js@1.5.1:
    resolution: {integrity: sha512-AKpaYlHn8t4SVbOHCy+b5+KKgvR4vrsD8vbvrbiQJps7fKDTkjkDry6ji0rUJjC0kzbNePLwzxq8iypo41qeWA==}

  big.js@5.2.2:
    resolution: {integrity: sha512-vyL2OymJxmarO8gxMr0mhChsO9QGwhynfuu4+MHTAW6czfq9humCB7rKpUjDd9YUiDPU4mzpyupFSvOClAwbmQ==}

  binary-extensions@2.2.0:
    resolution: {integrity: sha512-jDctJ/IVQbZoJykoeHbhXpOlNBqGNcwXJKJog42E5HDPUwQTSdjCHdihjj0DlnheQ7blbT6dHOafNAiS8ooQKA==}
    engines: {node: '>=8'}

  bl@4.1.0:
    resolution: {integrity: sha512-1W07cM9gS6DcLperZfFSj+bWLtaPGSOHWhPiGzXmvVJbRLdG82sH/Kn8EtW1VqWVA54AKf2h5k5BbnIbwF3h6w==}

  bluebird-lst@1.0.9:
    resolution: {integrity: sha512-7B1Rtx82hjnSD4PGLAjVWeYH3tHAcVUmChh85a3lltKQm6FresXh9ErQo6oAv6CqxttczC3/kEg8SY5NluPuUw==}

  bluebird@3.7.2:
    resolution: {integrity: sha512-XpNj6GDQzdfW+r2Wnn7xiSAd7TM3jzkxGXBGTtWKuSXv1xUV+azxAm8jdWZN06QTQk+2N2XB9jRDkvbmQmcRtg==}

  blueimp-md5@2.19.0:
    resolution: {integrity: sha512-DRQrD6gJyy8FbiE4s+bDoXS9hiW3Vbx5uCdwvcCf3zLHL+Iv7LtGHLpr+GZV8rHG8tK766FGYBwRbu8pELTt+w==}

  boolbase@1.0.0:
    resolution: {integrity: sha512-JZOSA7Mo9sNGB8+UjSgzdLtokWAky1zbztM3WRLCbZ70/3cTANmQmOdR7y2g+J0e2WXywy1yS468tY+IruqEww==}

  boolean@3.2.0:
    resolution: {integrity: sha512-d0II/GO9uf9lfUHH2BQsjxzRJZBdsjgsBiW4BvhWk/3qoKwQFjIDVN19PfX8F2D/r9PCMTtLWjYVCFrpeYUzsw==}
    deprecated: Package no longer supported. Contact Support at https://www.npmjs.com/support for more info.

  brace-expansion@1.1.11:
    resolution: {integrity: sha512-iCuPHDFgrHX7H2vEI/5xpz07zSHB00TpugqhmYtVmMO6518mCuRMoOYFldEBl0g187ufozdaHgWKcYFb61qGiA==}

  brace-expansion@2.0.1:
    resolution: {integrity: sha512-XnAIvQ8eM+kC6aULx6wuQiwVsnzsi9d3WxzV3FpWTGA19F621kwdbsAcFKXgKUHZWsy+mY6iL1sHTxWEFCytDA==}

  braces@3.0.3:
    resolution: {integrity: sha512-yQbXgO/OSZVD2IsiLlro+7Hf6Q18EJrKSEsdoMzKePKXct3gvD8oLcOQdIzGupr5Fj+EDe8gO/lxc1BzfMpxvA==}
    engines: {node: '>=8'}

  browserslist@4.24.0:
    resolution: {integrity: sha512-Rmb62sR1Zpjql25eSanFGEhAxcFwfA1K0GuQcLoaJBAcENegrQut3hYdhXFF1obQfiDyqIW/cLM5HSJ/9k884A==}
    engines: {node: ^6 || ^7 || ^8 || ^9 || ^10 || ^11 || ^12 || >=13.7}
    hasBin: true

  buffer-crc32@0.2.13:
    resolution: {integrity: sha512-VO9Ht/+p3SN7SKWqcrgEzjGbRSJYTx+Q1pTQC0wrWqHx0vpJraQ6GtHx8tvcg1rlK1byhU5gccxgOgj7B0TDkQ==}

  buffer-from@1.1.2:
    resolution: {integrity: sha512-E+XQCRwSbaaiChtv6k6Dwgc+bx+Bs6vuKJHHl5kox/BaKbhiXzqQOwK4cO22yElGp2OCmjwVhT3HmxgyPGnJfQ==}

  buffer@5.7.1:
    resolution: {integrity: sha512-EHcyIPBQ4BSGlvjB16k5KgAJ27CIsHY/2JBmCRReo48y9rQ3MaUzWX3KVlBa4U7MyX02HdVj0K7C3WaB3ju7FQ==}

  builder-util-runtime@9.2.10:
    resolution: {integrity: sha512-6p/gfG1RJSQeIbz8TK5aPNkoztgY1q5TgmGFMAXcY8itsGW6Y2ld1ALsZ5UJn8rog7hKF3zHx5iQbNQ8uLcRlw==}
    engines: {node: '>=12.0.0'}

  builder-util-runtime@9.2.5:
    resolution: {integrity: sha512-HjIDfhvqx/8B3TDN4GbABQcgpewTU4LMRTQPkVpKYV3lsuxEJoIfvg09GyWTNmfVNSUAYf+fbTN//JX4TH20pg==}
    engines: {node: '>=12.0.0'}

  builder-util@25.0.3:
    resolution: {integrity: sha512-eH5c1ukdY2xjtFQWQ6jlzEuXuqcuAVc3UQ6V6fdYu9Kg3CkDbCR82Mox42uaJDmee9WXSbP/88cOworFdOHPhw==}

  builder-util@25.1.7:
    resolution: {integrity: sha512-7jPjzBwEGRbwNcep0gGNpLXG9P94VA3CPAZQCzxkFXiV2GMQKlziMbY//rXPI7WKfhsvGgFXjTcXdBEwgXw9ww==}

  cacache@16.1.3:
    resolution: {integrity: sha512-/+Emcj9DAXxX4cwlLmRI9c166RuL3w30zp4R7Joiv2cQTtTtA+jeuCAjH3ZlGnYS3tKENSrKhAzVVP9GVyzeYQ==}
    engines: {node: ^12.13.0 || ^14.15.0 || >=16.0.0}

  cacheable-lookup@5.0.4:
    resolution: {integrity: sha512-2/kNscPhpcxrOigMZzbiWF7dz8ilhb/nIHU3EyZiXWXpeq/au8qJ8VhdftMkty3n7Gj6HIGalQG8oiBNB3AJgA==}
    engines: {node: '>=10.6.0'}

  cacheable-request@7.0.2:
    resolution: {integrity: sha512-pouW8/FmiPQbuGpkXQ9BAPv/Mo5xDGANgSNXzTzJ8DrKGuXOssM4wIQRjfanNRh3Yu5cfYPvcorqbhg2KIJtew==}
    engines: {node: '>=8'}

  callsites@3.1.0:
    resolution: {integrity: sha512-P8BjAsXvZS+VIDUI11hHCQEv74YT67YUi5JJFNWIqL235sBmjX4+qx9Muvls5ivyNENctx46xQLQ3aTuE7ssaQ==}
    engines: {node: '>=6'}

  camel-case@4.1.2:
    resolution: {integrity: sha512-gxGWBrTT1JuMx6R+o5PTXMmUnhnVzLQ9SNutD4YqKtI6ap897t3tKECYla6gCWEkplXnlNybEkZg9GEGxKFCgw==}

  caniuse-lite@1.0.30001669:
    resolution: {integrity: sha512-DlWzFDJqstqtIVx1zeSpIMLjunf5SmwOw0N2Ck/QSQdS8PLS4+9HrLaYei4w8BIAL7IB/UEDu889d8vhCTPA0w==}

  chalk@4.1.2:
    resolution: {integrity: sha512-oKnbhFyRIXpUuez8iBMmyEa4nbj4IOQyuhc/wy9kY7/WVPcwIO9VA668Pu8RkO7+0G76SLROeyw9CpQ061i4mA==}
    engines: {node: '>=10'}

  chokidar@3.5.3:
    resolution: {integrity: sha512-Dr3sfKRP6oTcjf2JmUmFJfeVMvXBdegxB0iVQ5eb2V10uFJUCAS8OByZdVAyVb8xXNz3GjjTgj9kLWsZTqE6kw==}
    engines: {node: '>= 8.10.0'}

  chownr@2.0.0:
    resolution: {integrity: sha512-bIomtDF5KGpdogkLd9VspvFzk9KfpyyGlS8YFVZl7TGPBHL5snIOnxeshwVgPteQ9b4Eydl+pVbIyE1DcvCWgQ==}
    engines: {node: '>=10'}

  chrome-trace-event@1.0.3:
    resolution: {integrity: sha512-p3KULyQg4S7NIHixdwbGX+nFHkoBiA4YQmyWtjb8XngSKV124nJmRysgAeujbUVb15vh+RvFUfCPqU7rXk+hZg==}
    engines: {node: '>=6.0'}

  chromium-pickle-js@0.2.0:
    resolution: {integrity: sha512-1R5Fho+jBq0DDydt+/vHWj5KJNJCKdARKOCwZUen84I5BreWoLqRLANH1U87eJy1tiASPtMnGqJJq0ZsLoRPOw==}

  ci-info@3.3.2:
    resolution: {integrity: sha512-xmDt/QIAdeZ9+nfdPsaBCpMvHNLFiLdjj59qjqn+6iPe6YmHGQ35sBnQ8uslRBXFmXkiZQOJRjvQeoGppoTjjg==}

  clean-css@4.2.4:
    resolution: {integrity: sha512-EJUDT7nDVFDvaQgAo2G/PJvxmp1o/c6iXLbswsBbUFXi1Nr+AjA2cKmfbKDMjMvzEe75g3P6JkaDDAKk96A85A==}
    engines: {node: '>= 4.0'}

  clean-css@5.3.0:
    resolution: {integrity: sha512-YYuuxv4H/iNb1Z/5IbMRoxgrzjWGhOEFfd+groZ5dMCVkpENiMZmwspdrzBo9286JjM1gZJPAyL7ZIdzuvu2AQ==}
    engines: {node: '>= 10.0'}

  clean-stack@2.2.0:
    resolution: {integrity: sha512-4diC9HaTE+KRAMWhDhrGOECgWZxoevMc5TlkObMqNSsVU62PYzXZ/SMTjzyGAFF1YusgxGcSWTEXBhp0CPwQ1A==}
    engines: {node: '>=6'}

  clean-webpack-plugin@4.0.0:
    resolution: {integrity: sha512-WuWE1nyTNAyW5T7oNyys2EN0cfP2fdRxhxnIQWiAp0bMabPdHhoGxM8A6YL2GhqwgrPnnaemVE7nv5XJ2Fhh2w==}
    engines: {node: '>=10.0.0'}
    peerDependencies:
      webpack: '>=4.0.0 <6.0.0'

  cli-cursor@3.1.0:
    resolution: {integrity: sha512-I/zHAwsKf9FqGoXM4WWRACob9+SNukZTd94DWF57E4toouRulbCxcUh6RKUEOQlYTHJnzkPMySvPNaaSLNfLZw==}
    engines: {node: '>=8'}

  cli-spinners@2.9.2:
    resolution: {integrity: sha512-ywqV+5MmyL4E7ybXgKys4DugZbX0FC6LnwrhjuykIjnK9k8OQacQ7axGKnjDXWNhns0xot3bZI5h55H8yo9cJg==}
    engines: {node: '>=6'}

  cli-truncate@2.1.0:
    resolution: {integrity: sha512-n8fOixwDD6b/ObinzTrp1ZKFzbgvKZvuz/TvejnLn1aQfC6r52XEx85FmuC+3HI+JM7coBRXUvNqEU2PHVrHpg==}
    engines: {node: '>=8'}

  cliui@8.0.1:
    resolution: {integrity: sha512-BSeNnyus75C4//NQ9gQt1/csTXyo/8Sb+afLAkzAptFuMsod9HFokGNudZpi/oQV73hnVK+sR+5PVRMd+Dr7YQ==}
    engines: {node: '>=12'}

  clone-deep@4.0.1:
    resolution: {integrity: sha512-neHB9xuzh/wk0dIHweyAXv2aPGZIVk3pLMe+/RNzINf17fe0OG96QroktYAUm7SM1PBnzTabaLboqqxDyMU+SQ==}
    engines: {node: '>=6'}

  clone-response@1.0.2:
    resolution: {integrity: sha512-yjLXh88P599UOyPTFX0POsd7WxnbsVsGohcwzHOLspIhhpalPw1BcqED8NblyZLKcGrL8dTgMlcaZxV2jAD41Q==}

  clone@1.0.4:
    resolution: {integrity: sha512-JQHZ2QMW6l3aH/j6xCqQThY/9OH4D/9ls34cgkUBiEeocRTU04tHfKPBsUK1PqZCUQM7GiA0IIXJSuXHI64Kbg==}
    engines: {node: '>=0.8'}

  color-convert@2.0.1:
    resolution: {integrity: sha512-RRECPsj7iu/xb5oKYcsFHSppFNnsj/52OVTRKb4zP5onXwVF3zVmmToNcOfGC+CRDpfK/U584fMg38ZHCaElKQ==}
    engines: {node: '>=7.0.0'}

  color-name@1.1.4:
    resolution: {integrity: sha512-dOy+3AuW3a2wNbZHIuMZpTcgjGuLU/uBL/ubcZF9OXbDo8ff4O8yVp5Bf0efS8uEoYo5q4Fx7dY9OgQGXgAsQA==}

  color-support@1.1.3:
    resolution: {integrity: sha512-qiBjkpbMLO/HL68y+lh4q0/O1MZFj2RX6X/KmMa3+gJD3z+WwI1ZzDHysvqHGS3mP6mznPckpXmw1nI9cJjyRg==}
    hasBin: true

  colorette@2.0.19:
    resolution: {integrity: sha512-3tlv/dIP7FWvj3BsbHrGLJ6l/oKh1O3TcgBqMn+yyCagOxc23fyzDS6HypQbgxWbkpDnf52p1LuR4eWDQ/K9WQ==}

  combined-stream@1.0.8:
    resolution: {integrity: sha512-FQN4MRfuJeHf7cBbBMJFXhKSDq+2kAArBlmRBvcvFE5BB1HZKXtSFASDhdlz9zOYwxh8lDdnvmMOe/+5cdoEdg==}
    engines: {node: '>= 0.8'}

  commander@2.20.3:
    resolution: {integrity: sha512-GpVkmM8vF2vQUkj2LvZmD35JxeJOLCwJ9cUkugyk2nuhbv3+mJvpLYYt+0+USMxE+oj+ey/lJEnhZw75x/OMcQ==}

  commander@4.1.1:
    resolution: {integrity: sha512-NOKm8xhkzAjzFx8B2v5OAHT+u5pRQc2UCa2Vq9jYL/31o2wi9mxBA7LIFs3sV5VSC49z6pEhfbMULvShKj26WA==}
    engines: {node: '>= 6'}

  commander@5.1.0:
    resolution: {integrity: sha512-P0CysNDQ7rtVw4QIQtm+MRxV66vKFSvlsQvGYXZWR3qFU0jlMKHZZZgw8e+8DSah4UDKMqnknRDQz+xuQXQ/Zg==}
    engines: {node: '>= 6'}

  commander@7.2.0:
    resolution: {integrity: sha512-QrWXB+ZQSVPmIWIhtEO9H+gwHaMGYiF5ChvoJ+K9ZGHG/sVsa6yiesAD1GC/x46sET00Xlwo1u49RVVVzvcSkw==}
    engines: {node: '>= 10'}

  commander@8.3.0:
    resolution: {integrity: sha512-OkTL9umf+He2DZkUq8f8J9of7yL6RJKI24dVITBmNfZBmri9zYZQrKkuXiKhyfPSu8tUhnVBB1iKXevvnlR4Ww==}
    engines: {node: '>= 12'}

  compare-version@0.1.2:
    resolution: {integrity: sha512-pJDh5/4wrEnXX/VWRZvruAGHkzKdr46z11OlTPN+VrATlWWhSKewNCJ1futCO5C7eJB3nPMFZA1LeYtcFboZ2A==}
    engines: {node: '>=0.10.0'}

  compress-commons@4.1.2:
    resolution: {integrity: sha512-D3uMHtGc/fcO1Gt1/L7i1e33VOvD4A9hfQLP+6ewd+BvG/gQ84Yh4oftEhAdjSMgBgwGL+jsppT7JYNpo6MHHg==}
    engines: {node: '>= 10'}

  concat-map@0.0.1:
    resolution: {integrity: sha512-/Srv4dswyQNBfohGpz9o6Yb3Gz3SrUDqBH5rTuhGR7ahtlbYKnVxw2bCFMRljaA7EXHaXZ8wsHdodFvbkhKmqg==}

  config-file-ts@0.2.8-rc1:
    resolution: {integrity: sha512-GtNECbVI82bT4RiDIzBSVuTKoSHufnU7Ce7/42bkWZJZFLjmDF2WBpVsvRkhKCfKBnTBb3qZrBwPpFBU/Myvhg==}

  console-control-strings@1.1.0:
    resolution: {integrity: sha512-ty/fTekppD2fIwRvnZAVdeOiGd1c7YXEixbgJTNzqcxJWKQnjJ/V1bNEEE6hygpM3WjwHFUVK6HTjWSzV4a8sQ==}

  core-util-is@1.0.2:
    resolution: {integrity: sha512-3lqz5YjWTYnW6dlDa5TLaTCcShfar1e40rmcJVwCBJC6mWlFuj0eCHIElmG1g5kyuJ/GD+8Wn4FFCcz4gJPfaQ==}

  crc-32@1.2.2:
    resolution: {integrity: sha512-ROmzCKrTnOwybPcJApAA6WBWij23HVfGVNKqqrZpuyZOHqK2CwHSvpGuyt/UNNvaIjEd8X5IFGp4Mh+Ie1IHJQ==}
    engines: {node: '>=0.8'}
    hasBin: true

  crc32-stream@4.0.3:
    resolution: {integrity: sha512-NT7w2JVU7DFroFdYkeq8cywxrgjPHWkdX1wjpRQXPX5Asews3tA+Ght6lddQO5Mkumffp3X7GEqku3epj2toIw==}
    engines: {node: '>= 10'}

  crc@3.8.0:
    resolution: {integrity: sha512-iX3mfgcTMIq3ZKLIsVFAbv7+Mc10kxabAGQb8HvjA1o3T1PIYprbakQ65d3I+2HGHt6nSKkM9PYjgoJO2KcFBQ==}

  cross-spawn@7.0.6:
    resolution: {integrity: sha512-uV2QOWP2nWzsy2aMp8aRibhi9dlzF5Hgh5SHaB9OiTGEyDTiJJyx0uy51QXdyWbtAHNua4XJzUKca3OzKUd3vA==}
    engines: {node: '>= 8'}

  css-loader@6.7.1:
    resolution: {integrity: sha512-yB5CNFa14MbPJcomwNh3wLThtkZgcNyI2bNMRt8iE5Z8Vwl7f8vQXFAzn2HDOJvtDq2NTZBUGMSUNNyrv3/+cw==}
    engines: {node: '>= 12.13.0'}
    peerDependencies:
      webpack: ^5.0.0

  css-select@4.3.0:
    resolution: {integrity: sha512-wPpOYtnsVontu2mODhA19JrqWxNsfdatRKd64kmpRbQgh1KtItko5sTnEpPdpSaJszTOhEMlF/RPz28qj4HqhQ==}

  css-what@6.1.0:
    resolution: {integrity: sha512-HTUrgRJ7r4dsZKU6GjmpfRK1O76h97Z8MfS1G0FozR+oF2kG6Vfe8JE6zwrkbxigziPHinCJ+gCPjA9EaBDtRw==}
    engines: {node: '>= 6'}

  cssesc@3.0.0:
    resolution: {integrity: sha512-/Tb/JcjK111nNScGob5MNtsntNM1aCNUDipB/TkwZFhyDrrE47SOx/18wF2bbjgc3ZzCSKW1T5nt5EbFoAz/Vg==}
    engines: {node: '>=4'}
    hasBin: true

  dayjs@1.11.5:
    resolution: {integrity: sha512-CAdX5Q3YW3Gclyo5Vpqkgpj8fSdLQcRuzfX6mC6Phy0nfJ0eGYOeS7m4mt2plDWLAtA4TqTakvbboHvUxfe4iA==}

  debug@4.3.4:
    resolution: {integrity: sha512-PRWFHuSU3eDtQJPvnNY7Jcket1j0t5OuOsFzPPzsekD52Zl8qUfFIPEiswXqIvHWGVHOgX+7G/vCNNhehwxfkQ==}
    engines: {node: '>=6.0'}
    peerDependencies:
      supports-color: '*'
    peerDependenciesMeta:
      supports-color:
        optional: true

  decompress-response@6.0.0:
    resolution: {integrity: sha512-aW35yZM6Bb/4oJlZncMH2LCoZtJXTRxES17vE3hoRiowU2kWHaJKFkSBDnDR+cm9J+9QhXmREyIfv0pji9ejCQ==}
    engines: {node: '>=10'}

  deep-is@0.1.4:
    resolution: {integrity: sha512-oIPzksmTg4/MriiaYGO+okXDT7ztn/w3Eptv/+gSIdMdKsJo0u4CfYNFJPy+4SKMuCqGw2wxnA+URMg3t8a/bQ==}

  defaults@1.0.4:
    resolution: {integrity: sha512-eFuaLoy/Rxalv2kr+lqMlUnrDWV+3j4pljOIJgLIhI058IQfWJ7vXhyEIHu+HtC738klGALYxOKDO0bQP3tg8A==}

  defer-to-connect@2.0.1:
    resolution: {integrity: sha512-4tvttepXG1VaYGrRibk5EwJd1t4udunSOVMdLSAL6mId1ix438oPwPZMALY41FCijukO1L0twNcGsdzS7dHgDg==}
    engines: {node: '>=10'}

  define-properties@1.1.4:
    resolution: {integrity: sha512-uckOqKcfaVvtBdsVkdPv3XjveQJsNQqmhXgRi8uhvWWuPYZCNlzT8qAyblUgNoXdHdjMTzAqeGjAoli8f+bzPA==}
    engines: {node: '>= 0.4'}

  del@4.1.1:
    resolution: {integrity: sha512-QwGuEUouP2kVwQenAsOof5Fv8K9t3D8Ca8NxcXKrIpEHjTXK5J2nXLdP+ALI1cgv8wj7KuwBhTwBkOZSJKM5XQ==}
    engines: {node: '>=6'}

  delayed-stream@1.0.0:
    resolution: {integrity: sha512-ZySD7Nf91aLB0RxL4KGrKHBXl7Eds1DAmEdcoVawXnLD7SDhpNgtuII2aAkg7a7QS41jxPSZ17p4VdGnMHk3MQ==}
    engines: {node: '>=0.4.0'}

  delegates@1.0.0:
    resolution: {integrity: sha512-bd2L678uiWATM6m5Z1VzNCErI3jiGzt6HGY8OVICs40JQq/HALfbyNJmp0UDakEY4pMMaN0Ly5om/B1VI/+xfQ==}

  detect-libc@2.0.3:
    resolution: {integrity: sha512-bwy0MGW55bG41VqxxypOsdSdGqLwXPI/focwgTYCFMbdUiBAxLg9CFzG08sz2aqzknwiX7Hkl0bQENjg8iLByw==}
    engines: {node: '>=8'}

  detect-node@2.1.0:
    resolution: {integrity: sha512-T0NIuQpnTvFDATNuHN5roPwSBG83rFsuO+MXXH9/3N1eFbn4wcPjttvjMLEPWJ0RGUYgQE7cGgS3tNxbqCGM7g==}

  dir-compare@4.2.0:
    resolution: {integrity: sha512-2xMCmOoMrdQIPHdsTawECdNPwlVFB9zGcz3kuhmBO6U3oU+UQjsue0i8ayLKpgBcm+hcXPMVSGUN9d+pvJ6+VQ==}

  dmg-builder@25.1.8:
    resolution: {integrity: sha512-NoXo6Liy2heSklTI5OIZbCgXC1RzrDQsZkeEwXhdOro3FT1VBOvbubvscdPnjVuQ4AMwwv61oaH96AbiYg9EnQ==}

  dmg-license@1.0.11:
    resolution: {integrity: sha512-ZdzmqwKmECOWJpqefloC5OJy1+WZBBse5+MR88z9g9Zn4VY+WYUkAyojmhzJckH5YbbZGcYIuGAkY5/Ys5OM2Q==}
    engines: {node: '>=8'}
    os: [darwin]
    hasBin: true

  dom-converter@0.2.0:
    resolution: {integrity: sha512-gd3ypIPfOMr9h5jIKq8E3sHOTCjeirnl0WK5ZdS1AW0Odt0b1PaWaHdJ4Qk4klv+YB9aJBS7mESXjFoDQPu6DA==}

  dom-serializer@1.4.1:
    resolution: {integrity: sha512-VHwB3KfrcOOkelEG2ZOfxqLZdfkil8PtJi4P8N2MMXucZq2yLp75ClViUlOVwyoHEDjYU433Aq+5zWP61+RGag==}

  domelementtype@2.3.0:
    resolution: {integrity: sha512-OLETBj6w0OsagBwdXnPdN0cnMfF9opN69co+7ZrbfPGrdpPVNBUj02spi6B1N7wChLQiPn4CSH/zJvXw56gmHw==}

  domhandler@4.3.1:
    resolution: {integrity: sha512-GrwoxYN+uWlzO8uhUXRl0P+kHE4GtVPfYzVLcUxPL7KNdHKj66vvlhiweIHqYYXWlw+T8iLMp42Lm67ghw4WMQ==}
    engines: {node: '>= 4'}

  domutils@2.8.0:
    resolution: {integrity: sha512-w96Cjofp72M5IIhpjgobBimYEfoPjx1Vx0BSX9P30WBdZW2WIKU0T1Bd0kz2eNZ9ikjKgHbEyKx8BB6H1L3h3A==}

  dot-case@3.0.4:
    resolution: {integrity: sha512-Kv5nKlh6yRrdrGvxeJ2e5y2eRUpkUosIW4A2AS38zwSz27zu7ufDwQPi5Jhs3XAlGNetl3bmnGhQsMtkKJnj3w==}

  dotenv-expand@11.0.6:
    resolution: {integrity: sha512-8NHi73otpWsZGBSZwwknTXS5pqMOrk9+Ssrna8xCaxkzEpU9OTf9R5ArQGVw03//Zmk9MOwLPng9WwndvpAJ5g==}
    engines: {node: '>=12'}

  dotenv@16.4.5:
    resolution: {integrity: sha512-ZmdL2rui+eB2YwhsWzjInR8LldtZHGDoQ1ugH85ppHKwpUHL7j7rN0Ti9NCnGiQbhaZ11FpR+7ao1dNsmduNUg==}
    engines: {node: '>=12'}

  duplexer@0.1.2:
    resolution: {integrity: sha512-jtD6YG370ZCIi/9GTaJKQxWTZD045+4R4hTk/x1UyoqadyJ9x9CgSi1RlVDQF8U2sxLLSnFkCaMihqljHIWgMg==}

  eastasianwidth@0.2.0:
    resolution: {integrity: sha512-I88TYZWc9XiYHRQ4/3c5rjjfgkjhLyW2luGIheGERbNQ6OY7yTybanSpDXZa8y7VUP9YmDcYa+eyq4ca7iLqWA==}

  ejs@3.1.10:
    resolution: {integrity: sha512-UeJmFfOrAQS8OJWPZ4qtgHyWExa088/MtK5UEyoJGFH67cDEXkZSviOiKRCZ4Xij0zxI3JECgYs3oKx+AizQBA==}
    engines: {node: '>=0.10.0'}
    hasBin: true

  electron-builder-squirrel-windows@25.0.5:
    resolution: {integrity: sha512-N2U7LGSdt4hmEhjEeIV2XJbjj2YIrTL6enfsGKfOhGTpL6GEejUmT3gjdKUqKBS5+NBx0GWhnEwD3MpO2P6Nfg==}

  electron-builder@25.1.8:
    resolution: {integrity: sha512-poRgAtUHHOnlzZnc9PK4nzG53xh74wj2Jy7jkTrqZ0MWPoHGh1M2+C//hGeYdA+4K8w4yiVCNYoLXF7ySj2Wig==}
    engines: {node: '>=14.0.0'}
    hasBin: true

  electron-publish@25.0.3:
    resolution: {integrity: sha512-wSGm+TFK2lArswIFBPLuIRHbo945s3MCvG5y1xVC57zL/PsrElUkaGH2ERtRrcKNpaDNq77rDA9JnMJhAFJjUg==}

  electron-publish@25.1.7:
    resolution: {integrity: sha512-+jbTkR9m39eDBMP4gfbqglDd6UvBC7RLh5Y0MhFSsc6UkGHj9Vj9TWobxevHYMMqmoujL11ZLjfPpMX+Pt6YEg==}

  electron-to-chromium@1.5.39:
    resolution: {integrity: sha512-4xkpSR6CjuiaNyvwiWDI85N9AxsvbPawB8xc7yzLPonYTuP19BVgYweKyUMFtHEZgIcHWMt1ks5Cqx2m+6/Grg==}

  electron@33.3.2:
    resolution: {integrity: sha512-2pWr0frM9UrZGX1d7eoFdMROw10h2vXIWJmXdjwlKnSWWUm18GCrEOUeDUr+IMgz5EjO7JM7FQDHDMApeMgHyg==}
    engines: {node: '>= 12.20.55'}
    hasBin: true

  emoji-regex@8.0.0:
    resolution: {integrity: sha512-MSjYzcWNOA0ewAHpz0MxpYFvwg6yjy1NG3xteoqz644VCo/RPgnr1/GGt+ic3iJTzQ8Eu3TdM14SawnVUmGE6A==}

  emoji-regex@9.2.2:
    resolution: {integrity: sha512-L18DaJsXSUk2+42pv8mLs5jJT2hqFkFE4j21wOmgbUqsZ2hL72NsUU785g9RXgo3s0ZNgVl42TiHp3ZtOv/Vyg==}

  emojis-list@3.0.0:
    resolution: {integrity: sha512-/kyM18EfinwXZbno9FyUGeFh87KC8HRQBQGildHZbEuRyWFOmv1U10o9BBp8XVZDVNNuQKyIGIu5ZYAAXJ0V2Q==}
    engines: {node: '>= 4'}

  encoding@0.1.13:
    resolution: {integrity: sha512-ETBauow1T35Y/WZMkio9jiM0Z5xjHHmJ4XmjZOq1l/dXz3lr2sRn87nJy20RupqSh1F2m3HHPSp8ShIPQJrJ3A==}

  end-of-stream@1.4.4:
    resolution: {integrity: sha512-+uw1inIHVPQoaVuHzRyXd21icM+cnt4CzD5rW+NC1wjOUSTOs+Te7FOv7AhN7vS9x/oIyhLP5PR1H+phQAHu5Q==}

  enhanced-resolve@5.17.1:
    resolution: {integrity: sha512-LMHl3dXhTcfv8gM4kEzIUeTQ+7fpdA0l2tUf34BddXPkz2A5xJ5L/Pchd5BL6rdccM9QGvu0sWZzK1Z1t4wwyg==}
    engines: {node: '>=10.13.0'}

  entities@2.2.0:
    resolution: {integrity: sha512-p92if5Nz619I0w+akJrLZH0MX0Pb5DX39XOwQTtXSdQQOaYH03S1uIQp4mhOZtAXrxq4ViO67YTiLBo2638o9A==}

  env-paths@2.2.1:
    resolution: {integrity: sha512-+h1lkLKhZMTYjog1VEpJNG7NZJWcuc2DDk/qsqSTRRCOXiLjeQ1d1/udrUGhqMxUgAlwKNZ0cf2uqan5GLuS2A==}
    engines: {node: '>=6'}

  envinfo@7.8.1:
    resolution: {integrity: sha512-/o+BXHmB7ocbHEAs6F2EnG0ogybVVUdkRunTT2glZU9XAaGmhqskrvKwqXuDfNjEO0LZKWdejEEpnq8aM0tOaw==}
    engines: {node: '>=4'}
    hasBin: true

  err-code@2.0.3:
    resolution: {integrity: sha512-2bmlRpNKBxT/CRmPOlyISQpNj+qSeYvcym/uT0Jx2bMOlKLtSy1ZmLuVxSEKKyor/N5yhvp/ZiG1oE3DEYMSFA==}

  es-module-lexer@1.5.4:
    resolution: {integrity: sha512-MVNK56NiMrOwitFB7cqDwq0CQutbw+0BvLshJSse0MUNU+y1FC3bUS/AQg7oUng+/wKrrki7JfmwtVHkVfPLlw==}

  es6-error@4.1.1:
    resolution: {integrity: sha512-Um/+FxMr9CISWh0bi5Zv0iOD+4cFh5qLeks1qhAopKVAJw3drgKbKySikp7wGhDL0HPeaja0P5ULZrxLkniUVg==}

  esbuild-loader@3.0.1:
    resolution: {integrity: sha512-aZfGybqTeuyCd4AsVvWOOfkhIuN+wfZFjMyh3gyQEU1Uvsl8L6vye9HqP93iRa0iTA+6Jclap514PJIC3cLnMA==}
    peerDependencies:
      webpack: ^4.40.0 || ^5.0.0

  esbuild@0.17.10:
    resolution: {integrity: sha512-n7V3v29IuZy5qgxx25TKJrEm0FHghAlS6QweUcyIgh/U0zYmQcvogWROitrTyZId1mHSkuhhuyEXtI9OXioq7A==}
    engines: {node: '>=12'}
    hasBin: true

  escalade@3.2.0:
    resolution: {integrity: sha512-WUj2qlxaQtO4g6Pq5c29GTcWGDyd8itL8zTlipgECz3JesAiiOKotd8JU6otB3PACgG6xkJUyVhboMS+bje/jA==}
    engines: {node: '>=6'}

  escape-string-regexp@4.0.0:
    resolution: {integrity: sha512-TtpcNJ3XAzx3Gq8sWRzJaVajRs0uVxA2YAkdb1jm2YkPz4G6egUFAyA3n5vtEIZefPk5Wa4UXbKuS5fKkJWdgA==}
    engines: {node: '>=10'}

  eslint-scope@5.1.1:
    resolution: {integrity: sha512-2NxwbF/hZ0KpepYN0cNbo+FN6XoK7GaHlQhgx/hIZl6Va0bF45RQOOwhLIy8lQDbuCiadSLCBnH2CFYquit5bw==}
    engines: {node: '>=8.0.0'}

  eslint-scope@8.2.0:
    resolution: {integrity: sha512-PHlWUfG6lvPc3yvP5A4PNyBL1W8fkDUccmI21JUu/+GKZBoH/W5u6usENXUrWFRsyoW5ACUjFGgAFQp5gUlb/A==}
    engines: {node: ^18.18.0 || ^20.9.0 || >=21.1.0}

  eslint-visitor-keys@3.4.3:
    resolution: {integrity: sha512-wpc+LXeiyiisxPlEkUzU6svyS1frIO3Mgxj1fdy7Pm8Ygzguax2N3Fa/D/ag1WqbOprdI+uY6wMUl8/a2G+iag==}
    engines: {node: ^12.22.0 || ^14.17.0 || >=16.0.0}

  eslint-visitor-keys@4.2.0:
    resolution: {integrity: sha512-UyLnSehNt62FFhSwjZlHmeokpRK59rcz29j+F1/aDgbkbRTk7wIc9XzdoasMUbRNKDM0qQt/+BJ4BrpFeABemw==}
    engines: {node: ^18.18.0 || ^20.9.0 || >=21.1.0}

  eslint@9.15.0:
    resolution: {integrity: sha512-7CrWySmIibCgT1Os28lUU6upBshZ+GxybLOrmRzi08kS8MBuO8QA7pXEgYgY5W8vK3e74xv0lpjo9DbaGU9Rkw==}
    engines: {node: ^18.18.0 || ^20.9.0 || >=21.1.0}
    hasBin: true
    peerDependencies:
      jiti: '*'
    peerDependenciesMeta:
      jiti:
        optional: true

  espree@10.3.0:
    resolution: {integrity: sha512-0QYC8b24HWY8zjRnDTL6RiHfDbAWn63qb4LMj1Z4b076A4une81+z03Kg7l7mn/48PUTqoLptSXez8oknU8Clg==}
    engines: {node: ^18.18.0 || ^20.9.0 || >=21.1.0}

  esquery@1.6.0:
    resolution: {integrity: sha512-ca9pw9fomFcKPvFLXhBKUK90ZvGibiGOvRJNbjljY7s7uq/5YO4BOzcYtJqExdx99rF6aAcnRxHmcUHcz6sQsg==}
    engines: {node: '>=0.10'}

  esrecurse@4.3.0:
    resolution: {integrity: sha512-KmfKL3b6G+RXvP8N1vr3Tq1kL/oCFgn2NYXEtqP8/L3pKapUA4G8cFVaoF3SU323CD4XypR/ffioHmkti6/Tag==}
    engines: {node: '>=4.0'}

  estraverse@4.3.0:
    resolution: {integrity: sha512-39nnKffWz8xN1BU/2c79n9nB9HDzo0niYUqx6xyqUnyoAnQyyWpOTdZEeiCch8BBu515t4wp9ZmgVfVhn9EBpw==}
    engines: {node: '>=4.0'}

  estraverse@5.3.0:
    resolution: {integrity: sha512-MMdARuVEQziNTeJD8DgMqmhwR11BRQ/cBP+pLtYdSTnf3MIO8fFeiINEbX36ZdNlfU/7A9f3gUw49B3oQsvwBA==}
    engines: {node: '>=4.0'}

  esutils@2.0.3:
    resolution: {integrity: sha512-kVscqXk4OCp68SZ0dkgEKVi6/8ij300KBWTJq32P/dYeWTSwK41WyTxalN1eRmA5Z9UU/LX9D7FWSmV9SAYx6g==}
    engines: {node: '>=0.10.0'}

  events@3.3.0:
    resolution: {integrity: sha512-mQw+2fkQbALzQ7V0MY0IqdnXNOeTtP4r0lN9z7AAawCXgqea7bDii20AYrIBrFd/Hx0M2Ocz6S111CaFkUcb0Q==}
    engines: {node: '>=0.8.x'}

  exponential-backoff@3.1.1:
    resolution: {integrity: sha512-dX7e/LHVJ6W3DE1MHWi9S1EYzDESENfLrYohG2G++ovZrYOkm4Knwa0mc1cn84xJOR4KEU0WSchhLbd0UklbHw==}

  extract-zip@2.0.1:
    resolution: {integrity: sha512-GDhU9ntwuKyGXdZBUgTIe+vXnWj0fppUEtMDL0+idd5Sta8TGpHssn/eusA9mrPr9qNDym6SxAYZjNvCn/9RBg==}
    engines: {node: '>= 10.17.0'}
    hasBin: true

  extsprintf@1.4.1:
    resolution: {integrity: sha512-Wrk35e8ydCKDj/ArClo1VrPVmN8zph5V4AtHwIuHhvMXsKf73UT3BOD+azBIW+3wOJ4FhEH7zyaJCFvChjYvMA==}
    engines: {'0': node >=0.6.0}

  fast-deep-equal@3.1.3:
    resolution: {integrity: sha512-f3qQ9oQy9j2AhBe/H9VC91wLmKBCCU/gDOnKNAYG5hswO7BLKj09Hc5HYNz9cGI++xlpDCIgDaitVs03ATR84Q==}

  fast-glob@3.3.2:
    resolution: {integrity: sha512-oX2ruAFQwf/Orj8m737Y5adxDQO0LAB7/S5MnxCdTNDd4p6BsyIVsv9JQsATbTSq8KHRpLwIHbVlUNatxd+1Ow==}
    engines: {node: '>=8.6.0'}

  fast-json-stable-stringify@2.1.0:
    resolution: {integrity: sha512-lhd/wF+Lk98HZoTCtlVraHtfh5XYijIjalXck7saUtuanSDyLMxnHhSXEDJqHxD7msR8D0uCmqlkwjCV8xvwHw==}

  fast-levenshtein@2.0.6:
    resolution: {integrity: sha512-DCXu6Ifhqcks7TZKY3Hxp3y6qphY5SJZmrWMDrKcERSOXWQdMhU9Ig/PYrzyw/ul9jOIyh0N4M0tbC5hodg8dw==}

  fastest-levenshtein@1.0.12:
    resolution: {integrity: sha512-On2N+BpYJ15xIC974QNVuYGMOlEVt4s0EOI3wwMqOmK1fdDY+FN/zltPV8vosq4ad4c/gJ1KHScUn/6AWIgiow==}

  fastq@1.13.0:
    resolution: {integrity: sha512-YpkpUnK8od0o1hmeSc7UUs/eB/vIPWJYjKck2QKIzAf71Vm1AAQ3EbuZB3g2JIy+pg+ERD0vqI79KyZiB2e2Nw==}

  fd-slicer@1.1.0:
    resolution: {integrity: sha512-cE1qsB/VwyQozZ+q1dGxR8LBYNZeofhEdUNGSMbQD3Gw2lAzX9Zb3uIU6Ebc/Fmyjo9AWWfnn0AUCHqtevs/8g==}

  file-entry-cache@8.0.0:
    resolution: {integrity: sha512-XXTUwCvisa5oacNGRP9SfNtYBNAMi+RPwBFmblZEF7N7swHYQS6/Zfk7SRwx4D5j3CH211YNRco1DEMNVfZCnQ==}
    engines: {node: '>=16.0.0'}

  file-loader@6.2.0:
    resolution: {integrity: sha512-qo3glqyTa61Ytg4u73GultjHGjdRyig3tG6lPtyX/jOEJvHif9uB0/OCI2Kif6ctF3caQTW2G5gym21oAsI4pw==}
    engines: {node: '>= 10.13.0'}
    peerDependencies:
      webpack: ^4.0.0 || ^5.0.0

  filelist@1.0.4:
    resolution: {integrity: sha512-w1cEuf3S+DrLCQL7ET6kz+gmlJdbq9J7yXCSjK/OZCPA+qEN1WyF4ZAf0YYJa4/shHJra2t/d/r8SV4Ji+x+8Q==}

  fill-range@7.1.1:
    resolution: {integrity: sha512-YsGpe3WHLK8ZYi4tWDg2Jy3ebRz2rXowDxnld4bkQB00cc/1Zw9AWnC0i9ztDJitivtQvaI9KaLyKrc+hBW0yg==}
    engines: {node: '>=8'}

  find-up@4.1.0:
    resolution: {integrity: sha512-PpOwAdQ/YlXQ2vj8a3h8IipDuYRi3wceVQQGYWxNINccq40Anw7BlsEXCMbt1Zt+OLA6Fq9suIpIWD0OsnISlw==}
    engines: {node: '>=8'}

  find-up@5.0.0:
    resolution: {integrity: sha512-78/PXT1wlLLDgTzDs7sjq9hzz0vXD+zn+7wypEe4fXQxCmdmqfGsEPQxmiCSQI3ajFV91bVSsvNtrJRiW6nGng==}
    engines: {node: '>=10'}

  flat-cache@4.0.1:
    resolution: {integrity: sha512-f7ccFPK3SXFHpx15UIGyRJ/FJQctuKZ0zVuN3frBo4HnK3cay9VEW0R6yPYFHC0AgqhukPzKjq22t5DmAyqGyw==}
    engines: {node: '>=16'}

  flatted@3.3.2:
    resolution: {integrity: sha512-AiwGJM8YcNOaobumgtng+6NHuOqC3A7MixFeDafM3X9cIUM+xUXoS5Vfgf+OihAYe20fxqNM9yPBXJzRtZ/4eA==}

  foreground-child@3.3.0:
    resolution: {integrity: sha512-Ld2g8rrAyMYFXBhEqMz8ZAHBi4J4uS1i/CxGMDnjyFWddMXLVcDp051DZfu+t7+ab7Wv6SMqpWmyFIj5UbfFvg==}
    engines: {node: '>=14'}

  form-data@4.0.0:
    resolution: {integrity: sha512-ETEklSGi5t0QMZuiXoA/Q6vcnxcLQP5vdugSpuAyi6SVGi2clPPp+xgEhuMaHC+zGgn31Kd235W35f7Hykkaww==}
    engines: {node: '>= 6'}

  fs-constants@1.0.0:
    resolution: {integrity: sha512-y6OAwoSIf7FyjMIv94u+b5rdheZEjzR63GTyZJm5qh4Bi+2YgwLCcI/fPFZkL5PSixOt6ZNKm+w+Hfp/Bciwow==}

  fs-extra@10.1.0:
    resolution: {integrity: sha512-oRXApq54ETRj4eMiFzGnHWGy+zo5raudjuxN0b8H7s/RU2oW0Wvsx9O0ACRN/kRq9E8Vu/ReskGB5o3ji+FzHQ==}
    engines: {node: '>=12'}

  fs-extra@11.2.0:
    resolution: {integrity: sha512-PmDi3uwK5nFuXh7XDTlVnS17xJS7vW36is2+w3xcv8SVxiB4NyATf4ctkVY5bkSjX0Y4nbvZCq1/EjtEyr9ktw==}
    engines: {node: '>=14.14'}

  fs-extra@8.1.0:
    resolution: {integrity: sha512-yhlQgA6mnOJUKOsRUFsgJdQCvkKhcz8tlZG5HBQfReYZy46OwLcY+Zia0mtdHsOo9y/hP+CxMN0TU9QxoOtG4g==}
    engines: {node: '>=6 <7 || >=8'}

  fs-extra@9.1.0:
    resolution: {integrity: sha512-hcg3ZmepS30/7BSFqRvoo3DOMQu7IjqxO5nCDt+zM9XWjb33Wg7ziNT+Qvqbuc3+gWpzO02JubVyk2G4Zvo1OQ==}
    engines: {node: '>=10'}

  fs-minipass@2.1.0:
    resolution: {integrity: sha512-V/JgOLFCS+R6Vcq0slCuaeWEdNC3ouDlJMNIsacH2VtALiu9mV4LPrHc5cDl8k5aw6J8jwgWWpiTo5RYhmIzvg==}
    engines: {node: '>= 8'}

  fs.realpath@1.0.0:
    resolution: {integrity: sha512-OO0pH2lK6a0hZnAdau5ItzHPI6pUlvI7jMVnxUQRtw4owF2wk8lOSabtGDCTP4Ggrg2MbGnWO9X8K1t4+fGMDw==}

  fsevents@2.3.2:
    resolution: {integrity: sha512-xiqMQR4xAeHTuB9uWm+fFRcIOgKBMiOBP+eXiyT7jsgVCq1bkVygt00oASowB7EdtpOHaaPgKt812P9ab+DDKA==}
    engines: {node: ^8.16.0 || ^10.6.0 || >=11.0.0}
    os: [darwin]

  function-bind@1.1.1:
    resolution: {integrity: sha512-yIovAzMX49sF8Yl58fSCWJ5svSLuaibPxXQJFLmBObTuCr0Mf1KiPopGM9NiFjiYBCbfaa2Fh6breQ6ANVTI0A==}

  gauge@4.0.4:
    resolution: {integrity: sha512-f9m+BEN5jkg6a0fZjleidjN51VE1X+mPFQ2DJ0uv1V39oCLCbsGe6yjbBnp7eK7z/+GAon99a3nHuqbuuthyPg==}
    engines: {node: ^12.13.0 || ^14.15.0 || >=16.0.0}
    deprecated: This package is no longer supported.

  get-caller-file@2.0.5:
    resolution: {integrity: sha512-DyFP3BM/3YHTQOCUL/w0OZHR0lpKeGrxotcHWcqNEdnltqFwXVfhEBQ94eIo34AfQpo0rGki4cyIiftY06h2Fg==}
    engines: {node: 6.* || 8.* || >= 10.*}

  get-intrinsic@1.1.2:
    resolution: {integrity: sha512-Jfm3OyCxHh9DJyc28qGk+JmfkpO41A4XkneDSujN9MDXrm4oDKdHvndhZ2dN94+ERNfkYJWDclW6k2L/ZGHjXA==}

  get-stream@5.2.0:
    resolution: {integrity: sha512-nBF+F1rAZVCu/p7rjzgA+Yb4lfYXrpl7a6VmJrU8wF9I1CKvP/QwPNZHnOlwbTkY6dvtFIzFMSyQXbLoTQPRpA==}
    engines: {node: '>=8'}

  get-tsconfig@4.4.0:
    resolution: {integrity: sha512-0Gdjo/9+FzsYhXCEFueo2aY1z1tpXrxWZzP7k8ul9qt1U5o8rYJwTJYmaeHdrVosYIVYkOy2iwCJ9FdpocJhPQ==}

  glob-parent@5.1.2:
    resolution: {integrity: sha512-AOIgSQCepiJYwP3ARnGx+5VnTu2HBYdzbGP45eLw1vr3zB3vZLeyed1sC9hnbcOc9/SrMyM5RPQrkGz4aS9Zow==}
    engines: {node: '>= 6'}

  glob-parent@6.0.2:
    resolution: {integrity: sha512-XxwI8EOhVQgWp6iDL+3b0r86f4d6AX6zSU55HfB4ydCEuXLXc5FcYeOu+nnGftS4TEju/11rt4KJPTMgbfmv4A==}
    engines: {node: '>=10.13.0'}

  glob-to-regexp@0.4.1:
    resolution: {integrity: sha512-lkX1HJXwyMcprw/5YUZc2s7DrpAiHB21/V+E1rHUrVNokkvB6bqMzT0VfV6/86ZNabt1k14YOIaT7nDvOX3Iiw==}

  glob@10.4.5:
    resolution: {integrity: sha512-7Bv8RF0k6xjo7d4A/PxYLbUCfb6c+Vpd2/mB2yRDlew7Jb5hEXiCD9ibfO7wpk8i4sevK6DFny9h7EYbM3/sHg==}
    hasBin: true

  glob@7.2.3:
    resolution: {integrity: sha512-nFR0zLpU2YCaRxwoCJvL6UvCH2JFyFVIvwTLsIf21AuHlMskA1hhTdk+LlYJtOlYt9v6dvszD2BGRqBL+iQK9Q==}
    deprecated: Glob versions prior to v9 are no longer supported

  glob@8.1.0:
    resolution: {integrity: sha512-r8hpEjiQEYlF2QU0df3dS+nxxSIreXQS1qRhMJM0Q5NDdR386C7jb7Hwwod8Fgiuex+k0GFjgft18yvxm5XoCQ==}
    engines: {node: '>=12'}
    deprecated: Glob versions prior to v9 are no longer supported

  global-agent@3.0.0:
    resolution: {integrity: sha512-PT6XReJ+D07JvGoxQMkT6qji/jVNfX/h364XHZOWeRzy64sSFr+xJ5OX7LI3b4MPQzdL4H8Y8M0xzPpsVMwA8Q==}
    engines: {node: '>=10.0'}

  globals@14.0.0:
    resolution: {integrity: sha512-oahGvuMGQlPw/ivIYBjVSrWAfWLBeku5tpPE2fOPLi+WHffIWbuh2tCjhyQhTBPMf5E9jDEH4FOmTYgYwbKwtQ==}
    engines: {node: '>=18'}

  globals@15.12.0:
    resolution: {integrity: sha512-1+gLErljJFhbOVyaetcwJiJ4+eLe45S2E7P5UiZ9xGfeq3ATQf5DOv9G7MH3gGbKQLkzmNh2DxfZwLdw+j6oTQ==}
    engines: {node: '>=18'}

  globalthis@1.0.3:
    resolution: {integrity: sha512-sFdI5LyBiNTHjRd7cGPWapiHWMOXKyuBNX/cWJ3NfzrZQVa8GI/8cofCl74AOVqq9W5kNmguTIzJ/1s2gyI9wA==}
    engines: {node: '>= 0.4'}

  globby@6.1.0:
    resolution: {integrity: sha512-KVbFv2TQtbzCoxAnfD6JcHZTYCzyliEaaeM/gH8qQdkKr5s0OP9scEgvdcngyk7AVdY6YVW/TJHd+lQ/Df3Daw==}
    engines: {node: '>=0.10.0'}

  got@11.8.6:
    resolution: {integrity: sha512-6tfZ91bOr7bOXnK7PRDCGBLa1H4U080YHNaAQ2KsMGlLEzRbk44nsZF2E1IeRc3vtJHPVbKCYgdFbaGO2ljd8g==}
    engines: {node: '>=10.19.0'}

  graceful-fs@4.2.11:
    resolution: {integrity: sha512-RbJ5/jmFcNNCcDV5o9eTnBLJ/HszWV0P73bc+Ff4nS/rJj+YaS6IGyiOL0VoBYX+l1Wrl3k63h/KrH+nhJ0XvQ==}

  graphemer@1.4.0:
    resolution: {integrity: sha512-EtKwoO6kxCL9WO5xipiHTZlSzBm7WLT627TqC/uVRd0HKmq8NXyebnNYxDoBi7wt8eTWrUrKXCOVaFq9x1kgag==}

  gzip-size@6.0.0:
    resolution: {integrity: sha512-ax7ZYomf6jqPTQ4+XCpUGyXKHk5WweS+e05MBO4/y3WJ5RkmPXNKvX+bx1behVILVwr6JSQvZAku021CHPXG3Q==}
    engines: {node: '>=10'}

  has-flag@4.0.0:
    resolution: {integrity: sha512-EykJT/Q1KjTWctppgIAgfSO0tKVuZUjhgMr17kqTumMl6Afv3EISleU7qZUzoXDFTAHTDC4NOoG/ZxU3EvlMPQ==}
    engines: {node: '>=8'}

  has-property-descriptors@1.0.0:
    resolution: {integrity: sha512-62DVLZGoiEBDHQyqG4w9xCuZ7eJEwNmJRWw2VY84Oedb7WFcA27fiEVe8oUQx9hAUJ4ekurquucTGwsyO1XGdQ==}

  has-symbols@1.0.3:
    resolution: {integrity: sha512-l3LCuF6MgDNwTDKkdYGEihYjt5pRPbEg46rtlmnSPlUbgmB8LOIrKJbYYFBSbnPaJexMKtiPO8hmeRjRz2Td+A==}
    engines: {node: '>= 0.4'}

  has-unicode@2.0.1:
    resolution: {integrity: sha512-8Rf9Y83NBReMnx0gFzA8JImQACstCYWUplepDa9xprwwtmgEZUF0h/i5xSA625zB/I37EtrswSST6OXxwaaIJQ==}

  has@1.0.3:
    resolution: {integrity: sha512-f2dvO0VU6Oej7RkWJGrehjbzMAjFp5/VKPp5tTpWIV4JHHZK1/BxbFRtf/siA2SWTe09caDmVtYYzWEIbBS4zw==}
    engines: {node: '>= 0.4.0'}

  he@1.2.0:
    resolution: {integrity: sha512-F/1DnUGPopORZi0ni+CvrCgHQ5FyEAHRLSApuYWMmrbSwoN2Mn/7k+Gl38gJnR7yyDZk6WLXwiGod1JOWNDKGw==}
    hasBin: true

  hosted-git-info@4.1.0:
    resolution: {integrity: sha512-kyCuEOWjJqZuDbRHzL8V93NzQhwIB71oFWSyzVo+KPZI+pnQPPxucdkrOZvkLRnrf5URsQM+IJ09Dw29cRALIA==}
    engines: {node: '>=10'}

  html-loader@2.1.2:
    resolution: {integrity: sha512-XB4O1+6mpLp4qy/3qg5+1QPZ/uXvWtO64hNAX87sKHwcHkp1LJGU7V3sJ9iVmRACElAZXQ4YOO/Lbkx5kYfl9A==}
    engines: {node: '>= 10.13.0'}
    peerDependencies:
      webpack: ^5.0.0

  html-minifier-terser@5.1.1:
    resolution: {integrity: sha512-ZPr5MNObqnV/T9akshPKbVgyOqLmy+Bxo7juKCfTfnjNniTAMdy4hz21YQqoofMBJD2kdREaqPPdThoR78Tgxg==}
    engines: {node: '>=6'}
    hasBin: true

  html-minifier-terser@6.1.0:
    resolution: {integrity: sha512-YXxSlJBZTP7RS3tWnQw74ooKa6L9b9i9QYXY21eUEvhZ3u9XLfv6OnFsQq6RxkhHygsaUMvYsZRV5rU/OVNZxw==}
    engines: {node: '>=12'}
    hasBin: true

  html-webpack-plugin@5.5.0:
    resolution: {integrity: sha512-sy88PC2cRTVxvETRgUHFrL4No3UxvcH8G1NepGhqaTT+GXN2kTamqasot0inS5hXeg1cMbFDt27zzo9p35lZVw==}
    engines: {node: '>=10.13.0'}
    peerDependencies:
      webpack: ^5.20.0

  htmlparser2@6.1.0:
    resolution: {integrity: sha512-gyyPk6rgonLFEDGoeRgQNaEUvdJ4ktTmmUh/h2t7s+M8oPpIPxgNACWa+6ESR57kXstwqPiCut0V8NRpcwgU7A==}

  http-cache-semantics@4.1.1:
    resolution: {integrity: sha512-er295DKPVsV82j5kw1Gjt+ADA/XYHsajl82cGNQG2eyoPkvgUhX+nDIyelzhIWbbsXP39EHcI6l5tYs2FYqYXQ==}

  http-proxy-agent@5.0.0:
    resolution: {integrity: sha512-n2hY8YdoRE1i7r6M0w9DIw5GgZN0G25P8zLCRQ8rjXtTU3vsNFBI/vWK/UIeE6g5MUUz6avwAPXmL6Fy9D/90w==}
    engines: {node: '>= 6'}

  http-proxy-agent@7.0.2:
    resolution: {integrity: sha512-T1gkAiYYDWYx3V5Bmyu7HcfcvL7mUrTWiM6yOfa3PIphViJ/gFPbvidQ+veqSOHci/PxBcDabeUNCzpOODJZig==}
    engines: {node: '>= 14'}

  http2-wrapper@1.0.3:
    resolution: {integrity: sha512-V+23sDMr12Wnz7iTcDeJr3O6AIxlnvT/bmaAAAP/Xda35C90p9599p0F1eHR/N1KILWSoWVAiOMFjBBXaXSMxg==}
    engines: {node: '>=10.19.0'}

  https-proxy-agent@5.0.1:
    resolution: {integrity: sha512-dFcAjpTQFgoLMzC2VwU+C/CbS7uRL0lWmxDITmqm7C+7F0Odmj6s9l6alZc6AELXhrnggM2CeWSXHGOdX2YtwA==}
    engines: {node: '>= 6'}

  https-proxy-agent@7.0.6:
    resolution: {integrity: sha512-vK9P5/iUfdl95AI+JVyUuIcVtd4ofvtrOr3HNtM2yxC9bnMbEdp3x01OhQNnjb8IJYi38VlTE3mBXwcfvywuSw==}
    engines: {node: '>= 14'}

  humanize-ms@1.2.1:
    resolution: {integrity: sha512-Fl70vYtsAFb/C06PTS9dZBo7ihau+Tu/DNCk/OyHhea07S+aeMWpFFkUaXRa8fI+ScZbEI8dfSxwY7gxZ9SAVQ==}

  iconv-corefoundation@1.1.7:
    resolution: {integrity: sha512-T10qvkw0zz4wnm560lOEg0PovVqUXuOFhhHAkixw8/sycy7TJt7v/RrkEKEQnAw2viPSJu6iAkErxnzR0g8PpQ==}
    engines: {node: ^8.11.2 || >=10}
    os: [darwin]

  iconv-lite@0.6.3:
    resolution: {integrity: sha512-4fCk79wshMdzMp2rH06qWrJE4iolqLhCUH+OiuIgU++RB0+94NlDL81atO7GX55uUKueo0txHNtvEyI6D7WdMw==}
    engines: {node: '>=0.10.0'}

  icss-utils@5.1.0:
    resolution: {integrity: sha512-soFhflCVWLfRNOPU3iv5Z9VUdT44xFRbzjLsEzSr5AQmgqPMTHdU3PMT1Cf1ssx8fLNJDA1juftYl+PUcv3MqA==}
    engines: {node: ^10 || ^12 || >= 14}
    peerDependencies:
      postcss: ^8.1.0

  ieee754@1.2.1:
    resolution: {integrity: sha512-dcyqhDvX1C46lXZcVqCpK+FtMRQVdIMN6/Df5js2zouUsqG7I6sFxitIC+7KYK29KdXOLHdu9zL4sFnoVQnqaA==}

  ifdef-loader@2.3.2:
    resolution: {integrity: sha512-kH9bHPrfIFxLpq3XEruJqSlHXch2nOljKIDRS/6MU5LDZTyHeaSWVf04wNYX+8RT+NDmeS8Vm5HwZ7akkXo8ig==}

  ignore@5.2.0:
    resolution: {integrity: sha512-CmxgYGiEPCLhfLnpPp1MoRmifwEIOgjcHXxOBjv7mY96c+eWScsOP9c112ZyLdWHi0FxHjI+4uVhKYp/gcdRmQ==}
    engines: {node: '>= 4'}

  ignore@5.3.2:
    resolution: {integrity: sha512-hsBTNUqQTDwkWtcdYI2i06Y/nUBEsNEDJKjWdigLvegy8kDuJAS8uRlpkkcQpyEXL0Z/pjDy5HBmMjRCJ2gq+g==}
    engines: {node: '>= 4'}

  immutable@4.1.0:
    resolution: {integrity: sha512-oNkuqVTA8jqG1Q6c+UglTOD1xhC1BtjKI7XkCXRkZHrN5m18/XsnUp8Q89GkQO/z+0WjonSvl0FLhDYftp46nQ==}

  import-fresh@3.3.0:
    resolution: {integrity: sha512-veYYhQa+D1QBKznvhUHxb8faxlrwUnxseDAbAp457E0wLNio2bOSKnjYDhMj+YiAq61xrMGhQk9iXVk5FzgQMw==}
    engines: {node: '>=6'}

  import-local@3.1.0:
    resolution: {integrity: sha512-ASB07uLtnDs1o6EHjKpX34BKYDSqnFerfTOJL2HvMqF70LnxpjkzDB8J44oT9pu4AMPkQwf8jl6szgvNd2tRIg==}
    engines: {node: '>=8'}
    hasBin: true

  imurmurhash@0.1.4:
    resolution: {integrity: sha512-JmXMZ6wuvDmLiHEml9ykzqO6lwFbof0GG4IkcGaENdCRDDmMVnny7s5HsIgHCbaq0w2MyPhDqkhTUgS2LU2PHA==}
    engines: {node: '>=0.8.19'}

  indent-string@4.0.0:
    resolution: {integrity: sha512-EdDDZu4A2OyIK7Lr/2zG+w5jmbuk1DVBnEwREQvBzspBJkCEbRa8GxU1lghYcaGJCnRWibjDXlq779X1/y5xwg==}
    engines: {node: '>=8'}

  infer-owner@1.0.4:
    resolution: {integrity: sha512-IClj+Xz94+d7irH5qRyfJonOdfTzuDaifE6ZPWfx0N0+/ATZCbuTPq2prFl526urkQd90WyUKIh1DfBQ2hMz9A==}

  inflight@1.0.6:
    resolution: {integrity: sha512-k92I/b08q4wvFscXCLvqfsHCrjrF7yiXsQuIVvVE7N82W3+aqpzuUdBbfhWcy/FZR3/4IgflMgKLOsvPDrGCJA==}
    deprecated: This module is not supported, and leaks memory. Do not use it. Check out lru-cache if you want a good and tested way to coalesce async requests by a key value, which is much more comprehensive and powerful.

  inherits@2.0.4:
    resolution: {integrity: sha512-k/vGaX4/Yla3WzyMCvTQOXYeIHvqOKtnqBduzTHpzpQZzAskKMhZ2K+EnBiSM9zGSoIFeMpXKxa4dYeZIQqewQ==}

  interpret@2.2.0:
    resolution: {integrity: sha512-Ju0Bz/cEia55xDwUWEa8+olFpCiQoypjnQySseKtmjNrnps3P+xfpUmGr90T7yjlVJmOtybRvPXhKMbHr+fWnw==}
    engines: {node: '>= 0.10'}

  ip-address@9.0.5:
    resolution: {integrity: sha512-zHtQzGojZXTwZTHQqra+ETKd4Sn3vgi7uBmlPoXVWZqYvuKmtI0l/VZTjqGmJY9x88GGOaZ9+G9ES8hC4T4X8g==}
    engines: {node: '>= 12'}

  is-binary-path@2.1.0:
    resolution: {integrity: sha512-ZMERYes6pDydyuGidse7OsHxtbI7WVeUEozgR/g7rd0xUimYNlvZRE/K2MgZTjWy725IfelLeVcEM97mmtRGXw==}
    engines: {node: '>=8'}

  is-ci@3.0.1:
    resolution: {integrity: sha512-ZYvCgrefwqoQ6yTyYUbQu64HsITZ3NfKX1lzaEYdkTDcfKzzCI/wthRRYKkdjHKFVgNiXKAKm65Zo1pk2as/QQ==}
    hasBin: true

  is-core-module@2.9.0:
    resolution: {integrity: sha512-+5FPy5PnwmO3lvfMb0AsoPaBG+5KHUI0wYFXOtYPnVVVspTFUuMZNfNaNVRt3FZadstu2c8x23vykRW/NBoU6A==}

  is-extglob@2.1.1:
    resolution: {integrity: sha512-SbKbANkN603Vi4jEZv49LeVJMn4yGwsbzZworEoyEiutsN3nJYdbO36zfhGJ6QEDpOZIFkDtnq5JRxmvl3jsoQ==}
    engines: {node: '>=0.10.0'}

  is-fullwidth-code-point@3.0.0:
    resolution: {integrity: sha512-zymm5+u+sCsSWyD9qNaejV3DFvhCKclKdizYaJUuHA83RLjb7nSuGnddCHGv0hk+KY7BMAlsWeK4Ueg6EV6XQg==}
    engines: {node: '>=8'}

  is-glob@4.0.3:
    resolution: {integrity: sha512-xelSayHH36ZgE7ZWhli7pW34hNbNl8Ojv5KVmkJD4hBdD3th8Tfk9vYasLM+mXWOZhFkgZfxhLSnrwRr4elSSg==}
    engines: {node: '>=0.10.0'}

  is-interactive@1.0.0:
    resolution: {integrity: sha512-2HvIEKRoqS62guEC+qBjpvRubdX910WCMuJTZ+I9yvqKU2/12eSL549HMwtabb4oupdj2sMP50k+XJfB/8JE6w==}
    engines: {node: '>=8'}

  is-lambda@1.0.1:
    resolution: {integrity: sha512-z7CMFGNrENq5iFB9Bqo64Xk6Y9sg+epq1myIcdHaGnbMTYOxvzsEtdYqQUylB7LxfkvgrrjP32T6Ywciio9UIQ==}

  is-number@7.0.0:
    resolution: {integrity: sha512-41Cifkg6e8TylSpdtTpeLVMqvSBEVzTttHvERD741+pnZ8ANv0004MRL43QKPDlK9cGvNp6NZWZUBlbGXYxxng==}
    engines: {node: '>=0.12.0'}

  is-path-cwd@2.2.0:
    resolution: {integrity: sha512-w942bTcih8fdJPJmQHFzkS76NEP8Kzzvmw92cXsazb8intwLqPibPPdXf4ANdKV3rYMuuQYGIWtvz9JilB3NFQ==}
    engines: {node: '>=6'}

  is-path-in-cwd@2.1.0:
    resolution: {integrity: sha512-rNocXHgipO+rvnP6dk3zI20RpOtrAM/kzbB258Uw5BWr3TpXi861yzjo16Dn4hUox07iw5AyeMLHWsujkjzvRQ==}
    engines: {node: '>=6'}

  is-path-inside@2.1.0:
    resolution: {integrity: sha512-wiyhTzfDWsvwAW53OBWF5zuvaOGlZ6PwYxAbPVDhpm+gM09xKQGjBq/8uYN12aDvMxnAnq3dxTyoSoRNmg5YFg==}
    engines: {node: '>=6'}

  is-plain-object@2.0.4:
    resolution: {integrity: sha512-h5PpgXkWitc38BBMYawTYMWJHFZJVnBquFE57xFpjB8pJFiF6gZ+bU+WyI/yqXiFR5mdLsgYNaPe8uao6Uv9Og==}
    engines: {node: '>=0.10.0'}

  is-unicode-supported@0.1.0:
    resolution: {integrity: sha512-knxG2q4UC3u8stRGyAVJCOdxFmv5DZiRcdlIaAQXAbSfJya+OhopNotLQrstBhququ4ZpuKbDc/8S6mgXgPFPw==}
    engines: {node: '>=10'}

  isarray@1.0.0:
    resolution: {integrity: sha512-VLghIWNM6ELQzo7zwmcg0NmTVyWKYjvIeM83yjp0wRDTmUnrM678fQbcKBo6n2CJEF0szoG//ytg+TKla89ALQ==}

  isbinaryfile@4.0.10:
    resolution: {integrity: sha512-iHrqe5shvBUcFbmZq9zOQHBoeOhZJu6RQGrDpBgenUm/Am+F3JM2MgQj+rK3Z601fzrL5gLZWtAPH2OBaSVcyw==}
    engines: {node: '>= 8.0.0'}

  isbinaryfile@5.0.0:
    resolution: {integrity: sha512-UDdnyGvMajJUWCkib7Cei/dvyJrrvo4FIrsvSFWdPpXSUorzXrDJ0S+X5Q4ZlasfPjca4yqCNNsjbCeiy8FFeg==}
    engines: {node: '>= 14.0.0'}

  isexe@2.0.0:
    resolution: {integrity: sha512-RHxMLp9lnKHGHRng9QFhRCMbYAcVpn69smSGcq3f36xjgVVWThj4qqLbTLlq7Ssj8B+fIQ1EuCEGI2lKsyQeIw==}

  isobject@3.0.1:
    resolution: {integrity: sha512-WhB9zCku7EGTj/HQQRz5aUQEUeoQZH2bWcltRErOpymJ4boYE6wL9Tbr23krRPSZ+C5zqNSrSw+Cc7sZZ4b7vg==}
    engines: {node: '>=0.10.0'}

  jackspeak@3.4.3:
    resolution: {integrity: sha512-OGlZQpz2yfahA/Rd1Y8Cd9SIEsqvXkLVoSw/cgwhnhFMDbsQFeZYoJJ7bIZBS9BcamUW96asq/npPWugM+RQBw==}

  jake@10.8.5:
    resolution: {integrity: sha512-sVpxYeuAhWt0OTWITwT98oyV0GsXyMlXCF+3L1SuafBVUIr/uILGRB+NqwkzhgXKvoJpDIpQvqkUALgdmQsQxw==}
    engines: {node: '>=10'}
    hasBin: true

  jest-worker@27.5.1:
    resolution: {integrity: sha512-7vuh85V5cdDofPyxn58nrPjBktZo0u9x1g8WtjQol+jZDaE+fhN+cIvTj11GndBnMnyfrUOG1sZQxCdjKh+DKg==}
    engines: {node: '>= 10.13.0'}

  js-yaml@4.1.0:
    resolution: {integrity: sha512-wpxZs9NoxZaJESJGIZTyDEaYpl0FKSA+FB9aJiyemKhMwkxQg63h4T1KJgUGHpTqPDNRcmmYLugrRjJlBtWvRA==}
    hasBin: true

  jsbn@1.1.0:
    resolution: {integrity: sha512-4bYVV3aAMtDTTu4+xsDYa6sy9GyJ69/amsu9sYF2zqjiEoZA5xJi3BrfX3uY+/IekIu7MwdObdbDWpoZdBv3/A==}

  json-buffer@3.0.1:
    resolution: {integrity: sha512-4bV5BfR2mqfQTJm+V5tPPdf+ZpuhiIvTuAB5g8kcrXOZpTT/QwwVRWBywX1ozr6lEuPdbHxwaJlm9G6mI2sfSQ==}

  json-parse-even-better-errors@2.3.1:
    resolution: {integrity: sha512-xyFwyhro/JEof6Ghe2iz2NcXoj2sloNsWr/XsERDK/oiPCfaNhl5ONfp+jQdAZRQQ0IJWNzH9zIZF7li91kh2w==}

  json-schema-traverse@0.4.1:
    resolution: {integrity: sha512-xbbCH5dCYU5T8LcEhhuh7HJ88HXuW3qsI3Y0zOZFKfZEHcpWiHU/Jxzk629Brsab/mMiHQti9wMP+845RPe3Vg==}

  json-schema-traverse@1.0.0:
    resolution: {integrity: sha512-NM8/P9n3XjXhIZn1lLhkFaACTOURQXjWhV4BA/RnOv8xvgqtqpAX9IO4mRQxSx1Rlo4tqzeqb0sOlruaOy3dug==}

  json-stable-stringify-without-jsonify@1.0.1:
    resolution: {integrity: sha512-Bdboy+l7tA3OGW6FjyFHWkP5LuByj1Tk33Ljyq0axyzdk9//JSi2u3fP1QSmd1KNwq6VOKYGlAu87CisVir6Pw==}

  json-stringify-safe@5.0.1:
    resolution: {integrity: sha512-ZClg6AaYvamvYEE82d3Iyd3vSSIjQ+odgjaTzRuO3s7toCdFKczob2i0zCh7JE8kWn17yvAWhUVxvqGwUalsRA==}

  json5@1.0.2:
    resolution: {integrity: sha512-g1MWMLBiz8FKi1e4w0UyVL3w+iJceWAFBAaBnnGKOpNa5f8TLktkbre1+s6oICydWAm+HRUGTmI+//xv2hvXYA==}
    hasBin: true

  json5@2.2.1:
    resolution: {integrity: sha512-1hqLFMSrGHRHxav9q9gNjJ5EXznIxGVO09xQRrwplcS8qs28pZ8s8hupZAmqDwZUmVZ2Qb2jnyPOWcDH8m8dlA==}
    engines: {node: '>=6'}
    hasBin: true

  json5@2.2.3:
    resolution: {integrity: sha512-XmOWe7eyHYH14cLdVPoyg+GOH3rYX++KpzrylJwSW98t3Nk+U8XOl8FWKOgwtzdb8lXGf6zYwDUzeHMWfxasyg==}
    engines: {node: '>=6'}
    hasBin: true

  jsonfile@4.0.0:
    resolution: {integrity: sha512-m6F1R3z8jjlf2imQHS2Qez5sjKWQzbuuhuJ/FKYFRZvPE3PuHcSMVZzfsLhGVOkfd20obL5SWEBew5ShlquNxg==}

  jsonfile@6.1.0:
    resolution: {integrity: sha512-5dgndWOriYSm5cnYaJNhalLNDKOqFwyDB/rr1E9ZsGciGvKPs8R2xYGCacuf3z6K1YKDz182fd+fY3cn3pMqXQ==}

  keyv@4.5.4:
    resolution: {integrity: sha512-oxVHkHR/EJf2CNXnWxRLW6mg7JyCCUcG0DtEGmL2ctUo1PNTin1PUil+r/+4r5MpVgC/fn1kjsx7mjSujKqIpw==}

  kind-of@6.0.3:
    resolution: {integrity: sha512-dcS1ul+9tmeD95T+x28/ehLgd9mENa3LsvDTtzm3vyBEO7RPptvAD+t44WVXaUjTBRcrpFeFlC8WCruUR456hw==}
    engines: {node: '>=0.10.0'}

  klona@2.0.5:
    resolution: {integrity: sha512-pJiBpiXMbt7dkzXe8Ghj/u4FfXOOa98fPW+bihOJ4SjnoijweJrNThJfd3ifXpXhREjpoF2mZVH1GfS9LV3kHQ==}
    engines: {node: '>= 8'}

  lazy-val@1.0.5:
    resolution: {integrity: sha512-0/BnGCCfyUMkBpeDgWihanIAF9JmZhHBgUhEqzvf+adhNGLoP6TaiI5oF8oyb3I45P+PcnrqihSf01M0l0G5+Q==}

  lazystream@1.0.1:
    resolution: {integrity: sha512-b94GiNHQNy6JNTrt5w6zNyffMrNkXZb3KTkCZJb2V1xaEGCk093vkZ2jk3tpaeP33/OiXC+WvK9AxUebnf5nbw==}
    engines: {node: '>= 0.6.3'}

  levn@0.4.1:
    resolution: {integrity: sha512-+bT2uH4E5LGE7h/n3evcS/sQlJXCpIp6ym8OWJ5eV6+67Dsql/LaaT7qJBAt2rzfoa/5QBGBhxDix1dMt2kQKQ==}
    engines: {node: '>= 0.8.0'}

  loader-runner@4.3.0:
    resolution: {integrity: sha512-3R/1M+yS3j5ou80Me59j7F9IMs4PXs3VqRrm0TU3AbKPxlmpoY1TNscJV/oGJXo8qCatFGTfDbY6W6ipGOYXfg==}
    engines: {node: '>=6.11.5'}

  loader-utils@1.4.2:
    resolution: {integrity: sha512-I5d00Pd/jwMD2QCduo657+YM/6L3KZu++pmX9VFncxaxvHcru9jx1lBaFft+r4Mt2jK0Yhp41XlRAihzPxHNCg==}
    engines: {node: '>=4.0.0'}

  loader-utils@2.0.4:
    resolution: {integrity: sha512-xXqpXoINfFhgua9xiqD8fPFHgkoq1mmmpE92WlDbm9rNRd/EbRb+Gqf908T2DMfuHjjJlksiK2RbHVOdD/MqSw==}
    engines: {node: '>=8.9.0'}

  locate-path@5.0.0:
    resolution: {integrity: sha512-t7hw9pI+WvuwNJXwk5zVHpyhIqzg2qTlklJOf0mVxGSbe3Fp2VieZcduNYjaLDoy6p9uGpQEGWG87WpMKlNq8g==}
    engines: {node: '>=8'}

  locate-path@6.0.0:
    resolution: {integrity: sha512-iPZK6eYjbxRu3uB4/WZ3EsEIMJFMqAoopl3R+zuq0UjcAm/MO6KCweDgPfP3elTztoKP3KtnVHxTn2NHBSDVUw==}
    engines: {node: '>=10'}

  lodash.defaults@4.2.0:
    resolution: {integrity: sha512-qjxPLHd3r5DnsdGacqOMU6pb/avJzdh9tFX2ymgoZE27BmjXrNy/y4LoaiTeAb+O3gL8AfpJGtqfX/ae2leYYQ==}

  lodash.difference@4.5.0:
    resolution: {integrity: sha512-dS2j+W26TQ7taQBGN8Lbbq04ssV3emRw4NY58WErlTO29pIqS0HmoT5aJ9+TUQ1N3G+JOZSji4eugsWwGp9yPA==}

  lodash.flatten@4.4.0:
    resolution: {integrity: sha512-C5N2Z3DgnnKr0LOpv/hKCgKdb7ZZwafIrsesve6lmzvZIRZRGaZ/l6Q8+2W7NaT+ZwO3fFlSCzCzrDCFdJfZ4g==}

  lodash.isplainobject@4.0.6:
    resolution: {integrity: sha512-oSXzaWypCMHkPC3NvBEaPHf0KsA5mvPrOPgQWDsbg8n7orZ290M0BmC/jgRZ4vcJ6DTAhjrsSYgdsW/F+MFOBA==}

  lodash.merge@4.6.2:
    resolution: {integrity: sha512-0KpjqXRVvrYyCsX1swR/XTK0va6VQkQM6MNo7PqW77ByjAhoARA8EfrP1N4+KlKj8YS0ZUCtRT/YUuhyYDujIQ==}

  lodash.union@4.6.0:
    resolution: {integrity: sha512-c4pB2CdGrGdjMKYLA+XiRDO7Y0PRQbm/Gzg8qMj+QH+pFVAoTp5sBpO0odL3FjoPCGjK96p6qsP+yQoiLoOBcw==}

  lodash@4.17.21:
    resolution: {integrity: sha512-v2kDEe57lecTulaDIuNTPy3Ry4gLGJ6Z1O3vE1krgXZNrsQ+LFTGHVxVjcXPs17LhbZVGedAJv8XZ1tvj5FvSg==}

  log-symbols@4.1.0:
    resolution: {integrity: sha512-8XPvpAA8uyhfteu8pIvQxpJZ7SYYdpUivZpGy6sFsBuKRY/7rQGavedeB8aK+Zkyq6upMFVL/9AW6vOYzfRyLg==}
    engines: {node: '>=10'}

  lower-case@2.0.2:
    resolution: {integrity: sha512-7fm3l3NAF9WfN6W3JOmf5drwpVqX78JtoGJ3A6W0a6ZnldM41w2fV5D490psKFTpMds8TJse/eHLFFsNHHjHgg==}

  lowercase-keys@2.0.0:
    resolution: {integrity: sha512-tqNXrS78oMOE73NMxK4EMLQsQowWf8jKooH9g7xPavRT706R6bkQJ6DY2Te7QukaZsulxa30wQ7bk0pm4XiHmA==}
    engines: {node: '>=8'}

  lru-cache@10.4.3:
    resolution: {integrity: sha512-JNAzZcXrCt42VGLuYz0zfAzDfAvJWW6AfYlDBQyDV5DClI2m5sAmK+OIO7s59XfsRsWHp02jAJrRadPRGTt6SQ==}

  lru-cache@6.0.0:
    resolution: {integrity: sha512-Jo6dJ04CmSjuznwJSS3pUeWmd/H0ffTlkXXgwZi+eq1UCmqQwCh+eLsYOYCwY991i2Fah4h1BEMCx4qThGbsiA==}
    engines: {node: '>=10'}

  lru-cache@7.18.3:
    resolution: {integrity: sha512-jumlc0BIUrS3qJGgIkWZsyfAM7NCWiBcCDhnd+3NNM5KbBmLTgHVfWBcg6W+rLUsIpzpERPsvwUP7CckAQSOoA==}
    engines: {node: '>=12'}

  make-fetch-happen@10.2.1:
    resolution: {integrity: sha512-NgOPbRiaQM10DYXvN3/hhGVI2M5MtITFryzBGxHM5p4wnFxsVCbxkrBrDsk+EZ5OB4jEOT7AjDxtdF+KVEFT7w==}
    engines: {node: ^12.13.0 || ^14.15.0 || >=16.0.0}

  matcher@3.0.0:
    resolution: {integrity: sha512-OkeDaAZ/bQCxeFAozM55PKcKU0yJMPGifLwV4Qgjitu+5MoAfSQN4lsLJeXZ1b8w0x+/Emda6MZgXS1jvsapng==}
    engines: {node: '>=10'}

  merge-stream@2.0.0:
    resolution: {integrity: sha512-abv/qOcuPfk3URPfDzmZU1LKmuw8kT+0nIHvKrKgFrwifol/doWcdA4ZqsWQ8ENrFKkd67Mfpo/LovbIUsbt3w==}

  merge2@1.4.1:
    resolution: {integrity: sha512-8q7VEgMJW4J8tcfVPy8g09NcQwZdbwFEqhe/WZkoIzjn/3TGDwtOCYtXGxA3O8tPzpczCCDgv+P2P5y00ZJOOg==}
    engines: {node: '>= 8'}

  micromatch@4.0.8:
    resolution: {integrity: sha512-PXwfBhYu0hBCPw8Dn0E+WDYb7af3dSLVWKi3HGv84IdF4TyFoC0ysxFd0Goxw7nSv4T/PzEJQxsYsEiFCKo2BA==}
    engines: {node: '>=8.6'}

  mime-db@1.52.0:
    resolution: {integrity: sha512-sPU4uV7dYlvtWJxwwxHD0PuihVNiE7TyAbQ5SWxDCB9mUYvOgroQOwYQQOKPJ8CIbE+1ETVlOoK1UC2nU3gYvg==}
    engines: {node: '>= 0.6'}

  mime-types@2.1.35:
    resolution: {integrity: sha512-ZDY+bPm5zTTF+YpCrAU9nK0UgICYPT0QtT1NZWFv4s++TNkcgVaT0g6+4R2uI4MjQjzysHB1zxuWL50hzaeXiw==}
    engines: {node: '>= 0.6'}

  mime@2.6.0:
    resolution: {integrity: sha512-USPkMeET31rOMiarsBNIHZKLGgvKc/LrjofAnBlOttf5ajRvqiRA8QsenbcooctK6d6Ts6aqZXBA+XbkKthiQg==}
    engines: {node: '>=4.0.0'}
    hasBin: true

  mimic-fn@2.1.0:
    resolution: {integrity: sha512-OqbOk5oEQeAZ8WXWydlu9HJjz9WVdEIvamMCcXmuqUYjTknH/sqsWvhQ3vgwKFRR1HpjvNBKQ37nbJgYzGqGcg==}
    engines: {node: '>=6'}

  mimic-response@1.0.1:
    resolution: {integrity: sha512-j5EctnkH7amfV/q5Hgmoal1g2QHFJRraOtmx0JpIqkxhBhI/lJSl1nMpQ45hVarwNETOoWEimndZ4QK0RHxuxQ==}
    engines: {node: '>=4'}

  mimic-response@3.1.0:
    resolution: {integrity: sha512-z0yWI+4FDrrweS8Zmt4Ej5HdJmky15+L2e6Wgn3+iK5fWzb6T3fhNFq2+MeTRb064c6Wr4N/wv0DzQTjNzHNGQ==}
    engines: {node: '>=10'}

  mini-css-extract-plugin@2.7.6:
    resolution: {integrity: sha512-Qk7HcgaPkGG6eD77mLvZS1nmxlao3j+9PkrT9Uc7HAE1id3F41+DdBRYRYkbyfNRGzm8/YWtzhw7nVPmwhqTQw==}
    engines: {node: '>= 12.13.0'}
    peerDependencies:
      webpack: ^5.0.0

  minimatch@10.0.1:
    resolution: {integrity: sha512-ethXTt3SGGR+95gudmqJ1eNhRO7eGEGIgYA9vnPatK4/etz2MEVDno5GMCibdMTuBMyElzIlgxMna3K94XDIDQ==}
    engines: {node: 20 || >=22}

  minimatch@3.1.2:
    resolution: {integrity: sha512-J7p63hRiAjw1NDEww1W7i37+ByIrOWO5XQQAzZ3VOcL0PNybwpfmV/N05zFAzwQ9USyEcX6t3UO+K5aqBQOIHw==}

  minimatch@5.1.6:
    resolution: {integrity: sha512-lKwV/1brpG6mBUFHtb7NUmtABCb2WZZmm2wNiOA5hAb8VdCS4B3dtMWyvcoViccwAW/COERjXLt0zP1zXUN26g==}
    engines: {node: '>=10'}

  minimatch@9.0.5:
    resolution: {integrity: sha512-G6T0ZX48xgozx7587koeX9Ys2NYy6Gmv//P89sEte9V9whIapMNF4idKxnW2QtCcLiTWlb/wfCabAtAFWhhBow==}
    engines: {node: '>=16 || 14 >=14.17'}

  minimist@1.2.8:
    resolution: {integrity: sha512-2yyAR8qBkN3YuheJanUpWC5U3bb5osDywNB8RzDVlDwDHbocAJveqqj1u8+SVD7jkWT4yvsHCpWqqWqAxb0zCA==}

  minipass-collect@1.0.2:
    resolution: {integrity: sha512-6T6lH0H8OG9kITm/Jm6tdooIbogG9e0tLgpY6mphXSm/A9u8Nq1ryBG+Qspiub9LjWlBPsPS3tWQ/Botq4FdxA==}
    engines: {node: '>= 8'}

  minipass-fetch@2.1.2:
    resolution: {integrity: sha512-LT49Zi2/WMROHYoqGgdlQIZh8mLPZmOrN2NdJjMXxYe4nkN6FUyuPuOAOedNJDrx0IRGg9+4guZewtp8hE6TxA==}
    engines: {node: ^12.13.0 || ^14.15.0 || >=16.0.0}

  minipass-flush@1.0.5:
    resolution: {integrity: sha512-JmQSYYpPUqX5Jyn1mXaRwOda1uQ8HP5KAT/oDSLCzt1BYRhQU0/hDtsB1ufZfEEzMZ9aAVmsBw8+FWsIXlClWw==}
    engines: {node: '>= 8'}

  minipass-pipeline@1.2.4:
    resolution: {integrity: sha512-xuIq7cIOt09RPRJ19gdi4b+RiNvDFYe5JH+ggNvBqGqpQXcru3PcRmOZuHBKWK1Txf9+cQ+HMVN4d6z46LZP7A==}
    engines: {node: '>=8'}

  minipass-sized@1.0.3:
    resolution: {integrity: sha512-MbkQQ2CTiBMlA2Dm/5cY+9SWFEN8pzzOXi6rlM5Xxq0Yqbda5ZQy9sU75a673FE9ZK0Zsbr6Y5iP6u9nktfg2g==}
    engines: {node: '>=8'}

  minipass@3.3.6:
    resolution: {integrity: sha512-DxiNidxSEK+tHG6zOIklvNOwm3hvCrbUrdtzY74U6HKTJxvIDfOUL5W5P2Ghd3DTkhhKPYGqeNUIh5qcM4YBfw==}
    engines: {node: '>=8'}

  minipass@5.0.0:
    resolution: {integrity: sha512-3FnjYuehv9k6ovOEbyOswadCDPX1piCfhV8ncmYtHOjuPwylVWsghTLo7rabjC3Rx5xD4HDx8Wm1xnMF7S5qFQ==}
    engines: {node: '>=8'}

  minipass@7.1.2:
    resolution: {integrity: sha512-qOOzS1cBTWYF4BH8fVePDBOO9iptMnGUEZwNc/cMWnTV2nVLZ7VoNWEPHkYczZA0pdoA7dl6e7FL659nX9S2aw==}
    engines: {node: '>=16 || 14 >=14.17'}

  minizlib@2.1.2:
    resolution: {integrity: sha512-bAxsR8BVfj60DWXHE3u30oHzfl4G7khkSuPW+qvpd7jFRHm7dLxOjUk1EHACJ/hxLY8phGJ0YhYHZo7jil7Qdg==}
    engines: {node: '>= 8'}

  mkdirp@1.0.4:
    resolution: {integrity: sha512-vVqVZQyf3WLx2Shd0qJ9xuvqgAyKPLAiqITEtqW0oIUjzo3PePDd6fW9iFz30ef7Ysp/oiWqbhszeGWW2T6Gzw==}
    engines: {node: '>=10'}
    hasBin: true

  mrmime@1.0.1:
    resolution: {integrity: sha512-hzzEagAgDyoU1Q6yg5uI+AorQgdvMCur3FcKf7NhMKWsaYg+RnbTyHRa/9IlLF9rf455MOCtcqqrQQ83pPP7Uw==}
    engines: {node: '>=10'}

  ms@2.1.2:
    resolution: {integrity: sha512-sGkPx+VjMtmA6MX27oA4FBFELFCZZ4S4XqeGOXCv68tT+jb3vk/RyaKWP0PTKyWtmLSM0b+adUTEvbs1PEaH2w==}

  nanoid@3.3.8:
    resolution: {integrity: sha512-WNLf5Sd8oZxOm+TzppcYk8gVOgP+l58xNy58D0nbUnOxOWRWvlcCV4kUF7ltmI6PsrLl/BgKEyS4mqsGChFN0w==}
    engines: {node: ^10 || ^12 || ^13.7 || ^14 || >=15.0.1}
    hasBin: true

  natural-compare@1.4.0:
    resolution: {integrity: sha512-OWND8ei3VtNC9h7V60qff3SVobHr996CTwgxubgyQYEpg290h9J0buyECNNJexkFm5sOajh5G116RYA1c8ZMSw==}

  negotiator@0.6.3:
    resolution: {integrity: sha512-+EUsqGPLsM+j/zdChZjsnX51g4XrHFOIXwfnCVPGlQk/k5giakcKsuxCObBRu6DSm9opw/O6slWbJdghQM4bBg==}
    engines: {node: '>= 0.6'}

  neo-async@2.6.2:
    resolution: {integrity: sha512-Yd3UES5mWCSqR+qNT93S3UoYUkqAZ9lLg8a7g9rimsWmYGK8cVToA4/sF3RrshdyV3sAGMXVUmpMYOw+dLpOuw==}

  no-case@3.0.4:
    resolution: {integrity: sha512-fgAN3jGAh+RoxUGZHTSOLJIqUc2wmoBwGR4tbpNAKmmovFoWq0OdRkb0VkldReO2a2iBT/OEulG9XSUc10r3zg==}

  node-abi@3.67.0:
    resolution: {integrity: sha512-bLn/fU/ALVBE9wj+p4Y21ZJWYFjUXLXPi/IewyLZkx3ApxKDNBWCKdReeKOtD8dWpOdDCeMyLh6ZewzcLsG2Nw==}
    engines: {node: '>=10'}

  node-addon-api@1.7.2:
    resolution: {integrity: sha512-ibPK3iA+vaY1eEjESkQkM0BbCqFOaZMiXRTtdB0u7b4djtY6JnsjvPdUHVMg6xQt3B8fpTTWHI9A+ADjM9frzg==}

  node-api-version@0.2.0:
    resolution: {integrity: sha512-fthTTsi8CxaBXMaBAD7ST2uylwvsnYxh2PfaScwpMhos6KlSFajXQPcM4ogNE1q2s3Lbz9GCGqeIHC+C6OZnKg==}

  node-gyp@9.4.1:
    resolution: {integrity: sha512-OQkWKbjQKbGkMf/xqI1jjy3oCTgMKJac58G2+bjZb3fza6gW2YrCSdMQYaoTb70crvE//Gngr4f0AgVHmqHvBQ==}
    engines: {node: ^12.13 || ^14.13 || >=16}
    hasBin: true

  node-releases@2.0.18:
    resolution: {integrity: sha512-d9VeXT4SJ7ZeOqGX6R5EM022wpL+eWPooLI+5UpWn2jCT1aosUQEhQP214x33Wkwx3JQMvIm+tIoVOdodFS40g==}

  nopt@6.0.0:
    resolution: {integrity: sha512-ZwLpbTgdhuZUnZzjd7nb1ZV+4DoiC6/sfiVKok72ym/4Tlf+DFdlHYmT2JPmcNNWV6Pi3SDf1kT+A4r9RTuT9g==}
    engines: {node: ^12.13.0 || ^14.15.0 || >=16.0.0}
    hasBin: true

  normalize-path@3.0.0:
    resolution: {integrity: sha512-6eZs5Ls3WtCisHWp9S2GUy8dqkpGi4BVSz3GaqiE6ezub0512ESztXUwUB6C6IKbQkY2Pnb/mD4WYojCRwcwLA==}
    engines: {node: '>=0.10.0'}

  normalize-url@6.1.0:
    resolution: {integrity: sha512-DlL+XwOy3NxAQ8xuC0okPgK46iuVNAK01YN7RueYBqqFeGsBjV9XmCAzAdgt+667bCl5kPh9EqKKDwnaPG1I7A==}
    engines: {node: '>=10'}

  npmlog@6.0.2:
    resolution: {integrity: sha512-/vBvz5Jfr9dT/aFWd0FIRf+T/Q2WBsLENygUaFUqstqsycmZAP/t5BvFJTK0viFmSUxiUKTUplWy5vt+rvKIxg==}
    engines: {node: ^12.13.0 || ^14.15.0 || >=16.0.0}
    deprecated: This package is no longer supported.

  nth-check@2.1.1:
    resolution: {integrity: sha512-lqjrjmaOoAnWfMmBPL+XNnynZh2+swxiX3WUE0s4yEHI6m+AwrK2UZOimIRl3X/4QctVqS8AiZjFqyOGrMXb/w==}

  object-assign@4.1.1:
    resolution: {integrity: sha512-rJgTQnkUnH1sFw8yT6VSU3zD3sWmu6sZhIseY8VX+GRu3P6F7Fu+JNDoXfklElbLJSnc3FUQHVe4cU5hj+BcUg==}
    engines: {node: '>=0.10.0'}

  object-keys@1.1.1:
    resolution: {integrity: sha512-NuAESUOUMrlIXOfHKzD6bpPu3tYt3xvjNdRIQ+FeT0lNb4K8WR70CaDxhuNguS2XG+GjkyMwOzsN5ZktImfhLA==}
    engines: {node: '>= 0.4'}

  once@1.4.0:
    resolution: {integrity: sha512-lNaJgI+2Q5URQBkccEKHTQOPaXdUxnZZElQTZY0MFUAuaEqe1E+Nyvgdz/aIyNi6Z9MzO5dv1H8n58/GELp3+w==}

  onetime@5.1.2:
    resolution: {integrity: sha512-kbpaSSGJTWdAY5KPVeMOKXSrPtr8C8C7wodJbcsd51jRnmD+GZu8Y0VoU6Dm5Z4vWr0Ig/1NKuWRKf7j5aaYSg==}
    engines: {node: '>=6'}

  opener@1.5.2:
    resolution: {integrity: sha512-ur5UIdyw5Y7yEj9wLzhqXiy6GZ3Mwx0yGI+5sMn2r0N0v3cKJvUmFH5yPP+WXh9e0xfyzyJX95D8l088DNFj7A==}
    hasBin: true

  optionator@0.9.4:
    resolution: {integrity: sha512-6IpQ7mKUxRcZNLIObR0hz7lxsapSSIYNZJwXPGeF0mTVqGKFIXj1DQcMoT22S3ROcLyY/rz0PWaWZ9ayWmad9g==}
    engines: {node: '>= 0.8.0'}

  ora@5.4.1:
    resolution: {integrity: sha512-5b6Y85tPxZZ7QytO+BQzysW31HJku27cRIlkbAXaNx+BdcVi+LlRFmVXzeF6a7JCwJpyw5c4b+YSVImQIrBpuQ==}
    engines: {node: '>=10'}

  p-cancelable@2.1.1:
    resolution: {integrity: sha512-BZOr3nRQHOntUjTrH8+Lh54smKHoHyur8We1V8DSMVrl5A2malOOwuJRnKRDjSnkoeBh4at6BwEnb5I7Jl31wg==}
    engines: {node: '>=8'}

  p-limit@2.3.0:
    resolution: {integrity: sha512-//88mFWSJx8lxCzwdAABTJL2MyWB12+eIY7MDL2SqLmAkeKU9qxRvWuSyTjm3FUmpBEMuFfckAIqEaVGUDxb6w==}
    engines: {node: '>=6'}

  p-limit@3.1.0:
    resolution: {integrity: sha512-TYOanM3wGwNGsZN2cVTYPArw454xnXj5qmWF1bEoAc4+cU/ol7GVh7odevjp1FNHduHc3KZMcFduxU5Xc6uJRQ==}
    engines: {node: '>=10'}

  p-locate@4.1.0:
    resolution: {integrity: sha512-R79ZZ/0wAxKGu3oYMlz8jy/kbhsNrS7SKZ7PxEHBgJ5+F2mtFW2fK2cOtBh1cHYkQsbzFV7I+EoRKe6Yt0oK7A==}
    engines: {node: '>=8'}

  p-locate@5.0.0:
    resolution: {integrity: sha512-LaNjtRWUBY++zB5nE/NwcaoMylSPk+S+ZHNB1TzdbMJMny6dynpAGt7X/tl/QYq3TIeE6nxHppbo2LGymrG5Pw==}
    engines: {node: '>=10'}

  p-map@2.1.0:
    resolution: {integrity: sha512-y3b8Kpd8OAN444hxfBbFfj1FY/RjtTd8tzYwhUqNYXx0fXx2iX4maP4Qr6qhIKbQXI02wTLAda4fYUbDagTUFw==}
    engines: {node: '>=6'}

  p-map@4.0.0:
    resolution: {integrity: sha512-/bjOqmgETBYB5BoEeGVea8dmvHb2m9GLy1E9W43yeyfP6QQCZGFNa+XRceJEuDB6zqr+gKpIAmlLebMpykw/MQ==}
    engines: {node: '>=10'}

  p-try@2.2.0:
    resolution: {integrity: sha512-R4nPAVTAU0B9D35/Gk3uJf/7XYbQcyohSKdvAxIRSNghFl4e71hVoGnBNQz9cWaXxO2I10KTC+3jMdvvoKw6dQ==}
    engines: {node: '>=6'}

  package-json-from-dist@1.0.0:
    resolution: {integrity: sha512-dATvCeZN/8wQsGywez1mzHtTlP22H8OEfPrVMLNr4/eGa+ijtLn/6M5f0dY8UKNrC2O9UCU6SSoG3qRKnt7STw==}

  param-case@3.0.4:
    resolution: {integrity: sha512-RXlj7zCYokReqWpOPH9oYivUzLYZ5vAPIfEmCTNViosC78F8F0H9y7T7gG2M39ymgutxF5gcFEsyZQSph9Bp3A==}

  parent-module@1.0.1:
    resolution: {integrity: sha512-GQ2EWRpQV8/o+Aw8YqtfZZPfNRWZYkbidE9k5rpl/hC3vtHHBfGm2Ifi6qWV+coDGkrUKZAxE3Lot5kcsRlh+g==}
    engines: {node: '>=6'}

  parse5@6.0.1:
    resolution: {integrity: sha512-Ofn/CTFzRGTTxwpNEs9PP93gXShHcTq255nzRYSKe8AkVpZY7e1fpmTfOyoIvjP5HG7Z2ZM7VS9PPhQGW2pOpw==}

  pascal-case@3.1.2:
    resolution: {integrity: sha512-uWlGT3YSnK9x3BQJaOdcZwrnV6hPpd8jFH1/ucpiLRPh/2zCVJKS19E4GvYHvaCcACn3foXZ0cLB9Wrx1KGe5g==}

  path-browserify@1.0.1:
    resolution: {integrity: sha512-b7uo2UCUOYZcnF/3ID0lulOJi/bafxa1xPe7ZPsammBSpjSWQkjNxlt635YGS2MiR9GjvuXCtz2emr3jbsz98g==}

  path-exists@4.0.0:
    resolution: {integrity: sha512-ak9Qy5Q7jYb2Wwcey5Fpvg2KoAc/ZIhLSLOSBmRmygPsGwkVVt0fZa0qrtMz+m6tJTAHfZQ8FnmB4MG4LWy7/w==}
    engines: {node: '>=8'}

  path-is-absolute@1.0.1:
    resolution: {integrity: sha512-AVbw3UJ2e9bq64vSaS9Am0fje1Pa8pbGqTTsmXfaIiMpnr5DlDhfJOuLj9Sf95ZPVDAUerDfEk88MPmPe7UCQg==}
    engines: {node: '>=0.10.0'}

  path-is-inside@1.0.2:
    resolution: {integrity: sha512-DUWJr3+ULp4zXmol/SZkFf3JGsS9/SIv+Y3Rt93/UjPpDpklB5f1er4O3POIbUuUJ3FXgqte2Q7SrU6zAqwk8w==}

  path-key@3.1.1:
    resolution: {integrity: sha512-ojmeN0qd+y0jszEtoY48r0Peq5dwMEkIlCOu6Q5f41lfkswXuKtYrhgoTpLnyIcHm24Uhqx+5Tqm2InSwLhE6Q==}
    engines: {node: '>=8'}

  path-parse@1.0.7:
    resolution: {integrity: sha512-LDJzPVEEEPR+y48z93A0Ed0yXb8pAByGWo/k5YYdYgpY2/2EsOsksJrq7lOHxryrVOn1ejG6oAp8ahvOIQD8sw==}

  path-scurry@1.11.1:
    resolution: {integrity: sha512-Xa4Nw17FS9ApQFJ9umLiJS4orGjm7ZzwUrwamcGQuHSzDyth9boKDaycYdDcZDuqYATXw4HFXgaqWTctW/v1HA==}
    engines: {node: '>=16 || 14 >=14.18'}

  pe-library@0.4.1:
    resolution: {integrity: sha512-eRWB5LBz7PpDu4PUlwT0PhnQfTQJlDDdPa35urV4Osrm0t0AqQFGn+UIkU3klZvwJ8KPO3VbBFsXquA6p6kqZw==}
    engines: {node: '>=12', npm: '>=6'}

  pend@1.2.0:
    resolution: {integrity: sha512-F3asv42UuXchdzt+xXqfW1OGlVBe+mxa2mqI0pg5yAHZPvFmY3Y6drSf/GQ1A86WgWEN9Kzh/WrgKa6iGcHXLg==}

  picocolors@1.0.0:
    resolution: {integrity: sha512-1fygroTLlHu66zi26VoTDv8yRgm0Fccecssto+MhsZ0D/DGW2sm8E8AjW7NU5VVTRt5GxbeZ5qBuJr+HyLYkjQ==}

  picocolors@1.1.0:
    resolution: {integrity: sha512-TQ92mBOW0l3LeMeyLV6mzy/kWr8lkd/hp3mTg7wYK7zJhuBStmGMBG0BdeDZS/dZx1IukaX6Bk11zcln25o1Aw==}

  picomatch@2.3.1:
    resolution: {integrity: sha512-JU3teHTNjmE2VCGFzuY8EXzCDVwEqB2a8fsIvwaStHhAWJEeVd1o1QD80CU6+ZdEXXSLbSsuLwJjkCBWqRQUVA==}
    engines: {node: '>=8.6'}

  pify@2.3.0:
    resolution: {integrity: sha512-udgsAY+fTnvv7kI7aaxbqwWNb0AHiB0qBO89PZKPkoTmGOgdbrHDKD+0B2X4uTfJ/FT1R09r9gTsjUjNJotuog==}
    engines: {node: '>=0.10.0'}

  pify@4.0.1:
    resolution: {integrity: sha512-uB80kBFb/tfd68bVleG9T5GGsGPjJrLAUpR5PZIrhBnIaRTQRjqdJSsIKkOP6OAIFbj7GOrcudc5pNjZ+geV2g==}
    engines: {node: '>=6'}

  pinkie-promise@2.0.1:
    resolution: {integrity: sha512-0Gni6D4UcLTbv9c57DfxDGdr41XfgUjqWZu492f0cIGr16zDU06BWP/RAEvOuo7CQ0CNjHaLlM59YJJFm3NWlw==}
    engines: {node: '>=0.10.0'}

  pinkie@2.0.4:
    resolution: {integrity: sha512-MnUuEycAemtSaeFSjXKW/aroV7akBbY+Sv+RkyqFjgAe73F+MR0TBWKBRDkmfWq/HiFmdavfZ1G7h4SPZXaCSg==}
    engines: {node: '>=0.10.0'}

  pkg-dir@4.2.0:
    resolution: {integrity: sha512-HRDzbaKjC+AOWVXxAU/x54COGeIv9eb+6CkDSQoNTt4XyWoIJvuPsXizxu/Fr23EiekbtZwmh1IcIG/l/a10GQ==}
    engines: {node: '>=8'}

  plist@3.1.0:
    resolution: {integrity: sha512-uysumyrvkUX0rX/dEVqt8gC3sTBzd4zoWfLeS29nb53imdaXVvLINYXTI2GNqzaMuvacNx4uJQ8+b3zXR0pkgQ==}
    engines: {node: '>=10.4.0'}

  postcss-modules-extract-imports@3.0.0:
    resolution: {integrity: sha512-bdHleFnP3kZ4NYDhuGlVK+CMrQ/pqUm8bx/oGL93K6gVwiclvX5x0n76fYMKuIGKzlABOy13zsvqjb0f92TEXw==}
    engines: {node: ^10 || ^12 || >= 14}
    peerDependencies:
      postcss: ^8.1.0

  postcss-modules-local-by-default@4.0.0:
    resolution: {integrity: sha512-sT7ihtmGSF9yhm6ggikHdV0hlziDTX7oFoXtuVWeDd3hHObNkcHRo9V3yg7vCAY7cONyxJC/XXCmmiHHcvX7bQ==}
    engines: {node: ^10 || ^12 || >= 14}
    peerDependencies:
      postcss: ^8.1.0

  postcss-modules-scope@3.0.0:
    resolution: {integrity: sha512-hncihwFA2yPath8oZ15PZqvWGkWf+XUfQgUGamS4LqoP1anQLOsOJw0vr7J7IwLpoY9fatA2qiGUGmuZL0Iqlg==}
    engines: {node: ^10 || ^12 || >= 14}
    peerDependencies:
      postcss: ^8.1.0

  postcss-modules-values@4.0.0:
    resolution: {integrity: sha512-RDxHkAiEGI78gS2ofyvCsu7iycRv7oqw5xMWn9iMoR0N/7mf9D50ecQqUo5BZ9Zh2vH4bCUR/ktCqbB9m8vJjQ==}
    engines: {node: ^10 || ^12 || >= 14}
    peerDependencies:
      postcss: ^8.1.0

  postcss-selector-parser@6.0.10:
    resolution: {integrity: sha512-IQ7TZdoaqbT+LCpShg46jnZVlhWD2w6iQYAcYXfHARZ7X1t/UGhhceQDs5X0cGqKvYlHNOuv7Oa1xmb0oQuA3w==}
    engines: {node: '>=4'}

  postcss-value-parser@4.2.0:
    resolution: {integrity: sha512-1NNCs6uurfkVbeXG4S8JFT9t19m45ICnif8zWLd5oPSZ50QnwMfK+H3jv408d4jw/7Bttv5axS5IiHoLaVNHeQ==}

  postcss@8.4.31:
    resolution: {integrity: sha512-PS08Iboia9mts/2ygV3eLpY5ghnUcfLV/EXTOW1E2qYxJKGGBUtNjN76FYHnMs36RmARn41bC0AZmn+rR0OVpQ==}
    engines: {node: ^10 || ^12 || >=14}

  prelude-ls@1.2.1:
    resolution: {integrity: sha512-vkcDPrRZo1QZLbn5RLGPpg/WmIQ65qoWWhcGKf/b5eplkkarX0m9z8ppCat4mlOqUsWpyNuYgO3VRyrYHSzX5g==}
    engines: {node: '>= 0.8.0'}

  pretty-error@4.0.0:
    resolution: {integrity: sha512-AoJ5YMAcXKYxKhuJGdcvse+Voc6v1RgnsR3nWcYU7q4t6z0Q6T86sv5Zq8VIRbOWWFpvdGE83LtdSMNd+6Y0xw==}

  process-nextick-args@2.0.1:
    resolution: {integrity: sha512-3ouUOpQhtgrbOa17J7+uxOTpITYWaGP7/AhoR3+A+/1e9skrzelGi/dXzEYyvbxubEF6Wn2ypscTKiKJFFn1ag==}

  progress@2.0.3:
    resolution: {integrity: sha512-7PiHtLll5LdnKIMw100I+8xJXR5gW2QwWYkT6iJva0bXitZKa/XMrSbdmg3r2Xnaidz9Qumd0VPaMrZlF9V9sA==}
    engines: {node: '>=0.4.0'}

  promise-inflight@1.0.1:
    resolution: {integrity: sha512-6zWPyEOFaQBJYcGMHBKTKJ3u6TBsnMFOIZSa6ce1e/ZrrsOlnHRHbabMjLiBYKp+n44X9eUI6VUPaukCXHuG4g==}
    peerDependencies:
      bluebird: '*'
    peerDependenciesMeta:
      bluebird:
        optional: true

  promise-retry@2.0.1:
    resolution: {integrity: sha512-y+WKFlBR8BGXnsNlIHFGPZmyDf3DFMoLhaflAnyZgV6rG6xu+JwesTo2Q9R6XwYmtmwAFCkAk3e35jEdoeh/3g==}
    engines: {node: '>=10'}

  pump@3.0.0:
    resolution: {integrity: sha512-LwZy+p3SFs1Pytd/jYct4wpv49HiYCqd9Rlc5ZVdk0V+8Yzv6jR5Blk3TRmPL1ft69TxP0IMZGJ+WPFU2BFhww==}

  punycode@2.1.1:
    resolution: {integrity: sha512-XRsRjdf+j5ml+y/6GKHPZbrF/8p2Yga0JPtdqTIY2Xe5ohJPD9saDJJLPvp9+NSBprVvevdXZybnj2cv8OEd0A==}
    engines: {node: '>=6'}

  queue-microtask@1.2.3:
    resolution: {integrity: sha512-NuaNSa6flKT5JaSYQzJok04JzTL1CA6aGhv5rfLW3PgqA+M2ChpZQnAC8h8i4ZFkBS8X5RqkDBHA7r4hej3K9A==}

  quick-lru@5.1.1:
    resolution: {integrity: sha512-WuyALRjWPDGtt/wzJiadO5AXY+8hZ80hVpe6MyivgraREW751X3SbhRvG3eLKOYN+8VEvqLcf3wdnt44Z4S4SA==}
    engines: {node: '>=10'}

  randombytes@2.1.0:
    resolution: {integrity: sha512-vYl3iOX+4CKUWuxGi9Ukhie6fsqXqS9FE2Zaic4tNFD2N2QQaXOMFbuKK4QmDHC0JO6B1Zp41J0LpT0oR68amQ==}

  read-binary-file-arch@1.0.6:
    resolution: {integrity: sha512-BNg9EN3DD3GsDXX7Aa8O4p92sryjkmzYYgmgTAc6CA4uGLEDzFfxOxugu21akOxpcXHiEgsYkC6nPsQvLLLmEg==}
    hasBin: true

  read-config-file@6.4.0:
    resolution: {integrity: sha512-uB5QOBeF84PT61GlV11OTV4jUGHAO3iDEOP6v9ygxhG6Bs9PLg7WsjNT6mtIX2G+x8lJTr4ZWNeG6LDTKkNf2Q==}
    engines: {node: '>=12.0.0'}

  readable-stream@2.3.8:
    resolution: {integrity: sha512-8p0AUk4XODgIewSi0l8Epjs+EVnWiK7NoDIEGU0HhE7+ZyY8D1IMY7odu5lRrFXGg71L15KG8QrPmum45RTtdA==}

  readable-stream@3.6.2:
    resolution: {integrity: sha512-9u/sniCrY3D5WdsERHzHE4G2YCXqoG5FTHUiCC4SIbr6XcLZBY05ya9EKjYek9O5xOAwjGq+1JdGBAS7Q9ScoA==}
    engines: {node: '>= 6'}

  readdir-glob@1.1.3:
    resolution: {integrity: sha512-v05I2k7xN8zXvPD9N+z/uhXPaj0sUFCe2rcWZIpBsqxfP7xXFQ0tipAd/wjj1YxWyWtUS5IDJpOG82JKt2EAVA==}

  readdirp@3.6.0:
    resolution: {integrity: sha512-hOS089on8RduqdbhvQ5Z37A0ESjsqz6qnRcffsMU3495FuTdqSm+7bhJ29JvIOsBDEEnan5DPu9t3To9VRlMzA==}
    engines: {node: '>=8.10.0'}

  rechoir@0.7.1:
    resolution: {integrity: sha512-/njmZ8s1wVeR6pjTZ+0nCnv8SpZNRMT2D1RLOJQESlYFDBvwpTA4KWJpZ+sBJ4+vhjILRcK7JIFdGCdxEAAitg==}
    engines: {node: '>= 0.10'}

  relateurl@0.2.7:
    resolution: {integrity: sha512-G08Dxvm4iDN3MLM0EsP62EDV9IuhXPR6blNz6Utcp7zyV3tr4HVNINt6MpaRWbxoOHT3Q7YN2P+jaHX8vUbgog==}
    engines: {node: '>= 0.10'}

  renderkid@3.0.0:
    resolution: {integrity: sha512-q/7VIQA8lmM1hF+jn+sFSPWGlMkSAeNYcPLmDQx2zzuiDfaLrOmumR8iaUKlenFgh0XRPIUeSPlH3A+AW3Z5pg==}

  require-directory@2.1.1:
    resolution: {integrity: sha512-fGxEI7+wsG9xrvdjsrlmL22OMTTiHRwAMroiEeMgq8gzoLC/PQr7RsRDSTLUg/bZAZtF+TVIkHc6/4RIKrui+Q==}
    engines: {node: '>=0.10.0'}

  require-from-string@2.0.2:
    resolution: {integrity: sha512-Xf0nWe6RseziFMu+Ap9biiUbmplq6S9/p+7w7YXP/JBHhrUDDUhwa+vANyubuqfZWTveU//DYVGsDG7RKL/vEw==}
    engines: {node: '>=0.10.0'}

  resedit@1.7.1:
    resolution: {integrity: sha512-/FJ6/gKAXbcHtivannhecWsa43kGVFK3aHHv9Jm3x0eFiM31MoGihkAOWbm3UsvjYLRVw0zTkfARy2dI96JL1Q==}
    engines: {node: '>=12', npm: '>=6'}

  resolve-alpn@1.2.1:
    resolution: {integrity: sha512-0a1F4l73/ZFZOakJnQ3FvkJ2+gSTQWz/r2KE5OdDY0TxPm5h4GkqkWWfM47T7HsbnOtcJVEF4epCVy6u7Q3K+g==}

  resolve-cwd@3.0.0:
    resolution: {integrity: sha512-OrZaX2Mb+rJCpH/6CpSqt9xFVpN++x01XnN2ie9g6P5/3xelLAkXWVADpdz1IHD/KFfEXyE6V0U01OQ3UO2rEg==}
    engines: {node: '>=8'}

  resolve-from@4.0.0:
    resolution: {integrity: sha512-pb/MYmXstAkysRFx8piNI1tGFNQIFA3vkE3Gq4EuA1dF6gHp/+vgZqsCGJapvy8N3Q+4o7FwvquPJcnZ7RYy4g==}
    engines: {node: '>=4'}

  resolve-from@5.0.0:
    resolution: {integrity: sha512-qYg9KP24dD5qka9J47d0aVky0N+b4fTU89LN9iDnjB5waksiC49rvMB0PrUJQGoTmH50XPiqOvAjDfaijGxYZw==}
    engines: {node: '>=8'}

  resolve@1.22.1:
    resolution: {integrity: sha512-nBpuuYuY5jFsli/JIs1oldw6fOQCBioohqWZg/2hiaOybXOft4lonv85uDOKXdf8rhyK159cxU5cDcK/NKk8zw==}
    hasBin: true

  responselike@2.0.1:
    resolution: {integrity: sha512-4gl03wn3hj1HP3yzgdI7d3lCkF95F21Pz4BPGvKHinyQzALR5CapwC8yIi0Rh58DEMQ/SguC03wFj2k0M/mHhw==}

  restore-cursor@3.1.0:
    resolution: {integrity: sha512-l+sSefzHpj5qimhFSE5a8nufZYAM3sBSVMAPtYkmC+4EH2anSGaEMXSD0izRQbu9nfyQ9y5JrVmp7E8oZrUjvA==}
    engines: {node: '>=8'}

  retry@0.12.0:
    resolution: {integrity: sha512-9LkiTwjUh6rT555DtE9rTX+BKByPfrMzEAtnlEtdEwr3Nkffwiihqe2bWADg+OQRjt9gl6ICdmB/ZFDCGAtSow==}
    engines: {node: '>= 4'}

  reusify@1.0.4:
    resolution: {integrity: sha512-U9nH88a3fc/ekCF1l0/UP1IosiuIjyTh7hBvXVMHYgVcfGvt897Xguj2UOLDeI5BG2m7/uwyaLVT6fbtCwTyzw==}
    engines: {iojs: '>=1.0.0', node: '>=0.10.0'}

  rimraf@2.7.1:
    resolution: {integrity: sha512-uWjbaKIK3T1OSVptzX7Nl6PvQ3qAGtKEtVRjRuazjfL3Bx5eI409VZSqgND+4UNnmzLVdPj9FqFJNPqBZFve4w==}
    deprecated: Rimraf versions prior to v4 are no longer supported
    hasBin: true

  rimraf@3.0.2:
    resolution: {integrity: sha512-JZkJMZkAGFFPP2YqXZXPbMlMBgsxzE8ILs4lMIX/2o0L9UBw9O/Y3o6wFw/i9YLapcUJWwqbi3kdxIPdC62TIA==}
    deprecated: Rimraf versions prior to v4 are no longer supported
    hasBin: true

  roarr@2.15.4:
    resolution: {integrity: sha512-CHhPh+UNHD2GTXNYhPWLnU8ONHdI+5DI+4EYIAOaiD63rHeYlZvyh8P+in5999TTSFgUYuKUAjzRI4mdh/p+2A==}
    engines: {node: '>=8.0'}

  run-parallel@1.2.0:
    resolution: {integrity: sha512-5l4VyZR86LZ/lDxZTR6jqL8AFE2S0IFLMP26AbjsLVADxHdhB/c0GUsH+y39UfCi3dzz8OlQuPmnaJOMoDHQBA==}

  safe-buffer@5.1.2:
    resolution: {integrity: sha512-Gd2UZBJDkXlY7GbJxfsE8/nvKkUEU1G38c1siN6QP6a9PT9MmHB8GnpscSmMJSoF8LOIrt8ud/wPtojys4G6+g==}

  safe-buffer@5.2.1:
    resolution: {integrity: sha512-rp3So07KcdmmKbGvgaNxQSJr7bGVSVk5S9Eq1F+ppbRo70+YeaDxkw5Dd8NPN+GD6bjnYm2VuPuCXmpuYvmCXQ==}

  safer-buffer@2.1.2:
    resolution: {integrity: sha512-YZo3K82SD7Riyi0E1EQPojLz7kpepnSQI9IyPbHHg1XXXevb5dJI7tpyN2ADxGcQbHG7vcyRHk0cbwqcQriUtg==}

  sanitize-filename@1.6.3:
    resolution: {integrity: sha512-y/52Mcy7aw3gRm7IrcGDFx/bCk4AhRh2eI9luHOQM86nZsqwiRkkq2GekHXBBD+SmPidc8i2PqtYZl+pWJ8Oeg==}

  sass-loader@12.6.0:
    resolution: {integrity: sha512-oLTaH0YCtX4cfnJZxKSLAyglED0naiYfNG1iXfU5w1LNZ+ukoA5DtyDIN5zmKVZwYNJP4KRc5Y3hkWga+7tYfA==}
    engines: {node: '>= 12.13.0'}
    peerDependencies:
      fibers: '>= 3.1.0'
      node-sass: ^4.0.0 || ^5.0.0 || ^6.0.0 || ^7.0.0
      sass: ^1.3.0
      sass-embedded: '*'
      webpack: ^5.0.0
    peerDependenciesMeta:
      fibers:
        optional: true
      node-sass:
        optional: true
      sass:
        optional: true
      sass-embedded:
        optional: true

  sass@1.53.0:
    resolution: {integrity: sha512-zb/oMirbKhUgRQ0/GFz8TSAwRq2IlR29vOUJZOx0l8sV+CkHUfHa4u5nqrG+1VceZp7Jfj59SVW9ogdhTvJDcQ==}
    engines: {node: '>=12.0.0'}
    hasBin: true

  sax@1.2.4:
    resolution: {integrity: sha512-NqVDv9TpANUjFm0N8uM5GxL36UgKi9/atZw+x7YFnQ8ckwFGKrl4xX4yWtrey3UJm5nP1kUbnYgLopqWNSRhWw==}

  schema-utils@3.1.1:
    resolution: {integrity: sha512-Y5PQxS4ITlC+EahLuXaY86TXfR7Dc5lw294alXOq86JAHCihAIZfqv8nNCWvaEJvaC51uN9hbLGeV0cFBdH+Fw==}
    engines: {node: '>= 10.13.0'}

  schema-utils@3.3.0:
    resolution: {integrity: sha512-pN/yOAvcC+5rQ5nERGuwrjLlYvLTbCibnZ1I7B1LaiAz9BRBlE9GMgE/eqV30P7aJQUf7Ddimy/RsbYO/GrVGg==}
    engines: {node: '>= 10.13.0'}

  schema-utils@4.2.0:
    resolution: {integrity: sha512-L0jRsrPpjdckP3oPug3/VxNKt2trR8TcabrM6FOAAlvC/9Phcmm+cuAgTlxBqdBR1WJx7Naj9WHw+aOmheSVbw==}
    engines: {node: '>= 12.13.0'}

  semver-compare@1.0.0:
    resolution: {integrity: sha512-YM3/ITh2MJ5MtzaM429anh+x2jiLVjqILF4m4oyQB18W7Ggea7BfqdH/wGMK7dDiMghv/6WG7znWMwUDzJiXow==}

  semver@6.3.1:
    resolution: {integrity: sha512-BR7VvDCVHO+q2xBEWskxS6DJE1qRnb7DxzUrogb71CWoSficBxYsiAGd+Kl0mmq/MprG9yArRkyrQxTO6XjMzA==}
    hasBin: true

  semver@7.3.8:
    resolution: {integrity: sha512-NB1ctGL5rlHrPJtFDVIVzTyQylMLu9N9VICA6HSFJo8MCGVTMW6gfpicwKmmK/dAjTOrqu5l63JJOpDSrAis3A==}
    engines: {node: '>=10'}
    hasBin: true

  semver@7.6.3:
    resolution: {integrity: sha512-oVekP1cKtI+CTDvHWYFUcMtsK/00wmAEfyqKfNdARm8u1wNVhSgaX7A8d4UuIlUI5e84iEwOhs7ZPYRmzU9U6A==}
    engines: {node: '>=10'}
    hasBin: true

  serialize-error@7.0.1:
    resolution: {integrity: sha512-8I8TjW5KMOKsZQTvoxjuSIa7foAwPWGOts+6o7sgjz41/qMD9VQHEDxi6PBvK2l0MXUmqZyNpUK+T2tQaaElvw==}
    engines: {node: '>=10'}

  serialize-javascript@6.0.2:
    resolution: {integrity: sha512-Saa1xPByTTq2gdeFZYLLo+RFE35NHZkAbqZeWNd3BpzppeVisAqpDjcp8dyf6uIvEqJRd46jemmyA4iFIeVk8g==}

  set-blocking@2.0.0:
    resolution: {integrity: sha512-KiKBS8AnWGEyLzofFfmvKwpdPzqiy16LvQfK3yv/fVH7Bj13/wl3JSR1J+rfgRE9q7xUJK4qvgS8raSOeLUehw==}

  shallow-clone@3.0.1:
    resolution: {integrity: sha512-/6KqX+GVUdqPuPPd2LxDDxzX6CAbjJehAAOKlNpqqUpAqPM6HeL8f+o3a+JsyGjn2lv0WY8UsTgUJjU9Ok55NA==}
    engines: {node: '>=8'}

  shebang-command@2.0.0:
    resolution: {integrity: sha512-kHxr2zZpYtdmrN1qDjrrX/Z1rR1kG8Dx+gkpK1G4eXmvXswmcE1hTWBWYUzlraYw1/yZp6YuDY77YtvbN0dmDA==}
    engines: {node: '>=8'}

  shebang-regex@3.0.0:
    resolution: {integrity: sha512-7++dFhtcx3353uBaq8DDR4NuxBetBzC7ZQOhmTQInHEd6bSrXdiEyzCvG07Z44UYdLShWUyXt5M/yhz8ekcb1A==}
    engines: {node: '>=8'}

  signal-exit@3.0.7:
    resolution: {integrity: sha512-wnD2ZE+l+SPC/uoS0vXeE9L1+0wuaMqKlfz9AMUo38JsyLSBWSFcHR1Rri62LZc12vLr1gb3jl7iwQhgwpAbGQ==}

  signal-exit@4.1.0:
    resolution: {integrity: sha512-bzyZ1e88w9O1iNJbKnOlvYTrWPDl46O1bG0D3XInv+9tkPrxrN8jUUTiFlDkkmKWgn1M6CfIA13SuGqOa9Korw==}
    engines: {node: '>=14'}

  simple-update-notifier@2.0.0:
    resolution: {integrity: sha512-a2B9Y0KlNXl9u/vsW6sTIu9vGEpfKu2wRV6l1H3XEas/0gUIzGzBoP/IouTcUQbm9JWZLH3COxyn03TYlFax6w==}
    engines: {node: '>=10'}

  sirv@1.0.19:
    resolution: {integrity: sha512-JuLThK3TnZG1TAKDwNIqNq6QA2afLOCcm+iE8D1Kj3GA40pSPsxQjjJl0J8X3tsR7T+CP1GavpzLwYkgVLWrZQ==}
    engines: {node: '>= 10'}

  slice-ansi@3.0.0:
    resolution: {integrity: sha512-pSyv7bSTC7ig9Dcgbw9AuRNUb5k5V6oDudjZoMBSr13qpLBG7tB+zgCkARjq7xIUgdz5P1Qe8u+rSGdouOOIyQ==}
    engines: {node: '>=8'}

  smart-buffer@4.2.0:
    resolution: {integrity: sha512-94hK0Hh8rPqQl2xXc3HsaBoOXKV20MToPkcXvwbISWLEs+64sBq5kFgn2kJDHb1Pry9yrP0dxrCI9RRci7RXKg==}
    engines: {node: '>= 6.0.0', npm: '>= 3.0.0'}

  socks-proxy-agent@7.0.0:
    resolution: {integrity: sha512-Fgl0YPZ902wEsAyiQ+idGd1A7rSFx/ayC1CQVMw5P+EQx2V0SgpGtf6OKFhVjPflPUl9YMmEOnmfjCdMUsygww==}
    engines: {node: '>= 10'}

  socks@2.8.3:
    resolution: {integrity: sha512-l5x7VUUWbjVFbafGLxPWkYsHIhEvmF85tbIeFZWc8ZPtoMyybuEhL7Jye/ooC4/d48FgOjSJXgsF/AJPYCW8Zw==}
    engines: {node: '>= 10.0.0', npm: '>= 3.0.0'}

  source-list-map@2.0.1:
    resolution: {integrity: sha512-qnQ7gVMxGNxsiL4lEuJwe/To8UnK7fAnmbGEEH8RpLouuKbeEm0lhbQVFIrNSuB+G7tVrAlVsZgETT5nljf+Iw==}

  source-map-js@1.0.2:
    resolution: {integrity: sha512-R0XvVJ9WusLiqTCEiGCmICCMplcCkIwwR11mOSD9CR5u+IXYdiseeEuXCVAjS54zqwkLcPNnmU4OeJ6tUrWhDw==}
    engines: {node: '>=0.10.0'}

  source-map-support@0.5.21:
    resolution: {integrity: sha512-uBHU3L3czsIyYXKX88fdrGovxdSCoTGDRZ6SYXtSRxLZUzHg5P/66Ht6uoUlHu9EZod+inXhKo3qQgwXUT/y1w==}

  source-map@0.6.1:
    resolution: {integrity: sha512-UjgapumWlbMhkBgzT7Ykc5YXUT46F0iKu8SGXq0bcwP5dz/h0Plj6enJqjz1Zbq2l5WaqYnrVbwWOWMyF3F47g==}
    engines: {node: '>=0.10.0'}

  sprintf-js@1.1.3:
    resolution: {integrity: sha512-Oo+0REFV59/rz3gfJNKQiBlwfHaSESl1pcGyABQsnnIfWOFt6JNj5gCog2U6MLZ//IGYD+nA8nI+mTShREReaA==}

  ssri@9.0.1:
    resolution: {integrity: sha512-o57Wcn66jMQvfHG1FlYbWeZWW/dHZhJXjpIcTfXldXEk5nz5lStPo3mK0OJQfGR3RbZUlbISexbljkJzuEj/8Q==}
    engines: {node: ^12.13.0 || ^14.15.0 || >=16.0.0}

  stat-mode@1.0.0:
    resolution: {integrity: sha512-jH9EhtKIjuXZ2cWxmXS8ZP80XyC3iasQxMDV8jzhNJpfDb7VbQLVW4Wvsxz9QZvzV+G4YoSfBUVKDOyxLzi/sg==}
    engines: {node: '>= 6'}

  string-width@4.2.3:
    resolution: {integrity: sha512-wKyQRQpjJ0sIp62ErSZdGsjMJWsap5oRNihHhu6G7JVO/9jIB6UyevL+tXuOqrng8j/cxKTWyWUwvSTriiZz/g==}
    engines: {node: '>=8'}

  string-width@5.1.2:
    resolution: {integrity: sha512-HnLOCR3vjcY8beoNLtcjZ5/nxn2afmME6lhrDrebokqMap+XbeW8n9TXpPDOqdGK5qcI3oT0GKTW6wC7EMiVqA==}
    engines: {node: '>=12'}

  string_decoder@1.1.1:
    resolution: {integrity: sha512-n/ShnvDi6FHbbVfviro+WojiFzv+s8MPMHBczVePfUpDJLwoLT0ht1l4YwBCbi8pJAveEEdnkHyPyTP/mzRfwg==}

  string_decoder@1.3.0:
    resolution: {integrity: sha512-hkRX8U1WjJFd8LsDJ2yQ/wWWxaopEsABU1XfkM8A+j0+85JAGppt16cr1Whg6KIbb4okU6Mql6BOj+uup/wKeA==}

  strip-ansi@6.0.1:
    resolution: {integrity: sha512-Y38VPSHcqkFrCpFnQ9vuSXmquuv5oXOKpGeT6aGrr3o3Gc9AlVa6JBfUSOCnbxGGZF+/0ooI7KrPuUSztUdU5A==}
    engines: {node: '>=8'}

  strip-ansi@7.1.0:
    resolution: {integrity: sha512-iq6eVVI64nQQTRYq2KtEg2d2uU7LElhTJwsH4YzIHZshxlgZms/wIc4VoDQTlG/IvVIrBKG06CrZnp0qv7hkcQ==}
    engines: {node: '>=12'}

  strip-json-comments@3.1.1:
    resolution: {integrity: sha512-6fPc+R4ihwqP6N/aIv2f1gMH8lOVtWQHoqC4yK6oSDVVocumAsfCqjkXnqiYMhmMwS/mEHLp7Vehlt3ql6lEig==}
    engines: {node: '>=8'}

  sumchecker@3.0.1:
    resolution: {integrity: sha512-MvjXzkz/BOfyVDkG0oFOtBxHX2u3gKbMHIF/dXblZsgD3BWOFLmHovIpZY7BykJdAjcqRCBi1WYBNdEC9yI7vg==}
    engines: {node: '>= 8.0'}

  supports-color@7.2.0:
    resolution: {integrity: sha512-qpCAvRl9stuOHveKsn7HncJRvv501qIacKzQlO/+Lwxc9+0q2wLyv4Dfvt80/DPn2pqOBsJdDiogXGR9+OvwRw==}
    engines: {node: '>=8'}

  supports-color@8.1.1:
    resolution: {integrity: sha512-MpUEN2OodtUzxvKQl72cUF7RQ5EiHsGvSsVG0ia9c5RbWGL2CI4C7EpPS8UTBIplnlzZiNuV56w+FuNxy3ty2Q==}
    engines: {node: '>=10'}

  supports-preserve-symlinks-flag@1.0.0:
    resolution: {integrity: sha512-ot0WnXS9fgdkgIcePe6RHNk1WA8+muPa6cSjeR3V8K27q9BB1rTE3R1p7Hv0z1ZyAc8s6Vvv8DIyWf681MAt0w==}
    engines: {node: '>= 0.4'}

  tapable@2.2.1:
    resolution: {integrity: sha512-GNzQvQTOIP6RyTfE2Qxb8ZVlNmw0n88vp1szwWRimP02mnTsx3Wtn5qRdqY9w2XduFNUgvOwhNnQsjwCp+kqaQ==}
    engines: {node: '>=6'}

  tar-stream@2.2.0:
    resolution: {integrity: sha512-ujeqbceABgwMZxEJnk2HDY2DlnUZ+9oEcb1KzTVfYHio0UE6dG71n60d8D2I4qNvleWrrXpmjpt7vZeF1LnMZQ==}
    engines: {node: '>=6'}

  tar@6.2.1:
    resolution: {integrity: sha512-DZ4yORTwrbTj/7MZYq2w+/ZFdI6OZ/f9SFHR+71gIVUZhOQPHzVCLpvRnPgyaMpfWxxk/4ONva3GQSyNIKRv6A==}
    engines: {node: '>=10'}

  temp-file@3.4.0:
    resolution: {integrity: sha512-C5tjlC/HCtVUOi3KWVokd4vHVViOmGjtLwIh4MuzPo/nMYTV/p1urt3RnMz2IWXDdKEGJH3k5+KPxtqRsUYGtg==}

  terser-webpack-plugin@5.3.10:
    resolution: {integrity: sha512-BKFPWlPDndPs+NGGCr1U59t0XScL5317Y0UReNrHaw9/FwhPENlq6bfgs+4yPfyP51vqC1bQ4rp1EfXW5ZSH9w==}
    engines: {node: '>= 10.13.0'}
    peerDependencies:
      '@swc/core': '*'
      esbuild: '*'
      uglify-js: '*'
      webpack: ^5.1.0
    peerDependenciesMeta:
      '@swc/core':
        optional: true
      esbuild:
        optional: true
      uglify-js:
        optional: true

  terser@4.8.1:
    resolution: {integrity: sha512-4GnLC0x667eJG0ewJTa6z/yXrbLGv80D9Ru6HIpCQmO+Q4PfEtBFi0ObSckqwL6VyQv/7ENJieXHo2ANmdQwgw==}
    engines: {node: '>=6.0.0'}
    hasBin: true

  terser@5.14.1:
    resolution: {integrity: sha512-+ahUAE+iheqBTDxXhTisdA8hgvbEG1hHOQ9xmNjeUJSoi6DU/gMrKNcfZjHkyY6Alnuyc+ikYJaxxfHkT3+WuQ==}
    engines: {node: '>=10'}
    hasBin: true

  terser@5.34.1:
    resolution: {integrity: sha512-FsJZ7iZLd/BXkz+4xrRTGJ26o/6VTjQytUk8b8OxkwcD2I+79VPJlz7qss1+zE7h8GNIScFqXcDyJ/KqBYZFVA==}
    engines: {node: '>=10'}
    hasBin: true

  tmp-promise@3.0.3:
    resolution: {integrity: sha512-RwM7MoPojPxsOBYnyd2hy0bxtIlVrihNs9pj5SUvY8Zz1sQcQG2tG1hSr8PDxfgEB8RNKDhqbIlroIarSNDNsQ==}

  tmp@0.2.1:
    resolution: {integrity: sha512-76SUhtfqR2Ijn+xllcI5P1oyannHNHByD80W1q447gU3mp9G9PSpGdWmjUOHRDPiHYacIk66W7ubDTuPF3BEtQ==}
    engines: {node: '>=8.17.0'}

  to-regex-range@5.0.1:
    resolution: {integrity: sha512-65P7iz6X5yEr1cwcgvQxbbIw7Uk3gOy5dIdtZ4rDveLqhrdJP+Li/Hx6tyK0NEb+2GCyneCMJiGqrADCSNk8sQ==}
    engines: {node: '>=8.0'}

  totalist@1.1.0:
    resolution: {integrity: sha512-gduQwd1rOdDMGxFG1gEvhV88Oirdo2p+KjoYFU7k2g+i7n6AFFbDQ5kMPUsW0pNbfQsB/cwXvT1i4Bue0s9g5g==}
    engines: {node: '>=6'}

  translate@3.0.1:
    resolution: {integrity: sha512-ZePIRh2uuN7ofL6V2KfRh71525pwPCC8CtoWJg29tQcr3vhGTFXzz2nYG+rmRxlZ5PCcMza/GDXqxLFx5omVpQ==}

  truncate-utf8-bytes@1.0.2:
    resolution: {integrity: sha512-95Pu1QXQvruGEhv62XCMO3Mm90GscOCClvrIUwCM0PYOXK3kaF3l3sIHxx71ThJfcbM2O5Au6SO3AWCSEfW4mQ==}

  ts-api-utils@1.4.0:
    resolution: {integrity: sha512-032cPxaEKwM+GT3vA5JXNzIaizx388rhsSW79vGRNGXfRRAdEAn2mvk36PvK5HnOchyWZ7afLEXqYCvPCrzuzQ==}
    engines: {node: '>=16'}
    peerDependencies:
      typescript: '>=4.2.0'

  tslib@2.4.0:
    resolution: {integrity: sha512-d6xOpEDfsi2CZVlPQzGeux8XMwLT9hssAsaPYExaQMuYskwb+x1x7J371tWlbBdWHroy99KnVB6qIkUbs5X3UQ==}

  type-check@0.4.0:
    resolution: {integrity: sha512-XleUoc9uwGXqjWwXaUTZAmzMcFZ5858QA2vvx1Ur5xIcixXIP+8LnFDgRplU30us6teqdlskFfu+ae4K79Ooew==}
    engines: {node: '>= 0.8.0'}

  type-fest@0.13.1:
    resolution: {integrity: sha512-34R7HTnG0XIJcBSn5XhDd7nNFPRcXYRZrBB2O2jdKqYODldSzBAqzsWoZYYvduky73toYS/ESqxPvkDf/F0XMg==}
    engines: {node: '>=10'}

  typescript@4.7.4:
    resolution: {integrity: sha512-C0WQT0gezHuw6AdY1M2jxUO83Rjf0HP7Sk1DtXj6j1EwkQNZrHAg2XPWlq62oqEhYvONq5pkC2Y9oPljWToLmQ==}
    engines: {node: '>=4.2.0'}
    hasBin: true

  typescript@5.6.2:
    resolution: {integrity: sha512-NW8ByodCSNCwZeghjN3o+JX5OFH0Ojg6sadjEKY4huZ52TqbJTJnDo5+Tw98lSy63NZvi4n+ez5m2u5d4PkZyw==}
    engines: {node: '>=14.17'}
    hasBin: true

  undici-types@5.26.5:
    resolution: {integrity: sha512-JlCMO+ehdEIKqlFxk6IfVoAUVmgz7cU7zD/h9XZ0qzeosSHmUJVOzSQvvYSYWXkFXC+IfLKSIffhv0sVZup6pA==}

  unique-filename@2.0.1:
    resolution: {integrity: sha512-ODWHtkkdx3IAR+veKxFV+VBkUMcN+FaqzUUd7IZzt+0zhDZFPFxhlqwPF3YQvMHx1TD0tdgYl+kuPnJ8E6ql7A==}
    engines: {node: ^12.13.0 || ^14.15.0 || >=16.0.0}

  unique-slug@3.0.0:
    resolution: {integrity: sha512-8EyMynh679x/0gqE9fT9oilG+qEt+ibFyqjuVTsZn1+CMxH+XLlpvr2UZx4nVcCwTpx81nICr2JQFkM+HPLq4w==}
    engines: {node: ^12.13.0 || ^14.15.0 || >=16.0.0}

  universalify@0.1.2:
    resolution: {integrity: sha512-rBJeI5CXAlmy1pV+617WB9J63U6XcazHHF2f2dbJix4XzpUF0RS3Zbj0FGIOCAva5P/d/GBOYaACQ1w+0azUkg==}
    engines: {node: '>= 4.0.0'}

  universalify@2.0.0:
    resolution: {integrity: sha512-hAZsKq7Yy11Zu1DE0OzWjw7nnLZmJZYTDZZyEFHZdUhV8FkH5MCfoU1XMaxXovpyW5nq5scPqq0ZDP9Zyl04oQ==}
    engines: {node: '>= 10.0.0'}

  update-browserslist-db@1.1.1:
    resolution: {integrity: sha512-R8UzCaa9Az+38REPiJ1tXlImTJXlVfgHZsglwBD/k6nj76ctsH1E3q4doGrukiLQd3sGQYu56r5+lo5r94l29A==}
    hasBin: true
    peerDependencies:
      browserslist: '>= 4.21.0'

  uri-js@4.4.1:
    resolution: {integrity: sha512-7rKUyy33Q1yc98pQ1DAmLtwX109F7TIfWlW1Ydo8Wl1ii1SeHieeh0HHfPeL2fMXK6z0s8ecKs9frCuLJvndBg==}

  utf8-byte-length@1.0.4:
    resolution: {integrity: sha512-4+wkEYLBbWxqTahEsWrhxepcoVOJ+1z5PGIjPZxRkytcdSUaNjIjBM7Xn8E+pdSuV7SzvWovBFA54FO0JSoqhA==}

  util-deprecate@1.0.2:
    resolution: {integrity: sha512-EPD5q1uXyFxJpCrLnCc1nHnq3gOa6DZBocAIiI2TaSCA7VCJ1UJDMagCzIkXNsUYfD1daK//LTEQ8xiIbrHtcw==}

  utila@0.4.0:
    resolution: {integrity: sha512-Z0DbgELS9/L/75wZbro8xAnT50pBVFQZ+hUEueGDU5FN51YSCYM+jdxsfCiHjwNP/4LCDD0i/graKpeBnOXKRA==}

  verror@1.10.1:
    resolution: {integrity: sha512-veufcmxri4e3XSrT0xwfUR7kguIkaxBeosDg00yDWhk49wdwkSUrvvsm7nc75e1PUyvIeZj6nS8VQRYz2/S4Xg==}
    engines: {node: '>=0.6.0'}

  watchpack@2.4.2:
    resolution: {integrity: sha512-TnbFSbcOCcDgjZ4piURLCbJ3nJhznVh9kw6F6iokjiFPl8ONxe9A6nMDVXDiNbrSfLILs6vB07F7wLBrwPYzJw==}
    engines: {node: '>=10.13.0'}

  wcwidth@1.0.1:
    resolution: {integrity: sha512-XHPEwS0q6TaxcvG85+8EYkbiCux2XtWG2mkc47Ng2A77BQu9+DqIOJldST4HgPkuea7dvKSj5VgX3P1d4rW8Tg==}

  webpack-bundle-analyzer@4.5.0:
    resolution: {integrity: sha512-GUMZlM3SKwS8Z+CKeIFx7CVoHn3dXFcUAjT/dcZQQmfSZGvitPfMob2ipjai7ovFFqPvTqkEZ/leL4O0YOdAYQ==}
    engines: {node: '>= 10.13.0'}
    hasBin: true

  webpack-cli@4.10.0:
    resolution: {integrity: sha512-NLhDfH/h4O6UOy+0LSso42xvYypClINuMNBVVzX4vX98TmTaTUxwRbXdhucbFMd2qLaCTcLq/PdYrvi8onw90w==}
    engines: {node: '>=10.13.0'}
    hasBin: true
    peerDependencies:
      '@webpack-cli/generators': '*'
      '@webpack-cli/migrate': '*'
      webpack: 4.x.x || 5.x.x
      webpack-bundle-analyzer: '*'
      webpack-dev-server: '*'
    peerDependenciesMeta:
      '@webpack-cli/generators':
        optional: true
      '@webpack-cli/migrate':
        optional: true
      webpack-bundle-analyzer:
        optional: true
      webpack-dev-server:
        optional: true

  webpack-merge@5.8.0:
    resolution: {integrity: sha512-/SaI7xY0831XwP6kzuwhKWVKDP9t1QY1h65lAFLbZqMPIuYcD9QAW4u9STIbU9kaJbPBB/geU/gLr1wDjOhQ+Q==}
    engines: {node: '>=10.0.0'}

  webpack-sources@1.4.3:
    resolution: {integrity: sha512-lgTS3Xhv1lCOKo7SA5TjKXMjpSM4sBjNV5+q2bqesbSPs5FjGmU6jjtBSkX9b4qW87vDIsCIlUPOEhbZrMdjeQ==}

  webpack-sources@3.2.3:
    resolution: {integrity: sha512-/DyMEOrDgLKKIG0fmvtz+4dUX/3Ghozwgm6iPp8KRhvn+eQf9+Q7GWxVNMk3+uCPWfdXYC4ExGBckIXdFEfH1w==}
    engines: {node: '>=10.13.0'}

  webpack@5.95.0:
    resolution: {integrity: sha512-2t3XstrKULz41MNMBF+cJ97TyHdyQ8HCt//pqErqDvNjU9YQBnZxIHa11VXsi7F3mb5/aO2tuDxdeTPdU7xu9Q==}
    engines: {node: '>=10.13.0'}
    hasBin: true
    peerDependencies:
      webpack-cli: '*'
    peerDependenciesMeta:
      webpack-cli:
        optional: true

  which@2.0.2:
    resolution: {integrity: sha512-BLI3Tl1TW3Pvl70l3yq3Y64i+awpwXqsGBYWkkqMtnbXgrMD+yj7rhW0kuEDxzJaYXGjEW5ogapKNMEKNMjibA==}
    engines: {node: '>= 8'}
    hasBin: true

  wide-align@1.1.5:
    resolution: {integrity: sha512-eDMORYaPNZ4sQIuuYPDHdQvf4gyCF9rEEV/yPxGfwPkRodwEgiMUUXTx/dex+Me0wxx53S+NgUHaP7y3MGlDmg==}

  wildcard@2.0.0:
    resolution: {integrity: sha512-JcKqAHLPxcdb9KM49dufGXn2x3ssnfjbcaQdLlfZsL9rH9wgDQjUtDxbo8NE0F6SFvydeu1VhZe7hZuHsB2/pw==}

  word-wrap@1.2.5:
    resolution: {integrity: sha512-BN22B5eaMMI9UMtjrGd5g5eCYPpCPDUy0FJXbYsaT5zYxjFOckS53SQDE3pWkVoWpHXVb3BrYcEN4Twa55B5cA==}
    engines: {node: '>=0.10.0'}

  wrap-ansi@7.0.0:
    resolution: {integrity: sha512-YVGIj2kamLSTxw6NsZjoBxfSwsn0ycdesmc4p+Q21c5zPuZ1pl+NfxVdxPtdHvmNVOQ6XSYG4AUtyt/Fi7D16Q==}
    engines: {node: '>=10'}

  wrap-ansi@8.1.0:
    resolution: {integrity: sha512-si7QWI6zUMq56bESFvagtmzMdGOtoxfR+Sez11Mobfc7tm+VkUckk9bW2UeffTGVUbOksxmSw0AA2gs8g71NCQ==}
    engines: {node: '>=12'}

  wrappy@1.0.2:
    resolution: {integrity: sha512-l4Sp/DRseor9wL6EvV2+TuQn63dMkPjZ/sp9XkghTEbV9KlPS1xUsZ3u7/IQO4wxtcFB4bgpQPRcR3QCvezPcQ==}

  ws@7.5.10:
    resolution: {integrity: sha512-+dbF1tHwZpXcbOJdVOkzLDxZP1ailvSxM6ZweXTegylPny803bFhA+vqBYw4s31NSAk4S2Qz+AKXK9a4wkdjcQ==}
    engines: {node: '>=8.3.0'}
    peerDependencies:
      bufferutil: ^4.0.1
      utf-8-validate: ^5.0.2
    peerDependenciesMeta:
      bufferutil:
        optional: true
      utf-8-validate:
        optional: true

  xmlbuilder@15.1.1:
    resolution: {integrity: sha512-yMqGBqtXyeN1e3TGYvgNgDVZ3j84W4cwkOXQswghol6APgZWaff9lnbvN7MHYJOiXsvGPXtjTYJEiC9J2wv9Eg==}
    engines: {node: '>=8.0'}

  y18n@5.0.8:
    resolution: {integrity: sha512-0pfFzegeDWJHJIAmTLRP2DwHjdF5s7jo9tuztdQxAhINCdvS+3nGINqPd00AphqJR/0LhANUS6/+7SCb98YOfA==}
    engines: {node: '>=10'}

  yallist@4.0.0:
    resolution: {integrity: sha512-3wdGidZyq5PB084XLES5TpOSRA3wjXAlIWMhum2kRcv/41Sn2emQ0dycQW4uZXLejwKvg6EsvbdlVL+FYEct7A==}

  yargs-parser@21.1.1:
    resolution: {integrity: sha512-tVpsJW7DdjecAiFpbIB1e3qxIQsE6NoPc5/eTdrbbIC4h0LVsWhnoa3g+m2HclBIujHzsxZ4VJVA+GUuc2/LBw==}
    engines: {node: '>=12'}

  yargs@17.7.2:
    resolution: {integrity: sha512-7dSzzRQ++CKnNI/krKnYRV7JKKPUXMEh61soaHKg9mrWEhzFWhFnxPxGl+69cD1Ou63C13NUPCnmIcrvqCuM6w==}
    engines: {node: '>=12'}

  yauzl@2.10.0:
    resolution: {integrity: sha512-p4a9I6X6nu6IhoGmBqAcbJy1mlC4j27vEPZX9F4L4/vZT3Lyq1VkFHw/V/PUcB9Buo+DG3iHkT0x3Qya58zc3g==}

  yocto-queue@0.1.0:
    resolution: {integrity: sha512-rVksvsnNCdJ/ohGc6xgPwyN8eheCxsiLM8mxuE/t/mOVqJewPuO1miLpTHQiRgTKCLexL4MeAFVagts7HmNZ2Q==}
    engines: {node: '>=10'}

  zip-stream@4.1.1:
    resolution: {integrity: sha512-9qv4rlDiopXg4E69k+vMHjNN63YFMe9sZMrdlvKnCjlCRWeCBswPPMPUfx+ipsAWq1LXHe70RcbaHdJJpS6hyQ==}
    engines: {node: '>= 10'}

snapshots:

  7zip-bin@5.2.0: {}

  '@develar/schema-utils@2.6.5':
    dependencies:
      ajv: 6.12.6
      ajv-keywords: 3.5.2(ajv@6.12.6)

  '@discoveryjs/json-ext@0.5.7': {}

  '@electron/asar@3.2.13':
    dependencies:
      '@types/glob': 7.2.0
      commander: 5.1.0
      glob: 7.2.3
      minimatch: 3.1.2

  '@electron/get@2.0.2':
    dependencies:
      debug: 4.3.4
      env-paths: 2.2.1
      fs-extra: 8.1.0
      got: 11.8.6
      progress: 2.0.3
      semver: 6.3.1
      sumchecker: 3.0.1
    optionalDependencies:
      global-agent: 3.0.0
    transitivePeerDependencies:
      - supports-color

  '@electron/notarize@2.3.2':
    dependencies:
      debug: 4.3.4
      fs-extra: 9.1.0
      promise-retry: 2.0.1
    transitivePeerDependencies:
      - supports-color

  '@electron/notarize@2.5.0':
    dependencies:
      debug: 4.3.4
      fs-extra: 9.1.0
      promise-retry: 2.0.1
    transitivePeerDependencies:
      - supports-color

  '@electron/osx-sign@1.3.1':
    dependencies:
      compare-version: 0.1.2
      debug: 4.3.4
      fs-extra: 10.1.0
      isbinaryfile: 4.0.10
      minimist: 1.2.8
      plist: 3.1.0
    transitivePeerDependencies:
      - supports-color

  '@electron/rebuild@3.6.0':
    dependencies:
      '@malept/cross-spawn-promise': 2.0.0
      chalk: 4.1.2
      debug: 4.3.4
      detect-libc: 2.0.3
      fs-extra: 10.1.0
      got: 11.8.6
      node-abi: 3.67.0
      node-api-version: 0.2.0
      node-gyp: 9.4.1
      ora: 5.4.1
      read-binary-file-arch: 1.0.6
      semver: 7.6.3
      tar: 6.2.1
      yargs: 17.7.2
    transitivePeerDependencies:
      - bluebird
      - supports-color

  '@electron/rebuild@3.6.1':
    dependencies:
      '@malept/cross-spawn-promise': 2.0.0
      chalk: 4.1.2
      debug: 4.3.4
      detect-libc: 2.0.3
      fs-extra: 10.1.0
      got: 11.8.6
      node-abi: 3.67.0
      node-api-version: 0.2.0
      node-gyp: 9.4.1
      ora: 5.4.1
      read-binary-file-arch: 1.0.6
      semver: 7.6.3
      tar: 6.2.1
      yargs: 17.7.2
    transitivePeerDependencies:
      - bluebird
      - supports-color

  '@electron/remote@2.1.2(electron@33.3.2)':
    dependencies:
      electron: 33.3.2

  '@electron/universal@2.0.1':
    dependencies:
      '@electron/asar': 3.2.13
      '@malept/cross-spawn-promise': 2.0.0
      debug: 4.3.4
      dir-compare: 4.2.0
      fs-extra: 11.2.0
      minimatch: 9.0.5
      plist: 3.1.0
    transitivePeerDependencies:
      - supports-color

  '@esbuild/android-arm64@0.17.10':
    optional: true

  '@esbuild/android-arm@0.17.10':
    optional: true

  '@esbuild/android-x64@0.17.10':
    optional: true

  '@esbuild/darwin-arm64@0.17.10':
    optional: true

  '@esbuild/darwin-x64@0.17.10':
    optional: true

  '@esbuild/freebsd-arm64@0.17.10':
    optional: true

  '@esbuild/freebsd-x64@0.17.10':
    optional: true

  '@esbuild/linux-arm64@0.17.10':
    optional: true

  '@esbuild/linux-arm@0.17.10':
    optional: true

  '@esbuild/linux-ia32@0.17.10':
    optional: true

  '@esbuild/linux-loong64@0.17.10':
    optional: true

  '@esbuild/linux-mips64el@0.17.10':
    optional: true

  '@esbuild/linux-ppc64@0.17.10':
    optional: true

  '@esbuild/linux-riscv64@0.17.10':
    optional: true

  '@esbuild/linux-s390x@0.17.10':
    optional: true

  '@esbuild/linux-x64@0.17.10':
    optional: true

  '@esbuild/netbsd-x64@0.17.10':
    optional: true

  '@esbuild/openbsd-x64@0.17.10':
    optional: true

  '@esbuild/sunos-x64@0.17.10':
    optional: true

  '@esbuild/win32-arm64@0.17.10':
    optional: true

  '@esbuild/win32-ia32@0.17.10':
    optional: true

  '@esbuild/win32-x64@0.17.10':
    optional: true

  '@eslint-community/eslint-utils@4.4.1(eslint@9.15.0)':
    dependencies:
      eslint: 9.15.0
      eslint-visitor-keys: 3.4.3

  '@eslint-community/regexpp@4.12.1': {}

  '@eslint/config-array@0.19.0':
    dependencies:
      '@eslint/object-schema': 2.1.4
      debug: 4.3.4
      minimatch: 3.1.2
    transitivePeerDependencies:
      - supports-color

  '@eslint/core@0.9.0': {}

  '@eslint/eslintrc@3.2.0':
    dependencies:
      ajv: 6.12.6
      debug: 4.3.4
      espree: 10.3.0
      globals: 14.0.0
      ignore: 5.2.0
      import-fresh: 3.3.0
      js-yaml: 4.1.0
      minimatch: 3.1.2
      strip-json-comments: 3.1.1
    transitivePeerDependencies:
      - supports-color

  '@eslint/js@9.15.0': {}

  '@eslint/object-schema@2.1.4': {}

  '@eslint/plugin-kit@0.2.3':
    dependencies:
      levn: 0.4.1

  '@gar/promisify@1.1.3': {}

  '@humanfs/core@0.19.1': {}

  '@humanfs/node@0.16.6':
    dependencies:
      '@humanfs/core': 0.19.1
      '@humanwhocodes/retry': 0.3.1

  '@humanwhocodes/module-importer@1.0.1': {}

  '@humanwhocodes/retry@0.3.1': {}

  '@humanwhocodes/retry@0.4.1': {}

  '@isaacs/cliui@8.0.2':
    dependencies:
      string-width: 5.1.2
      string-width-cjs: string-width@4.2.3
      strip-ansi: 7.1.0
      strip-ansi-cjs: strip-ansi@6.0.1
      wrap-ansi: 8.1.0
      wrap-ansi-cjs: wrap-ansi@7.0.0

  '@jridgewell/gen-mapping@0.3.2':
    dependencies:
      '@jridgewell/set-array': 1.1.2
      '@jridgewell/sourcemap-codec': 1.4.14
      '@jridgewell/trace-mapping': 0.3.14

  '@jridgewell/gen-mapping@0.3.5':
    dependencies:
      '@jridgewell/set-array': 1.2.1
      '@jridgewell/sourcemap-codec': 1.4.14
      '@jridgewell/trace-mapping': 0.3.25

  '@jridgewell/resolve-uri@3.1.0': {}

  '@jridgewell/set-array@1.1.2': {}

  '@jridgewell/set-array@1.2.1': {}

  '@jridgewell/source-map@0.3.2':
    dependencies:
      '@jridgewell/gen-mapping': 0.3.2
      '@jridgewell/trace-mapping': 0.3.14

  '@jridgewell/source-map@0.3.6':
    dependencies:
      '@jridgewell/gen-mapping': 0.3.5
      '@jridgewell/trace-mapping': 0.3.25

  '@jridgewell/sourcemap-codec@1.4.14': {}

  '@jridgewell/trace-mapping@0.3.14':
    dependencies:
      '@jridgewell/resolve-uri': 3.1.0
      '@jridgewell/sourcemap-codec': 1.4.14

  '@jridgewell/trace-mapping@0.3.25':
    dependencies:
      '@jridgewell/resolve-uri': 3.1.0
      '@jridgewell/sourcemap-codec': 1.4.14

  '@malept/cross-spawn-promise@2.0.0':
    dependencies:
      cross-spawn: 7.0.6

  '@malept/flatpak-bundler@0.4.0':
    dependencies:
      debug: 4.3.4
      fs-extra: 9.1.0
      lodash: 4.17.21
      tmp-promise: 3.0.3
    transitivePeerDependencies:
      - supports-color

  '@nodelib/fs.scandir@2.1.5':
    dependencies:
      '@nodelib/fs.stat': 2.0.5
      run-parallel: 1.2.0

  '@nodelib/fs.stat@2.0.5': {}

  '@nodelib/fs.walk@1.2.8':
    dependencies:
      '@nodelib/fs.scandir': 2.1.5
      fastq: 1.13.0

  '@npmcli/fs@2.1.2':
    dependencies:
      '@gar/promisify': 1.1.3
      semver: 7.6.3

  '@npmcli/move-file@2.0.1':
    dependencies:
      mkdirp: 1.0.4
      rimraf: 3.0.2

  '@pkgjs/parseargs@0.11.0':
    optional: true

  '@polka/url@1.0.0-next.21': {}

  '@sindresorhus/is@4.6.0': {}

  '@szmarczak/http-timer@4.0.6':
    dependencies:
      defer-to-connect: 2.0.1

  '@tootallnate/once@2.0.0': {}

  '@types/cacheable-request@6.0.3':
    dependencies:
      '@types/http-cache-semantics': 4.0.1
      '@types/keyv': 3.1.4
      '@types/node': 18.13.0
      '@types/responselike': 1.0.0

  '@types/debug@4.1.7':
    dependencies:
      '@types/ms': 0.7.31

  '@types/estree@1.0.6': {}

  '@types/fs-extra@9.0.13':
    dependencies:
      '@types/node': 18.13.0

  '@types/glob@7.2.0':
    dependencies:
      '@types/minimatch': 5.1.2
      '@types/node': 18.13.0

  '@types/html-minifier-terser@6.1.0': {}

  '@types/http-cache-semantics@4.0.1': {}

  '@types/json-schema@7.0.11': {}

  '@types/json-schema@7.0.15': {}

  '@types/keyv@3.1.4':
    dependencies:
      '@types/node': 18.13.0

  '@types/minimatch@5.1.2': {}

  '@types/ms@0.7.31': {}

  '@types/node@18.13.0': {}

  '@types/node@20.14.5':
    dependencies:
      undici-types: 5.26.5

  '@types/plist@3.0.2':
    dependencies:
      '@types/node': 18.13.0
      xmlbuilder: 15.1.1
    optional: true

  '@types/responselike@1.0.0':
    dependencies:
      '@types/node': 18.13.0

  '@types/verror@1.10.6':
    optional: true

  '@types/yauzl@2.10.0':
    dependencies:
      '@types/node': 18.13.0
    optional: true

  '@typescript-eslint/eslint-plugin@8.15.0(@typescript-eslint/parser@8.15.0(eslint@9.15.0)(typescript@4.7.4))(eslint@9.15.0)(typescript@4.7.4)':
    dependencies:
      '@eslint-community/regexpp': 4.12.1
      '@typescript-eslint/parser': 8.15.0(eslint@9.15.0)(typescript@4.7.4)
      '@typescript-eslint/scope-manager': 8.15.0
      '@typescript-eslint/type-utils': 8.15.0(eslint@9.15.0)(typescript@4.7.4)
      '@typescript-eslint/utils': 8.15.0(eslint@9.15.0)(typescript@4.7.4)
      '@typescript-eslint/visitor-keys': 8.15.0
      eslint: 9.15.0
      graphemer: 1.4.0
      ignore: 5.3.2
      natural-compare: 1.4.0
      ts-api-utils: 1.4.0(typescript@4.7.4)
    optionalDependencies:
      typescript: 4.7.4
    transitivePeerDependencies:
      - supports-color

  '@typescript-eslint/parser@8.15.0(eslint@9.15.0)(typescript@4.7.4)':
    dependencies:
      '@typescript-eslint/scope-manager': 8.15.0
      '@typescript-eslint/types': 8.15.0
      '@typescript-eslint/typescript-estree': 8.15.0(typescript@4.7.4)
      '@typescript-eslint/visitor-keys': 8.15.0
      debug: 4.3.4
      eslint: 9.15.0
    optionalDependencies:
      typescript: 4.7.4
    transitivePeerDependencies:
      - supports-color

  '@typescript-eslint/scope-manager@8.15.0':
    dependencies:
      '@typescript-eslint/types': 8.15.0
      '@typescript-eslint/visitor-keys': 8.15.0

  '@typescript-eslint/type-utils@8.15.0(eslint@9.15.0)(typescript@4.7.4)':
    dependencies:
      '@typescript-eslint/typescript-estree': 8.15.0(typescript@4.7.4)
      '@typescript-eslint/utils': 8.15.0(eslint@9.15.0)(typescript@4.7.4)
      debug: 4.3.4
      eslint: 9.15.0
      ts-api-utils: 1.4.0(typescript@4.7.4)
    optionalDependencies:
      typescript: 4.7.4
    transitivePeerDependencies:
      - supports-color

  '@typescript-eslint/types@8.15.0': {}

  '@typescript-eslint/typescript-estree@8.15.0(typescript@4.7.4)':
    dependencies:
      '@typescript-eslint/types': 8.15.0
      '@typescript-eslint/visitor-keys': 8.15.0
      debug: 4.3.4
      fast-glob: 3.3.2
      is-glob: 4.0.3
      minimatch: 9.0.5
      semver: 7.6.3
      ts-api-utils: 1.4.0(typescript@4.7.4)
    optionalDependencies:
      typescript: 4.7.4
    transitivePeerDependencies:
      - supports-color

  '@typescript-eslint/utils@8.15.0(eslint@9.15.0)(typescript@4.7.4)':
    dependencies:
      '@eslint-community/eslint-utils': 4.4.1(eslint@9.15.0)
      '@typescript-eslint/scope-manager': 8.15.0
      '@typescript-eslint/types': 8.15.0
      '@typescript-eslint/typescript-estree': 8.15.0(typescript@4.7.4)
      eslint: 9.15.0
    optionalDependencies:
      typescript: 4.7.4
    transitivePeerDependencies:
      - supports-color

  '@typescript-eslint/visitor-keys@8.15.0':
    dependencies:
      '@typescript-eslint/types': 8.15.0
      eslint-visitor-keys: 4.2.0

  '@webassemblyjs/ast@1.12.1':
    dependencies:
      '@webassemblyjs/helper-numbers': 1.11.6
      '@webassemblyjs/helper-wasm-bytecode': 1.11.6

  '@webassemblyjs/floating-point-hex-parser@1.11.6': {}

  '@webassemblyjs/helper-api-error@1.11.6': {}

  '@webassemblyjs/helper-buffer@1.12.1': {}

  '@webassemblyjs/helper-numbers@1.11.6':
    dependencies:
      '@webassemblyjs/floating-point-hex-parser': 1.11.6
      '@webassemblyjs/helper-api-error': 1.11.6
      '@xtuc/long': 4.2.2

  '@webassemblyjs/helper-wasm-bytecode@1.11.6': {}

  '@webassemblyjs/helper-wasm-section@1.12.1':
    dependencies:
      '@webassemblyjs/ast': 1.12.1
      '@webassemblyjs/helper-buffer': 1.12.1
      '@webassemblyjs/helper-wasm-bytecode': 1.11.6
      '@webassemblyjs/wasm-gen': 1.12.1

  '@webassemblyjs/ieee754@1.11.6':
    dependencies:
      '@xtuc/ieee754': 1.2.0

  '@webassemblyjs/leb128@1.11.6':
    dependencies:
      '@xtuc/long': 4.2.2

  '@webassemblyjs/utf8@1.11.6': {}

  '@webassemblyjs/wasm-edit@1.12.1':
    dependencies:
      '@webassemblyjs/ast': 1.12.1
      '@webassemblyjs/helper-buffer': 1.12.1
      '@webassemblyjs/helper-wasm-bytecode': 1.11.6
      '@webassemblyjs/helper-wasm-section': 1.12.1
      '@webassemblyjs/wasm-gen': 1.12.1
      '@webassemblyjs/wasm-opt': 1.12.1
      '@webassemblyjs/wasm-parser': 1.12.1
      '@webassemblyjs/wast-printer': 1.12.1

  '@webassemblyjs/wasm-gen@1.12.1':
    dependencies:
      '@webassemblyjs/ast': 1.12.1
      '@webassemblyjs/helper-wasm-bytecode': 1.11.6
      '@webassemblyjs/ieee754': 1.11.6
      '@webassemblyjs/leb128': 1.11.6
      '@webassemblyjs/utf8': 1.11.6

  '@webassemblyjs/wasm-opt@1.12.1':
    dependencies:
      '@webassemblyjs/ast': 1.12.1
      '@webassemblyjs/helper-buffer': 1.12.1
      '@webassemblyjs/wasm-gen': 1.12.1
      '@webassemblyjs/wasm-parser': 1.12.1

  '@webassemblyjs/wasm-parser@1.12.1':
    dependencies:
      '@webassemblyjs/ast': 1.12.1
      '@webassemblyjs/helper-api-error': 1.11.6
      '@webassemblyjs/helper-wasm-bytecode': 1.11.6
      '@webassemblyjs/ieee754': 1.11.6
      '@webassemblyjs/leb128': 1.11.6
      '@webassemblyjs/utf8': 1.11.6

  '@webassemblyjs/wast-printer@1.12.1':
    dependencies:
      '@webassemblyjs/ast': 1.12.1
      '@xtuc/long': 4.2.2

  '@webpack-cli/configtest@1.2.0(webpack-cli@4.10.0)(webpack@5.95.0)':
    dependencies:
      webpack: 5.95.0(webpack-cli@4.10.0)
      webpack-cli: 4.10.0(webpack-bundle-analyzer@4.5.0)(webpack@5.95.0)

  '@webpack-cli/info@1.5.0(webpack-cli@4.10.0)':
    dependencies:
      envinfo: 7.8.1
      webpack-cli: 4.10.0(webpack-bundle-analyzer@4.5.0)(webpack@5.95.0)

  '@webpack-cli/serve@1.7.0(webpack-cli@4.10.0)':
    dependencies:
      webpack-cli: 4.10.0(webpack-bundle-analyzer@4.5.0)(webpack@5.95.0)

  '@xmldom/xmldom@0.8.10': {}

  '@xtuc/ieee754@1.2.0': {}

  '@xtuc/long@4.2.2': {}

  abbrev@1.1.1: {}

  acorn-import-attributes@1.9.5(acorn@8.7.1):
    dependencies:
      acorn: 8.7.1

  acorn-jsx@5.3.2(acorn@8.14.0):
    dependencies:
      acorn: 8.14.0

  acorn-walk@8.2.0: {}

  acorn@8.13.0: {}

  acorn@8.14.0: {}

  acorn@8.7.1: {}

  agent-base@6.0.2:
    dependencies:
      debug: 4.3.4
    transitivePeerDependencies:
      - supports-color

  agent-base@7.1.3: {}

  agentkeepalive@4.5.0:
    dependencies:
      humanize-ms: 1.2.1

  aggregate-error@3.1.0:
    dependencies:
      clean-stack: 2.2.0
      indent-string: 4.0.0

  ajv-formats@2.1.1(ajv@8.12.0):
    optionalDependencies:
      ajv: 8.12.0

  ajv-keywords@3.5.2(ajv@6.12.6):
    dependencies:
      ajv: 6.12.6

  ajv-keywords@5.1.0(ajv@8.12.0):
    dependencies:
      ajv: 8.12.0
      fast-deep-equal: 3.1.3

  ajv@6.12.6:
    dependencies:
      fast-deep-equal: 3.1.3
      fast-json-stable-stringify: 2.1.0
      json-schema-traverse: 0.4.1
      uri-js: 4.4.1

  ajv@8.12.0:
    dependencies:
      fast-deep-equal: 3.1.3
      json-schema-traverse: 1.0.0
      require-from-string: 2.0.2
      uri-js: 4.4.1

  ansi-regex@5.0.1: {}

  ansi-regex@6.1.0: {}

  ansi-styles@4.3.0:
    dependencies:
      color-convert: 2.0.1

  ansi-styles@6.2.1: {}

  anymatch@3.1.2:
    dependencies:
      normalize-path: 3.0.0
      picomatch: 2.3.1

  app-builder-bin@5.0.0-alpha.10: {}

  app-builder-bin@5.0.0-alpha.7: {}

  app-builder-lib@25.0.5(dmg-builder@25.1.8)(electron-builder-squirrel-windows@25.0.5):
    dependencies:
      '@develar/schema-utils': 2.6.5
      '@electron/notarize': 2.3.2
      '@electron/osx-sign': 1.3.1
      '@electron/rebuild': 3.6.0
      '@electron/universal': 2.0.1
      '@malept/flatpak-bundler': 0.4.0
      '@types/fs-extra': 9.0.13
      async-exit-hook: 2.0.1
      bluebird-lst: 1.0.9
      builder-util: 25.0.3
      builder-util-runtime: 9.2.5
      chromium-pickle-js: 0.2.0
      debug: 4.3.4
      dmg-builder: 25.1.8(electron-builder-squirrel-windows@25.0.5)
      ejs: 3.1.10
      electron-builder-squirrel-windows: 25.0.5(dmg-builder@25.1.8)
      electron-publish: 25.0.3
      form-data: 4.0.0
      fs-extra: 10.1.0
      hosted-git-info: 4.1.0
      is-ci: 3.0.1
      isbinaryfile: 5.0.0
      js-yaml: 4.1.0
      lazy-val: 1.0.5
      minimatch: 10.0.1
      read-config-file: 6.4.0
      resedit: 1.7.1
      sanitize-filename: 1.6.3
      semver: 7.6.3
      tar: 6.2.1
      temp-file: 3.4.0
    transitivePeerDependencies:
      - bluebird
      - supports-color

  app-builder-lib@25.1.8(dmg-builder@25.1.8)(electron-builder-squirrel-windows@25.0.5):
    dependencies:
      '@develar/schema-utils': 2.6.5
      '@electron/notarize': 2.5.0
      '@electron/osx-sign': 1.3.1
      '@electron/rebuild': 3.6.1
      '@electron/universal': 2.0.1
      '@malept/flatpak-bundler': 0.4.0
      '@types/fs-extra': 9.0.13
      async-exit-hook: 2.0.1
      bluebird-lst: 1.0.9
      builder-util: 25.1.7
      builder-util-runtime: 9.2.10
      chromium-pickle-js: 0.2.0
      config-file-ts: 0.2.8-rc1
      debug: 4.3.4
      dmg-builder: 25.1.8(electron-builder-squirrel-windows@25.0.5)
      dotenv: 16.4.5
      dotenv-expand: 11.0.6
      ejs: 3.1.10
      electron-builder-squirrel-windows: 25.0.5(dmg-builder@25.1.8)
      electron-publish: 25.1.7
      form-data: 4.0.0
      fs-extra: 10.1.0
      hosted-git-info: 4.1.0
      is-ci: 3.0.1
      isbinaryfile: 5.0.0
      js-yaml: 4.1.0
      json5: 2.2.3
      lazy-val: 1.0.5
      minimatch: 10.0.1
      resedit: 1.7.1
      sanitize-filename: 1.6.3
      semver: 7.6.3
      tar: 6.2.1
      temp-file: 3.4.0
    transitivePeerDependencies:
      - bluebird
      - supports-color

  aproba@2.0.0: {}

  archiver-utils@2.1.0:
    dependencies:
      glob: 7.2.3
      graceful-fs: 4.2.11
      lazystream: 1.0.1
      lodash.defaults: 4.2.0
      lodash.difference: 4.5.0
      lodash.flatten: 4.4.0
      lodash.isplainobject: 4.0.6
      lodash.union: 4.6.0
      normalize-path: 3.0.0
      readable-stream: 2.3.8

  archiver-utils@3.0.4:
    dependencies:
      glob: 7.2.3
      graceful-fs: 4.2.11
      lazystream: 1.0.1
      lodash.defaults: 4.2.0
      lodash.difference: 4.5.0
      lodash.flatten: 4.4.0
      lodash.isplainobject: 4.0.6
      lodash.union: 4.6.0
      normalize-path: 3.0.0
      readable-stream: 3.6.2

  archiver@5.3.2:
    dependencies:
      archiver-utils: 2.1.0
      async: 3.2.4
      buffer-crc32: 0.2.13
      readable-stream: 3.6.2
      readdir-glob: 1.1.3
      tar-stream: 2.2.0
      zip-stream: 4.1.1

  are-we-there-yet@3.0.1:
    dependencies:
      delegates: 1.0.0
      readable-stream: 3.6.2

  argparse@2.0.1: {}

  array-union@1.0.2:
    dependencies:
      array-uniq: 1.0.3

  array-uniq@1.0.3: {}

  assert-plus@1.0.0:
    optional: true

  astral-regex@2.0.0:
    optional: true

  async-exit-hook@2.0.1: {}

  async@3.2.4: {}

  asynckit@0.4.0: {}

  at-least-node@1.0.0: {}

  balanced-match@1.0.2: {}

  base64-js@1.5.1: {}

  big.js@5.2.2: {}

  binary-extensions@2.2.0: {}

  bl@4.1.0:
    dependencies:
      buffer: 5.7.1
      inherits: 2.0.4
      readable-stream: 3.6.2

  bluebird-lst@1.0.9:
    dependencies:
      bluebird: 3.7.2

  bluebird@3.7.2: {}

  blueimp-md5@2.19.0: {}

  boolbase@1.0.0: {}

  boolean@3.2.0:
    optional: true

  brace-expansion@1.1.11:
    dependencies:
      balanced-match: 1.0.2
      concat-map: 0.0.1

  brace-expansion@2.0.1:
    dependencies:
      balanced-match: 1.0.2

  braces@3.0.3:
    dependencies:
      fill-range: 7.1.1

  browserslist@4.24.0:
    dependencies:
      caniuse-lite: 1.0.30001669
      electron-to-chromium: 1.5.39
      node-releases: 2.0.18
      update-browserslist-db: 1.1.1(browserslist@4.24.0)

  buffer-crc32@0.2.13: {}

  buffer-from@1.1.2: {}

  buffer@5.7.1:
    dependencies:
      base64-js: 1.5.1
      ieee754: 1.2.1

  builder-util-runtime@9.2.10:
    dependencies:
      debug: 4.3.4
      sax: 1.2.4
    transitivePeerDependencies:
      - supports-color

  builder-util-runtime@9.2.5:
    dependencies:
      debug: 4.3.4
      sax: 1.2.4
    transitivePeerDependencies:
      - supports-color

  builder-util@25.0.3:
    dependencies:
      7zip-bin: 5.2.0
      '@types/debug': 4.1.7
      app-builder-bin: 5.0.0-alpha.7
      bluebird-lst: 1.0.9
      builder-util-runtime: 9.2.5
      chalk: 4.1.2
      cross-spawn: 7.0.6
      debug: 4.3.4
      fs-extra: 10.1.0
      http-proxy-agent: 5.0.0
      https-proxy-agent: 5.0.1
      is-ci: 3.0.1
      js-yaml: 4.1.0
      source-map-support: 0.5.21
      stat-mode: 1.0.0
      temp-file: 3.4.0
    transitivePeerDependencies:
      - supports-color

  builder-util@25.1.7:
    dependencies:
      7zip-bin: 5.2.0
      '@types/debug': 4.1.7
      app-builder-bin: 5.0.0-alpha.10
      bluebird-lst: 1.0.9
      builder-util-runtime: 9.2.10
      chalk: 4.1.2
      cross-spawn: 7.0.6
      debug: 4.3.4
      fs-extra: 10.1.0
      http-proxy-agent: 7.0.2
      https-proxy-agent: 7.0.6
      is-ci: 3.0.1
      js-yaml: 4.1.0
      source-map-support: 0.5.21
      stat-mode: 1.0.0
      temp-file: 3.4.0
    transitivePeerDependencies:
      - supports-color

  cacache@16.1.3:
    dependencies:
      '@npmcli/fs': 2.1.2
      '@npmcli/move-file': 2.0.1
      chownr: 2.0.0
      fs-minipass: 2.1.0
      glob: 8.1.0
      infer-owner: 1.0.4
      lru-cache: 7.18.3
      minipass: 3.3.6
      minipass-collect: 1.0.2
      minipass-flush: 1.0.5
      minipass-pipeline: 1.2.4
      mkdirp: 1.0.4
      p-map: 4.0.0
      promise-inflight: 1.0.1
      rimraf: 3.0.2
      ssri: 9.0.1
      tar: 6.2.1
      unique-filename: 2.0.1
    transitivePeerDependencies:
      - bluebird

  cacheable-lookup@5.0.4: {}

  cacheable-request@7.0.2:
    dependencies:
      clone-response: 1.0.2
      get-stream: 5.2.0
      http-cache-semantics: 4.1.1
      keyv: 4.5.4
      lowercase-keys: 2.0.0
      normalize-url: 6.1.0
      responselike: 2.0.1

  callsites@3.1.0: {}

  camel-case@4.1.2:
    dependencies:
      pascal-case: 3.1.2
      tslib: 2.4.0

  caniuse-lite@1.0.30001669: {}

  chalk@4.1.2:
    dependencies:
      ansi-styles: 4.3.0
      supports-color: 7.2.0

  chokidar@3.5.3:
    dependencies:
      anymatch: 3.1.2
      braces: 3.0.3
      glob-parent: 5.1.2
      is-binary-path: 2.1.0
      is-glob: 4.0.3
      normalize-path: 3.0.0
      readdirp: 3.6.0
    optionalDependencies:
      fsevents: 2.3.2

  chownr@2.0.0: {}

  chrome-trace-event@1.0.3: {}

  chromium-pickle-js@0.2.0: {}

  ci-info@3.3.2: {}

  clean-css@4.2.4:
    dependencies:
      source-map: 0.6.1

  clean-css@5.3.0:
    dependencies:
      source-map: 0.6.1

  clean-stack@2.2.0: {}

  clean-webpack-plugin@4.0.0(webpack@5.95.0):
    dependencies:
      del: 4.1.1
      webpack: 5.95.0(webpack-cli@4.10.0)

  cli-cursor@3.1.0:
    dependencies:
      restore-cursor: 3.1.0

  cli-spinners@2.9.2: {}

  cli-truncate@2.1.0:
    dependencies:
      slice-ansi: 3.0.0
      string-width: 4.2.3
    optional: true

  cliui@8.0.1:
    dependencies:
      string-width: 4.2.3
      strip-ansi: 6.0.1
      wrap-ansi: 7.0.0

  clone-deep@4.0.1:
    dependencies:
      is-plain-object: 2.0.4
      kind-of: 6.0.3
      shallow-clone: 3.0.1

  clone-response@1.0.2:
    dependencies:
      mimic-response: 1.0.1

  clone@1.0.4: {}

  color-convert@2.0.1:
    dependencies:
      color-name: 1.1.4

  color-name@1.1.4: {}

  color-support@1.1.3: {}

  colorette@2.0.19: {}

  combined-stream@1.0.8:
    dependencies:
      delayed-stream: 1.0.0

  commander@2.20.3: {}

  commander@4.1.1: {}

  commander@5.1.0: {}

  commander@7.2.0: {}

  commander@8.3.0: {}

  compare-version@0.1.2: {}

  compress-commons@4.1.2:
    dependencies:
      buffer-crc32: 0.2.13
      crc32-stream: 4.0.3
      normalize-path: 3.0.0
      readable-stream: 3.6.2

  concat-map@0.0.1: {}

  config-file-ts@0.2.8-rc1:
    dependencies:
      glob: 10.4.5
      typescript: 5.6.2

  console-control-strings@1.1.0: {}

  core-util-is@1.0.2: {}

  crc-32@1.2.2: {}

  crc32-stream@4.0.3:
    dependencies:
      crc-32: 1.2.2
      readable-stream: 3.6.2

  crc@3.8.0:
    dependencies:
      buffer: 5.7.1
    optional: true

  cross-spawn@7.0.6:
    dependencies:
      path-key: 3.1.1
      shebang-command: 2.0.0
      which: 2.0.2

  css-loader@6.7.1(webpack@5.95.0):
    dependencies:
      icss-utils: 5.1.0(postcss@8.4.31)
      postcss: 8.4.31
      postcss-modules-extract-imports: 3.0.0(postcss@8.4.31)
      postcss-modules-local-by-default: 4.0.0(postcss@8.4.31)
      postcss-modules-scope: 3.0.0(postcss@8.4.31)
      postcss-modules-values: 4.0.0(postcss@8.4.31)
      postcss-value-parser: 4.2.0
      semver: 7.3.8
      webpack: 5.95.0(webpack-cli@4.10.0)

  css-select@4.3.0:
    dependencies:
      boolbase: 1.0.0
      css-what: 6.1.0
      domhandler: 4.3.1
      domutils: 2.8.0
      nth-check: 2.1.1

  css-what@6.1.0: {}

  cssesc@3.0.0: {}

  dayjs@1.11.5: {}

  debug@4.3.4:
    dependencies:
      ms: 2.1.2

  decompress-response@6.0.0:
    dependencies:
      mimic-response: 3.1.0

  deep-is@0.1.4: {}

  defaults@1.0.4:
    dependencies:
      clone: 1.0.4

  defer-to-connect@2.0.1: {}

  define-properties@1.1.4:
    dependencies:
      has-property-descriptors: 1.0.0
      object-keys: 1.1.1
    optional: true

  del@4.1.1:
    dependencies:
      '@types/glob': 7.2.0
      globby: 6.1.0
      is-path-cwd: 2.2.0
      is-path-in-cwd: 2.1.0
      p-map: 2.1.0
      pify: 4.0.1
      rimraf: 2.7.1

  delayed-stream@1.0.0: {}

  delegates@1.0.0: {}

  detect-libc@2.0.3: {}

  detect-node@2.1.0:
    optional: true

  dir-compare@4.2.0:
    dependencies:
      minimatch: 3.1.2
      p-limit: 3.1.0

  dmg-builder@25.1.8(electron-builder-squirrel-windows@25.0.5):
    dependencies:
      app-builder-lib: 25.1.8(dmg-builder@25.1.8)(electron-builder-squirrel-windows@25.0.5)
      builder-util: 25.1.7
      builder-util-runtime: 9.2.10
      fs-extra: 10.1.0
      iconv-lite: 0.6.3
      js-yaml: 4.1.0
    optionalDependencies:
      dmg-license: 1.0.11
    transitivePeerDependencies:
      - bluebird
      - electron-builder-squirrel-windows
      - supports-color

  dmg-license@1.0.11:
    dependencies:
      '@types/plist': 3.0.2
      '@types/verror': 1.10.6
      ajv: 6.12.6
      crc: 3.8.0
      iconv-corefoundation: 1.1.7
      plist: 3.1.0
      smart-buffer: 4.2.0
      verror: 1.10.1
    optional: true

  dom-converter@0.2.0:
    dependencies:
      utila: 0.4.0

  dom-serializer@1.4.1:
    dependencies:
      domelementtype: 2.3.0
      domhandler: 4.3.1
      entities: 2.2.0

  domelementtype@2.3.0: {}

  domhandler@4.3.1:
    dependencies:
      domelementtype: 2.3.0

  domutils@2.8.0:
    dependencies:
      dom-serializer: 1.4.1
      domelementtype: 2.3.0
      domhandler: 4.3.1

  dot-case@3.0.4:
    dependencies:
      no-case: 3.0.4
      tslib: 2.4.0

  dotenv-expand@11.0.6:
    dependencies:
      dotenv: 16.4.5

  dotenv@16.4.5: {}

  duplexer@0.1.2: {}

  eastasianwidth@0.2.0: {}

  ejs@3.1.10:
    dependencies:
      jake: 10.8.5

  electron-builder-squirrel-windows@25.0.5(dmg-builder@25.1.8):
    dependencies:
      app-builder-lib: 25.0.5(dmg-builder@25.1.8)(electron-builder-squirrel-windows@25.0.5)
      archiver: 5.3.2
      builder-util: 25.0.3
      fs-extra: 10.1.0
    transitivePeerDependencies:
      - bluebird
      - dmg-builder
      - supports-color

  electron-builder@25.1.8(electron-builder-squirrel-windows@25.0.5):
    dependencies:
      app-builder-lib: 25.1.8(dmg-builder@25.1.8)(electron-builder-squirrel-windows@25.0.5)
      builder-util: 25.1.7
      builder-util-runtime: 9.2.10
      chalk: 4.1.2
      dmg-builder: 25.1.8(electron-builder-squirrel-windows@25.0.5)
      fs-extra: 10.1.0
      is-ci: 3.0.1
      lazy-val: 1.0.5
      simple-update-notifier: 2.0.0
      yargs: 17.7.2
    transitivePeerDependencies:
      - bluebird
      - electron-builder-squirrel-windows
      - supports-color

  electron-publish@25.0.3:
    dependencies:
      '@types/fs-extra': 9.0.13
      builder-util: 25.0.3
      builder-util-runtime: 9.2.5
      chalk: 4.1.2
      fs-extra: 10.1.0
      lazy-val: 1.0.5
      mime: 2.6.0
    transitivePeerDependencies:
      - supports-color

  electron-publish@25.1.7:
    dependencies:
      '@types/fs-extra': 9.0.13
      builder-util: 25.1.7
      builder-util-runtime: 9.2.10
      chalk: 4.1.2
      fs-extra: 10.1.0
      lazy-val: 1.0.5
      mime: 2.6.0
    transitivePeerDependencies:
      - supports-color

  electron-to-chromium@1.5.39: {}

  electron@33.3.2:
    dependencies:
      '@electron/get': 2.0.2
      '@types/node': 20.14.5
      extract-zip: 2.0.1
    transitivePeerDependencies:
      - supports-color

  emoji-regex@8.0.0: {}

  emoji-regex@9.2.2: {}

  emojis-list@3.0.0: {}

  encoding@0.1.13:
    dependencies:
      iconv-lite: 0.6.3

  end-of-stream@1.4.4:
    dependencies:
      once: 1.4.0

  enhanced-resolve@5.17.1:
    dependencies:
      graceful-fs: 4.2.11
      tapable: 2.2.1

  entities@2.2.0: {}

  env-paths@2.2.1: {}

  envinfo@7.8.1: {}

  err-code@2.0.3: {}

  es-module-lexer@1.5.4: {}

  es6-error@4.1.1:
    optional: true

  esbuild-loader@3.0.1(webpack@5.95.0):
    dependencies:
      esbuild: 0.17.10
      get-tsconfig: 4.4.0
      loader-utils: 2.0.4
      webpack: 5.95.0(webpack-cli@4.10.0)
      webpack-sources: 1.4.3

  esbuild@0.17.10:
    optionalDependencies:
      '@esbuild/android-arm': 0.17.10
      '@esbuild/android-arm64': 0.17.10
      '@esbuild/android-x64': 0.17.10
      '@esbuild/darwin-arm64': 0.17.10
      '@esbuild/darwin-x64': 0.17.10
      '@esbuild/freebsd-arm64': 0.17.10
      '@esbuild/freebsd-x64': 0.17.10
      '@esbuild/linux-arm': 0.17.10
      '@esbuild/linux-arm64': 0.17.10
      '@esbuild/linux-ia32': 0.17.10
      '@esbuild/linux-loong64': 0.17.10
      '@esbuild/linux-mips64el': 0.17.10
      '@esbuild/linux-ppc64': 0.17.10
      '@esbuild/linux-riscv64': 0.17.10
      '@esbuild/linux-s390x': 0.17.10
      '@esbuild/linux-x64': 0.17.10
      '@esbuild/netbsd-x64': 0.17.10
      '@esbuild/openbsd-x64': 0.17.10
      '@esbuild/sunos-x64': 0.17.10
      '@esbuild/win32-arm64': 0.17.10
      '@esbuild/win32-ia32': 0.17.10
      '@esbuild/win32-x64': 0.17.10

  escalade@3.2.0: {}

  escape-string-regexp@4.0.0: {}

  eslint-scope@5.1.1:
    dependencies:
      esrecurse: 4.3.0
      estraverse: 4.3.0

  eslint-scope@8.2.0:
    dependencies:
      esrecurse: 4.3.0
      estraverse: 5.3.0

  eslint-visitor-keys@3.4.3: {}

  eslint-visitor-keys@4.2.0: {}

  eslint@9.15.0:
    dependencies:
      '@eslint-community/eslint-utils': 4.4.1(eslint@9.15.0)
      '@eslint-community/regexpp': 4.12.1
      '@eslint/config-array': 0.19.0
      '@eslint/core': 0.9.0
      '@eslint/eslintrc': 3.2.0
      '@eslint/js': 9.15.0
      '@eslint/plugin-kit': 0.2.3
      '@humanfs/node': 0.16.6
      '@humanwhocodes/module-importer': 1.0.1
      '@humanwhocodes/retry': 0.4.1
      '@types/estree': 1.0.6
      '@types/json-schema': 7.0.15
      ajv: 6.12.6
      chalk: 4.1.2
      cross-spawn: 7.0.6
      debug: 4.3.4
      escape-string-regexp: 4.0.0
      eslint-scope: 8.2.0
      eslint-visitor-keys: 4.2.0
      espree: 10.3.0
      esquery: 1.6.0
      esutils: 2.0.3
      fast-deep-equal: 3.1.3
      file-entry-cache: 8.0.0
      find-up: 5.0.0
      glob-parent: 6.0.2
      ignore: 5.2.0
      imurmurhash: 0.1.4
      is-glob: 4.0.3
      json-stable-stringify-without-jsonify: 1.0.1
      lodash.merge: 4.6.2
      minimatch: 3.1.2
      natural-compare: 1.4.0
      optionator: 0.9.4
    transitivePeerDependencies:
      - supports-color

  espree@10.3.0:
    dependencies:
      acorn: 8.14.0
      acorn-jsx: 5.3.2(acorn@8.14.0)
      eslint-visitor-keys: 4.2.0

  esquery@1.6.0:
    dependencies:
      estraverse: 5.3.0

  esrecurse@4.3.0:
    dependencies:
      estraverse: 5.3.0

  estraverse@4.3.0: {}

  estraverse@5.3.0: {}

  esutils@2.0.3: {}

  events@3.3.0: {}

  exponential-backoff@3.1.1: {}

  extract-zip@2.0.1:
    dependencies:
      debug: 4.3.4
      get-stream: 5.2.0
      yauzl: 2.10.0
    optionalDependencies:
      '@types/yauzl': 2.10.0
    transitivePeerDependencies:
      - supports-color

  extsprintf@1.4.1:
    optional: true

  fast-deep-equal@3.1.3: {}

  fast-glob@3.3.2:
    dependencies:
      '@nodelib/fs.stat': 2.0.5
      '@nodelib/fs.walk': 1.2.8
      glob-parent: 5.1.2
      merge2: 1.4.1
      micromatch: 4.0.8

  fast-json-stable-stringify@2.1.0: {}

  fast-levenshtein@2.0.6: {}

  fastest-levenshtein@1.0.12: {}

  fastq@1.13.0:
    dependencies:
      reusify: 1.0.4

  fd-slicer@1.1.0:
    dependencies:
      pend: 1.2.0

  file-entry-cache@8.0.0:
    dependencies:
      flat-cache: 4.0.1

  file-loader@6.2.0(webpack@5.95.0):
    dependencies:
      loader-utils: 2.0.4
      schema-utils: 3.1.1
      webpack: 5.95.0(webpack-cli@4.10.0)

  filelist@1.0.4:
    dependencies:
      minimatch: 5.1.6

  fill-range@7.1.1:
    dependencies:
      to-regex-range: 5.0.1

  find-up@4.1.0:
    dependencies:
      locate-path: 5.0.0
      path-exists: 4.0.0

  find-up@5.0.0:
    dependencies:
      locate-path: 6.0.0
      path-exists: 4.0.0

  flat-cache@4.0.1:
    dependencies:
      flatted: 3.3.2
      keyv: 4.5.4

  flatted@3.3.2: {}

  foreground-child@3.3.0:
    dependencies:
      cross-spawn: 7.0.6
      signal-exit: 4.1.0

  form-data@4.0.0:
    dependencies:
      asynckit: 0.4.0
      combined-stream: 1.0.8
      mime-types: 2.1.35

  fs-constants@1.0.0: {}

  fs-extra@10.1.0:
    dependencies:
      graceful-fs: 4.2.11
      jsonfile: 6.1.0
      universalify: 2.0.0

  fs-extra@11.2.0:
    dependencies:
      graceful-fs: 4.2.11
      jsonfile: 6.1.0
      universalify: 2.0.0

  fs-extra@8.1.0:
    dependencies:
      graceful-fs: 4.2.11
      jsonfile: 4.0.0
      universalify: 0.1.2

  fs-extra@9.1.0:
    dependencies:
      at-least-node: 1.0.0
      graceful-fs: 4.2.11
      jsonfile: 6.1.0
      universalify: 2.0.0

  fs-minipass@2.1.0:
    dependencies:
      minipass: 3.3.6

  fs.realpath@1.0.0: {}

  fsevents@2.3.2:
    optional: true

  function-bind@1.1.1: {}

  gauge@4.0.4:
    dependencies:
      aproba: 2.0.0
      color-support: 1.1.3
      console-control-strings: 1.1.0
      has-unicode: 2.0.1
      signal-exit: 3.0.7
      string-width: 4.2.3
      strip-ansi: 6.0.1
      wide-align: 1.1.5

  get-caller-file@2.0.5: {}

  get-intrinsic@1.1.2:
    dependencies:
      function-bind: 1.1.1
      has: 1.0.3
      has-symbols: 1.0.3
    optional: true

  get-stream@5.2.0:
    dependencies:
      pump: 3.0.0

  get-tsconfig@4.4.0: {}

  glob-parent@5.1.2:
    dependencies:
      is-glob: 4.0.3

  glob-parent@6.0.2:
    dependencies:
      is-glob: 4.0.3

  glob-to-regexp@0.4.1: {}

  glob@10.4.5:
    dependencies:
      foreground-child: 3.3.0
      jackspeak: 3.4.3
      minimatch: 9.0.5
      minipass: 7.1.2
      package-json-from-dist: 1.0.0
      path-scurry: 1.11.1

  glob@7.2.3:
    dependencies:
      fs.realpath: 1.0.0
      inflight: 1.0.6
      inherits: 2.0.4
      minimatch: 3.1.2
      once: 1.4.0
      path-is-absolute: 1.0.1

  glob@8.1.0:
    dependencies:
      fs.realpath: 1.0.0
      inflight: 1.0.6
      inherits: 2.0.4
      minimatch: 5.1.6
      once: 1.4.0

  global-agent@3.0.0:
    dependencies:
      boolean: 3.2.0
      es6-error: 4.1.1
      matcher: 3.0.0
      roarr: 2.15.4
      semver: 7.6.3
      serialize-error: 7.0.1
    optional: true

  globals@14.0.0: {}

  globals@15.12.0: {}

  globalthis@1.0.3:
    dependencies:
      define-properties: 1.1.4
    optional: true

  globby@6.1.0:
    dependencies:
      array-union: 1.0.2
      glob: 7.2.3
      object-assign: 4.1.1
      pify: 2.3.0
      pinkie-promise: 2.0.1

  got@11.8.6:
    dependencies:
      '@sindresorhus/is': 4.6.0
      '@szmarczak/http-timer': 4.0.6
      '@types/cacheable-request': 6.0.3
      '@types/responselike': 1.0.0
      cacheable-lookup: 5.0.4
      cacheable-request: 7.0.2
      decompress-response: 6.0.0
      http2-wrapper: 1.0.3
      lowercase-keys: 2.0.0
      p-cancelable: 2.1.1
      responselike: 2.0.1

  graceful-fs@4.2.11: {}

  graphemer@1.4.0: {}

  gzip-size@6.0.0:
    dependencies:
      duplexer: 0.1.2

  has-flag@4.0.0: {}

  has-property-descriptors@1.0.0:
    dependencies:
      get-intrinsic: 1.1.2
    optional: true

  has-symbols@1.0.3:
    optional: true

  has-unicode@2.0.1: {}

  has@1.0.3:
    dependencies:
      function-bind: 1.1.1

  he@1.2.0: {}

  hosted-git-info@4.1.0:
    dependencies:
      lru-cache: 6.0.0

  html-loader@2.1.2(webpack@5.95.0):
    dependencies:
      html-minifier-terser: 5.1.1
      parse5: 6.0.1
      webpack: 5.95.0(webpack-cli@4.10.0)

  html-minifier-terser@5.1.1:
    dependencies:
      camel-case: 4.1.2
      clean-css: 4.2.4
      commander: 4.1.1
      he: 1.2.0
      param-case: 3.0.4
      relateurl: 0.2.7
      terser: 4.8.1

  html-minifier-terser@6.1.0:
    dependencies:
      camel-case: 4.1.2
      clean-css: 5.3.0
      commander: 8.3.0
      he: 1.2.0
      param-case: 3.0.4
      relateurl: 0.2.7
      terser: 5.14.1

  html-webpack-plugin@5.5.0(webpack@5.95.0):
    dependencies:
      '@types/html-minifier-terser': 6.1.0
      html-minifier-terser: 6.1.0
      lodash: 4.17.21
      pretty-error: 4.0.0
      tapable: 2.2.1
      webpack: 5.95.0(webpack-cli@4.10.0)

  htmlparser2@6.1.0:
    dependencies:
      domelementtype: 2.3.0
      domhandler: 4.3.1
      domutils: 2.8.0
      entities: 2.2.0

  http-cache-semantics@4.1.1: {}

  http-proxy-agent@5.0.0:
    dependencies:
      '@tootallnate/once': 2.0.0
      agent-base: 6.0.2
      debug: 4.3.4
    transitivePeerDependencies:
      - supports-color

  http-proxy-agent@7.0.2:
    dependencies:
      agent-base: 7.1.3
      debug: 4.3.4
    transitivePeerDependencies:
      - supports-color

  http2-wrapper@1.0.3:
    dependencies:
      quick-lru: 5.1.1
      resolve-alpn: 1.2.1

  https-proxy-agent@5.0.1:
    dependencies:
      agent-base: 6.0.2
      debug: 4.3.4
    transitivePeerDependencies:
      - supports-color

  https-proxy-agent@7.0.6:
    dependencies:
      agent-base: 7.1.3
      debug: 4.3.4
    transitivePeerDependencies:
      - supports-color

  humanize-ms@1.2.1:
    dependencies:
      ms: 2.1.2

  iconv-corefoundation@1.1.7:
    dependencies:
      cli-truncate: 2.1.0
      node-addon-api: 1.7.2
    optional: true

  iconv-lite@0.6.3:
    dependencies:
      safer-buffer: 2.1.2

  icss-utils@5.1.0(postcss@8.4.31):
    dependencies:
      postcss: 8.4.31

  ieee754@1.2.1: {}

  ifdef-loader@2.3.2:
    dependencies:
      loader-utils: 1.4.2

  ignore@5.2.0: {}

  ignore@5.3.2: {}

  immutable@4.1.0: {}

  import-fresh@3.3.0:
    dependencies:
      parent-module: 1.0.1
      resolve-from: 4.0.0

  import-local@3.1.0:
    dependencies:
      pkg-dir: 4.2.0
      resolve-cwd: 3.0.0

  imurmurhash@0.1.4: {}

  indent-string@4.0.0: {}

  infer-owner@1.0.4: {}

  inflight@1.0.6:
    dependencies:
      once: 1.4.0
      wrappy: 1.0.2

  inherits@2.0.4: {}

  interpret@2.2.0: {}

  ip-address@9.0.5:
    dependencies:
      jsbn: 1.1.0
      sprintf-js: 1.1.3

  is-binary-path@2.1.0:
    dependencies:
      binary-extensions: 2.2.0

  is-ci@3.0.1:
    dependencies:
      ci-info: 3.3.2

  is-core-module@2.9.0:
    dependencies:
      has: 1.0.3

  is-extglob@2.1.1: {}

  is-fullwidth-code-point@3.0.0: {}

  is-glob@4.0.3:
    dependencies:
      is-extglob: 2.1.1

  is-interactive@1.0.0: {}

  is-lambda@1.0.1: {}

  is-number@7.0.0: {}

  is-path-cwd@2.2.0: {}

  is-path-in-cwd@2.1.0:
    dependencies:
      is-path-inside: 2.1.0

  is-path-inside@2.1.0:
    dependencies:
      path-is-inside: 1.0.2

  is-plain-object@2.0.4:
    dependencies:
      isobject: 3.0.1

  is-unicode-supported@0.1.0: {}

  isarray@1.0.0: {}

  isbinaryfile@4.0.10: {}

  isbinaryfile@5.0.0: {}

  isexe@2.0.0: {}

  isobject@3.0.1: {}

  jackspeak@3.4.3:
    dependencies:
      '@isaacs/cliui': 8.0.2
    optionalDependencies:
      '@pkgjs/parseargs': 0.11.0

  jake@10.8.5:
    dependencies:
      async: 3.2.4
      chalk: 4.1.2
      filelist: 1.0.4
      minimatch: 3.1.2

  jest-worker@27.5.1:
    dependencies:
      '@types/node': 18.13.0
      merge-stream: 2.0.0
      supports-color: 8.1.1

  js-yaml@4.1.0:
    dependencies:
      argparse: 2.0.1

  jsbn@1.1.0: {}

  json-buffer@3.0.1: {}

  json-parse-even-better-errors@2.3.1: {}

  json-schema-traverse@0.4.1: {}

  json-schema-traverse@1.0.0: {}

  json-stable-stringify-without-jsonify@1.0.1: {}

  json-stringify-safe@5.0.1:
    optional: true

  json5@1.0.2:
    dependencies:
      minimist: 1.2.8

  json5@2.2.1: {}

  json5@2.2.3: {}

  jsonfile@4.0.0:
    optionalDependencies:
      graceful-fs: 4.2.11

  jsonfile@6.1.0:
    dependencies:
      universalify: 2.0.0
    optionalDependencies:
      graceful-fs: 4.2.11

  keyv@4.5.4:
    dependencies:
      json-buffer: 3.0.1

  kind-of@6.0.3: {}

  klona@2.0.5: {}

  lazy-val@1.0.5: {}

  lazystream@1.0.1:
    dependencies:
      readable-stream: 2.3.8

  levn@0.4.1:
    dependencies:
      prelude-ls: 1.2.1
      type-check: 0.4.0

  loader-runner@4.3.0: {}

  loader-utils@1.4.2:
    dependencies:
      big.js: 5.2.2
      emojis-list: 3.0.0
      json5: 1.0.2

  loader-utils@2.0.4:
    dependencies:
      big.js: 5.2.2
      emojis-list: 3.0.0
      json5: 2.2.1

  locate-path@5.0.0:
    dependencies:
      p-locate: 4.1.0

  locate-path@6.0.0:
    dependencies:
      p-locate: 5.0.0

  lodash.defaults@4.2.0: {}

  lodash.difference@4.5.0: {}

  lodash.flatten@4.4.0: {}

  lodash.isplainobject@4.0.6: {}

  lodash.merge@4.6.2: {}

  lodash.union@4.6.0: {}

  lodash@4.17.21: {}

  log-symbols@4.1.0:
    dependencies:
      chalk: 4.1.2
      is-unicode-supported: 0.1.0

  lower-case@2.0.2:
    dependencies:
      tslib: 2.4.0

  lowercase-keys@2.0.0: {}

  lru-cache@10.4.3: {}

  lru-cache@6.0.0:
    dependencies:
      yallist: 4.0.0

  lru-cache@7.18.3: {}

  make-fetch-happen@10.2.1:
    dependencies:
      agentkeepalive: 4.5.0
      cacache: 16.1.3
      http-cache-semantics: 4.1.1
      http-proxy-agent: 5.0.0
      https-proxy-agent: 5.0.1
      is-lambda: 1.0.1
      lru-cache: 7.18.3
      minipass: 3.3.6
      minipass-collect: 1.0.2
      minipass-fetch: 2.1.2
      minipass-flush: 1.0.5
      minipass-pipeline: 1.2.4
      negotiator: 0.6.3
      promise-retry: 2.0.1
      socks-proxy-agent: 7.0.0
      ssri: 9.0.1
    transitivePeerDependencies:
      - bluebird
      - supports-color

  matcher@3.0.0:
    dependencies:
      escape-string-regexp: 4.0.0
    optional: true

  merge-stream@2.0.0: {}

  merge2@1.4.1: {}

  micromatch@4.0.8:
    dependencies:
      braces: 3.0.3
      picomatch: 2.3.1

  mime-db@1.52.0: {}

  mime-types@2.1.35:
    dependencies:
      mime-db: 1.52.0

  mime@2.6.0: {}

  mimic-fn@2.1.0: {}

  mimic-response@1.0.1: {}

  mimic-response@3.1.0: {}

  mini-css-extract-plugin@2.7.6(webpack@5.95.0):
    dependencies:
      schema-utils: 4.2.0
      webpack: 5.95.0(webpack-cli@4.10.0)

  minimatch@10.0.1:
    dependencies:
      brace-expansion: 2.0.1

  minimatch@3.1.2:
    dependencies:
      brace-expansion: 1.1.11

  minimatch@5.1.6:
    dependencies:
      brace-expansion: 2.0.1

  minimatch@9.0.5:
    dependencies:
      brace-expansion: 2.0.1

  minimist@1.2.8: {}

  minipass-collect@1.0.2:
    dependencies:
      minipass: 3.3.6

  minipass-fetch@2.1.2:
    dependencies:
      minipass: 3.3.6
      minipass-sized: 1.0.3
      minizlib: 2.1.2
    optionalDependencies:
      encoding: 0.1.13

  minipass-flush@1.0.5:
    dependencies:
      minipass: 3.3.6

  minipass-pipeline@1.2.4:
    dependencies:
      minipass: 3.3.6

  minipass-sized@1.0.3:
    dependencies:
      minipass: 3.3.6

  minipass@3.3.6:
    dependencies:
      yallist: 4.0.0

  minipass@5.0.0: {}

  minipass@7.1.2: {}

  minizlib@2.1.2:
    dependencies:
      minipass: 3.3.6
      yallist: 4.0.0

  mkdirp@1.0.4: {}

  mrmime@1.0.1: {}

  ms@2.1.2: {}

  nanoid@3.3.8: {}

  natural-compare@1.4.0: {}

  negotiator@0.6.3: {}

  neo-async@2.6.2: {}

  no-case@3.0.4:
    dependencies:
      lower-case: 2.0.2
      tslib: 2.4.0

  node-abi@3.67.0:
    dependencies:
      semver: 7.6.3

  node-addon-api@1.7.2:
    optional: true

  node-api-version@0.2.0:
    dependencies:
      semver: 7.6.3

  node-gyp@9.4.1:
    dependencies:
      env-paths: 2.2.1
      exponential-backoff: 3.1.1
      glob: 7.2.3
      graceful-fs: 4.2.11
      make-fetch-happen: 10.2.1
      nopt: 6.0.0
      npmlog: 6.0.2
      rimraf: 3.0.2
      semver: 7.6.3
      tar: 6.2.1
      which: 2.0.2
    transitivePeerDependencies:
      - bluebird
      - supports-color

  node-releases@2.0.18: {}

  nopt@6.0.0:
    dependencies:
      abbrev: 1.1.1

  normalize-path@3.0.0: {}

  normalize-url@6.1.0: {}

  npmlog@6.0.2:
    dependencies:
      are-we-there-yet: 3.0.1
      console-control-strings: 1.1.0
      gauge: 4.0.4
      set-blocking: 2.0.0

  nth-check@2.1.1:
    dependencies:
      boolbase: 1.0.0

  object-assign@4.1.1: {}

  object-keys@1.1.1:
    optional: true

  once@1.4.0:
    dependencies:
      wrappy: 1.0.2

  onetime@5.1.2:
    dependencies:
      mimic-fn: 2.1.0

  opener@1.5.2: {}

  optionator@0.9.4:
    dependencies:
      deep-is: 0.1.4
      fast-levenshtein: 2.0.6
      levn: 0.4.1
      prelude-ls: 1.2.1
      type-check: 0.4.0
      word-wrap: 1.2.5

  ora@5.4.1:
    dependencies:
      bl: 4.1.0
      chalk: 4.1.2
      cli-cursor: 3.1.0
      cli-spinners: 2.9.2
      is-interactive: 1.0.0
      is-unicode-supported: 0.1.0
      log-symbols: 4.1.0
      strip-ansi: 6.0.1
      wcwidth: 1.0.1

  p-cancelable@2.1.1: {}

  p-limit@2.3.0:
    dependencies:
      p-try: 2.2.0

  p-limit@3.1.0:
    dependencies:
      yocto-queue: 0.1.0

  p-locate@4.1.0:
    dependencies:
      p-limit: 2.3.0

  p-locate@5.0.0:
    dependencies:
      p-limit: 3.1.0

  p-map@2.1.0: {}

  p-map@4.0.0:
    dependencies:
      aggregate-error: 3.1.0

  p-try@2.2.0: {}

  package-json-from-dist@1.0.0: {}

  param-case@3.0.4:
    dependencies:
      dot-case: 3.0.4
      tslib: 2.4.0

  parent-module@1.0.1:
    dependencies:
      callsites: 3.1.0

  parse5@6.0.1: {}

  pascal-case@3.1.2:
    dependencies:
      no-case: 3.0.4
      tslib: 2.4.0

  path-browserify@1.0.1: {}

  path-exists@4.0.0: {}

  path-is-absolute@1.0.1: {}

  path-is-inside@1.0.2: {}

  path-key@3.1.1: {}

  path-parse@1.0.7: {}

  path-scurry@1.11.1:
    dependencies:
      lru-cache: 10.4.3
      minipass: 7.1.2

  pe-library@0.4.1: {}

  pend@1.2.0: {}

  picocolors@1.0.0: {}

  picocolors@1.1.0: {}

  picomatch@2.3.1: {}

  pify@2.3.0: {}

  pify@4.0.1: {}

  pinkie-promise@2.0.1:
    dependencies:
      pinkie: 2.0.4

  pinkie@2.0.4: {}

  pkg-dir@4.2.0:
    dependencies:
      find-up: 4.1.0

  plist@3.1.0:
    dependencies:
      '@xmldom/xmldom': 0.8.10
      base64-js: 1.5.1
      xmlbuilder: 15.1.1

  postcss-modules-extract-imports@3.0.0(postcss@8.4.31):
    dependencies:
      postcss: 8.4.31

  postcss-modules-local-by-default@4.0.0(postcss@8.4.31):
    dependencies:
      icss-utils: 5.1.0(postcss@8.4.31)
      postcss: 8.4.31
      postcss-selector-parser: 6.0.10
      postcss-value-parser: 4.2.0

  postcss-modules-scope@3.0.0(postcss@8.4.31):
    dependencies:
      postcss: 8.4.31
      postcss-selector-parser: 6.0.10

  postcss-modules-values@4.0.0(postcss@8.4.31):
    dependencies:
      icss-utils: 5.1.0(postcss@8.4.31)
      postcss: 8.4.31

  postcss-selector-parser@6.0.10:
    dependencies:
      cssesc: 3.0.0
      util-deprecate: 1.0.2

  postcss-value-parser@4.2.0: {}

  postcss@8.4.31:
    dependencies:
      nanoid: 3.3.8
      picocolors: 1.0.0
      source-map-js: 1.0.2

  prelude-ls@1.2.1: {}

  pretty-error@4.0.0:
    dependencies:
      lodash: 4.17.21
      renderkid: 3.0.0

  process-nextick-args@2.0.1: {}

  progress@2.0.3: {}

  promise-inflight@1.0.1: {}

  promise-retry@2.0.1:
    dependencies:
      err-code: 2.0.3
      retry: 0.12.0

  pump@3.0.0:
    dependencies:
      end-of-stream: 1.4.4
      once: 1.4.0

  punycode@2.1.1: {}

  queue-microtask@1.2.3: {}

  quick-lru@5.1.1: {}

  randombytes@2.1.0:
    dependencies:
      safe-buffer: 5.2.1

  read-binary-file-arch@1.0.6:
    dependencies:
      debug: 4.3.4
    transitivePeerDependencies:
      - supports-color

  read-config-file@6.4.0:
    dependencies:
      config-file-ts: 0.2.8-rc1
      dotenv: 16.4.5
      dotenv-expand: 11.0.6
      js-yaml: 4.1.0
      json5: 2.2.3
      lazy-val: 1.0.5

  readable-stream@2.3.8:
    dependencies:
      core-util-is: 1.0.2
      inherits: 2.0.4
      isarray: 1.0.0
      process-nextick-args: 2.0.1
      safe-buffer: 5.1.2
      string_decoder: 1.1.1
      util-deprecate: 1.0.2

  readable-stream@3.6.2:
    dependencies:
      inherits: 2.0.4
      string_decoder: 1.3.0
      util-deprecate: 1.0.2

  readdir-glob@1.1.3:
    dependencies:
      minimatch: 5.1.6

  readdirp@3.6.0:
    dependencies:
      picomatch: 2.3.1

  rechoir@0.7.1:
    dependencies:
      resolve: 1.22.1

  relateurl@0.2.7: {}

  renderkid@3.0.0:
    dependencies:
      css-select: 4.3.0
      dom-converter: 0.2.0
      htmlparser2: 6.1.0
      lodash: 4.17.21
      strip-ansi: 6.0.1

  require-directory@2.1.1: {}

  require-from-string@2.0.2: {}

  resedit@1.7.1:
    dependencies:
      pe-library: 0.4.1

  resolve-alpn@1.2.1: {}

  resolve-cwd@3.0.0:
    dependencies:
      resolve-from: 5.0.0

  resolve-from@4.0.0: {}

  resolve-from@5.0.0: {}

  resolve@1.22.1:
    dependencies:
      is-core-module: 2.9.0
      path-parse: 1.0.7
      supports-preserve-symlinks-flag: 1.0.0

  responselike@2.0.1:
    dependencies:
      lowercase-keys: 2.0.0

  restore-cursor@3.1.0:
    dependencies:
      onetime: 5.1.2
      signal-exit: 3.0.7

  retry@0.12.0: {}

  reusify@1.0.4: {}

  rimraf@2.7.1:
    dependencies:
      glob: 7.2.3

  rimraf@3.0.2:
    dependencies:
      glob: 7.2.3

  roarr@2.15.4:
    dependencies:
      boolean: 3.2.0
      detect-node: 2.1.0
      globalthis: 1.0.3
      json-stringify-safe: 5.0.1
      semver-compare: 1.0.0
      sprintf-js: 1.1.3
    optional: true

  run-parallel@1.2.0:
    dependencies:
      queue-microtask: 1.2.3

  safe-buffer@5.1.2: {}

  safe-buffer@5.2.1: {}

  safer-buffer@2.1.2: {}

  sanitize-filename@1.6.3:
    dependencies:
      truncate-utf8-bytes: 1.0.2

  sass-loader@12.6.0(sass@1.53.0)(webpack@5.95.0):
    dependencies:
      klona: 2.0.5
      neo-async: 2.6.2
      webpack: 5.95.0(webpack-cli@4.10.0)
    optionalDependencies:
      sass: 1.53.0

  sass@1.53.0:
    dependencies:
      chokidar: 3.5.3
      immutable: 4.1.0
      source-map-js: 1.0.2

  sax@1.2.4: {}

  schema-utils@3.1.1:
    dependencies:
      '@types/json-schema': 7.0.11
      ajv: 6.12.6
      ajv-keywords: 3.5.2(ajv@6.12.6)

  schema-utils@3.3.0:
    dependencies:
      '@types/json-schema': 7.0.11
      ajv: 6.12.6
      ajv-keywords: 3.5.2(ajv@6.12.6)

  schema-utils@4.2.0:
    dependencies:
      '@types/json-schema': 7.0.11
      ajv: 8.12.0
      ajv-formats: 2.1.1(ajv@8.12.0)
      ajv-keywords: 5.1.0(ajv@8.12.0)

  semver-compare@1.0.0:
    optional: true

  semver@6.3.1: {}

  semver@7.3.8:
    dependencies:
      lru-cache: 6.0.0

  semver@7.6.3: {}

  serialize-error@7.0.1:
    dependencies:
      type-fest: 0.13.1
    optional: true

  serialize-javascript@6.0.2:
    dependencies:
      randombytes: 2.1.0

  set-blocking@2.0.0: {}

  shallow-clone@3.0.1:
    dependencies:
      kind-of: 6.0.3

  shebang-command@2.0.0:
    dependencies:
      shebang-regex: 3.0.0

  shebang-regex@3.0.0: {}

  signal-exit@3.0.7: {}

  signal-exit@4.1.0: {}

  simple-update-notifier@2.0.0:
    dependencies:
      semver: 7.6.3

  sirv@1.0.19:
    dependencies:
      '@polka/url': 1.0.0-next.21
      mrmime: 1.0.1
      totalist: 1.1.0

  slice-ansi@3.0.0:
    dependencies:
      ansi-styles: 4.3.0
      astral-regex: 2.0.0
      is-fullwidth-code-point: 3.0.0
    optional: true

  smart-buffer@4.2.0: {}

  socks-proxy-agent@7.0.0:
    dependencies:
      agent-base: 6.0.2
      debug: 4.3.4
      socks: 2.8.3
    transitivePeerDependencies:
      - supports-color

  socks@2.8.3:
    dependencies:
      ip-address: 9.0.5
      smart-buffer: 4.2.0

  source-list-map@2.0.1: {}

  source-map-js@1.0.2: {}

  source-map-support@0.5.21:
    dependencies:
      buffer-from: 1.1.2
      source-map: 0.6.1

  source-map@0.6.1: {}

  sprintf-js@1.1.3: {}

  ssri@9.0.1:
    dependencies:
      minipass: 3.3.6

  stat-mode@1.0.0: {}

  string-width@4.2.3:
    dependencies:
      emoji-regex: 8.0.0
      is-fullwidth-code-point: 3.0.0
      strip-ansi: 6.0.1

  string-width@5.1.2:
    dependencies:
      eastasianwidth: 0.2.0
      emoji-regex: 9.2.2
      strip-ansi: 7.1.0

  string_decoder@1.1.1:
    dependencies:
      safe-buffer: 5.1.2

  string_decoder@1.3.0:
    dependencies:
      safe-buffer: 5.2.1

  strip-ansi@6.0.1:
    dependencies:
      ansi-regex: 5.0.1

  strip-ansi@7.1.0:
    dependencies:
      ansi-regex: 6.1.0

  strip-json-comments@3.1.1: {}

  sumchecker@3.0.1:
    dependencies:
      debug: 4.3.4
    transitivePeerDependencies:
      - supports-color

  supports-color@7.2.0:
    dependencies:
      has-flag: 4.0.0

  supports-color@8.1.1:
    dependencies:
      has-flag: 4.0.0

  supports-preserve-symlinks-flag@1.0.0: {}

  tapable@2.2.1: {}

  tar-stream@2.2.0:
    dependencies:
      bl: 4.1.0
      end-of-stream: 1.4.4
      fs-constants: 1.0.0
      inherits: 2.0.4
      readable-stream: 3.6.2

  tar@6.2.1:
    dependencies:
      chownr: 2.0.0
      fs-minipass: 2.1.0
      minipass: 5.0.0
      minizlib: 2.1.2
      mkdirp: 1.0.4
      yallist: 4.0.0

  temp-file@3.4.0:
    dependencies:
      async-exit-hook: 2.0.1
      fs-extra: 10.1.0

  terser-webpack-plugin@5.3.10(webpack@5.95.0):
    dependencies:
      '@jridgewell/trace-mapping': 0.3.25
      jest-worker: 27.5.1
      schema-utils: 3.3.0
      serialize-javascript: 6.0.2
      terser: 5.34.1
      webpack: 5.95.0(webpack-cli@4.10.0)

  terser@4.8.1:
    dependencies:
      acorn: 8.7.1
      commander: 2.20.3
      source-map: 0.6.1
      source-map-support: 0.5.21

  terser@5.14.1:
    dependencies:
      '@jridgewell/source-map': 0.3.2
      acorn: 8.7.1
      commander: 2.20.3
      source-map-support: 0.5.21

  terser@5.34.1:
    dependencies:
      '@jridgewell/source-map': 0.3.6
      acorn: 8.13.0
      commander: 2.20.3
      source-map-support: 0.5.21

  tmp-promise@3.0.3:
    dependencies:
      tmp: 0.2.1

  tmp@0.2.1:
    dependencies:
      rimraf: 3.0.2

  to-regex-range@5.0.1:
    dependencies:
      is-number: 7.0.0

  totalist@1.1.0: {}

  translate@3.0.1: {}

  truncate-utf8-bytes@1.0.2:
    dependencies:
      utf8-byte-length: 1.0.4

  ts-api-utils@1.4.0(typescript@4.7.4):
    dependencies:
      typescript: 4.7.4

  tslib@2.4.0: {}

  type-check@0.4.0:
    dependencies:
      prelude-ls: 1.2.1

  type-fest@0.13.1:
    optional: true

  typescript@4.7.4: {}

  typescript@5.6.2: {}

  undici-types@5.26.5: {}

  unique-filename@2.0.1:
    dependencies:
      unique-slug: 3.0.0

  unique-slug@3.0.0:
    dependencies:
      imurmurhash: 0.1.4

  universalify@0.1.2: {}

  universalify@2.0.0: {}

  update-browserslist-db@1.1.1(browserslist@4.24.0):
    dependencies:
      browserslist: 4.24.0
      escalade: 3.2.0
      picocolors: 1.1.0

  uri-js@4.4.1:
    dependencies:
      punycode: 2.1.1

  utf8-byte-length@1.0.4: {}

  util-deprecate@1.0.2: {}

  utila@0.4.0: {}

  verror@1.10.1:
    dependencies:
      assert-plus: 1.0.0
      core-util-is: 1.0.2
      extsprintf: 1.4.1
    optional: true

  watchpack@2.4.2:
    dependencies:
      glob-to-regexp: 0.4.1
      graceful-fs: 4.2.11

  wcwidth@1.0.1:
    dependencies:
      defaults: 1.0.4

  webpack-bundle-analyzer@4.5.0:
    dependencies:
      acorn: 8.7.1
      acorn-walk: 8.2.0
      chalk: 4.1.2
      commander: 7.2.0
      gzip-size: 6.0.0
      lodash: 4.17.21
      opener: 1.5.2
      sirv: 1.0.19
      ws: 7.5.10
    transitivePeerDependencies:
      - bufferutil
      - utf-8-validate

  webpack-cli@4.10.0(webpack-bundle-analyzer@4.5.0)(webpack@5.95.0):
    dependencies:
      '@discoveryjs/json-ext': 0.5.7
      '@webpack-cli/configtest': 1.2.0(webpack-cli@4.10.0)(webpack@5.95.0)
      '@webpack-cli/info': 1.5.0(webpack-cli@4.10.0)
      '@webpack-cli/serve': 1.7.0(webpack-cli@4.10.0)
      colorette: 2.0.19
      commander: 7.2.0
      cross-spawn: 7.0.6
      fastest-levenshtein: 1.0.12
      import-local: 3.1.0
      interpret: 2.2.0
      rechoir: 0.7.1
      webpack: 5.95.0(webpack-cli@4.10.0)
      webpack-merge: 5.8.0
    optionalDependencies:
      webpack-bundle-analyzer: 4.5.0

  webpack-merge@5.8.0:
    dependencies:
      clone-deep: 4.0.1
      wildcard: 2.0.0

  webpack-sources@1.4.3:
    dependencies:
      source-list-map: 2.0.1
      source-map: 0.6.1

  webpack-sources@3.2.3: {}

  webpack@5.95.0(webpack-cli@4.10.0):
    dependencies:
      '@types/estree': 1.0.6
      '@webassemblyjs/ast': 1.12.1
      '@webassemblyjs/wasm-edit': 1.12.1
      '@webassemblyjs/wasm-parser': 1.12.1
      acorn: 8.7.1
      acorn-import-attributes: 1.9.5(acorn@8.7.1)
      browserslist: 4.24.0
      chrome-trace-event: 1.0.3
      enhanced-resolve: 5.17.1
      es-module-lexer: 1.5.4
      eslint-scope: 5.1.1
      events: 3.3.0
      glob-to-regexp: 0.4.1
      graceful-fs: 4.2.11
      json-parse-even-better-errors: 2.3.1
      loader-runner: 4.3.0
      mime-types: 2.1.35
      neo-async: 2.6.2
      schema-utils: 3.3.0
      tapable: 2.2.1
      terser-webpack-plugin: 5.3.10(webpack@5.95.0)
      watchpack: 2.4.2
      webpack-sources: 3.2.3
    optionalDependencies:
      webpack-cli: 4.10.0(webpack-bundle-analyzer@4.5.0)(webpack@5.95.0)
    transitivePeerDependencies:
      - '@swc/core'
      - esbuild
      - uglify-js

  which@2.0.2:
    dependencies:
      isexe: 2.0.0

  wide-align@1.1.5:
    dependencies:
      string-width: 4.2.3

  wildcard@2.0.0: {}

  word-wrap@1.2.5: {}

  wrap-ansi@7.0.0:
    dependencies:
      ansi-styles: 4.3.0
      string-width: 4.2.3
      strip-ansi: 6.0.1

  wrap-ansi@8.1.0:
    dependencies:
      ansi-styles: 6.2.1
      string-width: 5.1.2
      strip-ansi: 7.1.0

  wrappy@1.0.2: {}

  ws@7.5.10: {}

  xmlbuilder@15.1.1: {}

  y18n@5.0.8: {}

  yallist@4.0.0: {}

  yargs-parser@21.1.1: {}

  yargs@17.7.2:
    dependencies:
      cliui: 8.0.1
      escalade: 3.2.0
      get-caller-file: 2.0.5
      require-directory: 2.1.1
      string-width: 4.2.3
      y18n: 5.0.8
      yargs-parser: 21.1.1

  yauzl@2.10.0:
    dependencies:
      buffer-crc32: 0.2.13
      fd-slicer: 1.1.0

  yocto-queue@0.1.0: {}

  zip-stream@4.1.1:
    dependencies:
      archiver-utils: 3.0.4
      compress-commons: 4.1.2
      readable-stream: 3.6.2<|MERGE_RESOLUTION|>--- conflicted
+++ resolved
@@ -10,14 +10,10 @@
     dependencies:
       '@electron/remote':
         specifier: ^2.1.2
-<<<<<<< HEAD
         version: 2.1.2(electron@32.2.8)
       translate:
         specifier: ^3.0.1
         version: 3.0.1
-=======
-        version: 2.1.2(electron@33.3.2)
->>>>>>> d663064b
     devDependencies:
       '@types/node':
         specifier: ^18.13.0
