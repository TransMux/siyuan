--- conflicted
+++ resolved
@@ -10,14 +10,10 @@
     dependencies:
       '@electron/remote':
         specifier: ^2.1.2
-<<<<<<< HEAD
-        version: 2.1.2(electron@34.3.1)
+        version: 2.1.2(electron@34.3.3)
       translate:
         specifier: ^3.0.1
         version: 3.0.1
-=======
-        version: 2.1.2(electron@34.3.3)
->>>>>>> 8418e3a4
     devDependencies:
       '@types/node':
         specifier: ^18.13.0
