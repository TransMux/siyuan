lockfileVersion: '6.0'

settings:
  autoInstallPeers: true
  excludeLinksFromLockfile: false

importers:

  .:
    dependencies:
      '@electron/remote':
        specifier: ^2.1.3
        version: 2.1.3(electron@37.3.1)
    devDependencies:
      '@eslint/eslintrc':
        specifier: ^3.3.1
        version: 3.3.1
      '@eslint/js':
        specifier: ^9.24.0
        version: 9.24.0
      '@types/node':
        specifier: ^18.13.0
        version: 18.13.0
      '@typescript-eslint/eslint-plugin':
        specifier: ^8.15.0
        version: 8.15.0(@typescript-eslint/parser@8.15.0)(eslint@9.15.0)(typescript@4.7.4)
      '@typescript-eslint/parser':
        specifier: ^8.15.0
        version: 8.15.0(eslint@9.15.0)(typescript@4.7.4)
      blueimp-md5:
        specifier: ^2.19.0
        version: 2.19.0
      clean-webpack-plugin:
        specifier: ^4.0.0
        version: 4.0.0(webpack@5.94.0)
      css-loader:
        specifier: ^7.1.2
        version: 7.1.2(webpack@5.94.0)
      dayjs:
        specifier: ^1.11.5
        version: 1.11.5
      electron:
        specifier: 37.3.1
        version: 37.3.1
      electron-builder:
        specifier: 26.0.12
        version: 26.0.12(electron-builder-squirrel-windows@26.0.12)
      encoding:
        specifier: ^0.1.13
        version: 0.1.13
      esbuild-loader:
        specifier: ^3.0.1
        version: 3.0.1(webpack@5.94.0)
      eslint:
        specifier: ^9.15.0
        version: 9.15.0
      file-loader:
        specifier: ^6.2.0
        version: 6.2.0(webpack@5.94.0)
      globals:
        specifier: ^15.12.0
        version: 15.12.0
      html-loader:
        specifier: ^2.1.2
        version: 2.1.2(webpack@5.94.0)
      html-webpack-plugin:
        specifier: ^5.5.0
        version: 5.5.0(webpack@5.94.0)
      iconv-lite:
        specifier: ^0.6.3
        version: 0.6.3
      ifdef-loader:
        specifier: ^2.3.2
        version: 2.3.2
      mini-css-extract-plugin:
        specifier: 2.9.2
        version: 2.9.2(webpack@5.94.0)
      path-browserify:
        specifier: ^1.0.1
        version: 1.0.1
      safer-buffer:
        specifier: ^2.1.2
        version: 2.1.2
      sass:
        specifier: ^1.89.2
        version: 1.89.2
      sass-loader:
        specifier: ^16.0.5
        version: 16.0.5(sass@1.89.2)(webpack@5.94.0)
      typescript:
        specifier: ^4.7.4
        version: 4.7.4
      webpack:
        specifier: ^5.94.0
        version: 5.94.0(webpack-cli@4.10.0)
      webpack-bundle-analyzer:
        specifier: ^4.5.0
        version: 4.5.0
      webpack-cli:
        specifier: ^4.10.0
        version: 4.10.0(webpack-bundle-analyzer@4.5.0)(webpack@5.94.0)

  build/mac-arm64/SiYuan.app/Contents/Resources/app:
    dependencies:
      '@electron/remote':
        specifier: ^2.1.3
        version: 2.1.3(electron@37.3.1)

  build/mac/SiYuan.app/Contents/Resources/app:
    dependencies:
      '@electron/remote':
        specifier: ^2.1.3
        version: 2.1.3(electron@37.3.1)

packages:

  /7zip-bin@5.2.0:
    resolution: {integrity: sha512-ukTPVhqG4jNzMro2qA9HSCSSVJN3aN7tlb+hfqYCt3ER0yWroeA2VR38MNrOHLQ/cVj+DaIMad0kFCtWWowh/A==}
    dev: true

  /@develar/schema-utils@2.6.5:
    resolution: {integrity: sha512-0cp4PsWQ/9avqTVMCtZ+GirikIA36ikvjtHweU4/j8yLtgObI0+JUPhYFScgwlteveGB1rt3Cm8UhN04XayDig==}
    engines: {node: '>= 8.9.0'}
    dependencies:
      ajv: 6.12.6
      ajv-keywords: 3.5.2(ajv@6.12.6)
    dev: true

  /@discoveryjs/json-ext@0.5.7:
    resolution: {integrity: sha512-dBVuXR082gk3jsFp7Rd/JI4kytwGHecnCoTtXFb7DB6CNHp4rg5k1bhg0nWdLGLnOV71lmDzGQaLMy8iPLY0pw==}
    engines: {node: '>=10.0.0'}
    dev: true

  /@electron/asar@3.2.18:
    resolution: {integrity: sha512-2XyvMe3N3Nrs8cV39IKELRHTYUWFKrmqqSY1U+GMlc0jvqjIVnoxhNd2H4JolWQncbJi1DCvb5TNxZuI2fEjWg==}
    engines: {node: '>=10.12.0'}
    hasBin: true
    dependencies:
      commander: 5.1.0
      glob: 7.2.3
      minimatch: 3.1.2
    dev: true

  /@electron/asar@3.4.1:
    resolution: {integrity: sha512-i4/rNPRS84t0vSRa2HorerGRXWyF4vThfHesw0dmcWHp+cspK743UanA0suA5Q5y8kzY2y6YKrvbIUn69BCAiA==}
    engines: {node: '>=10.12.0'}
    hasBin: true
    dependencies:
      commander: 5.1.0
      glob: 7.2.3
      minimatch: 3.1.2
    dev: true

  /@electron/fuses@1.8.0:
    resolution: {integrity: sha512-zx0EIq78WlY/lBb1uXlziZmDZI4ubcCXIMJ4uGjXzZW0nS19TjSPeXPAjzzTmKQlJUZm0SbmZhPKP7tuQ1SsEw==}
    hasBin: true
    dependencies:
      chalk: 4.1.2
      fs-extra: 9.1.0
      minimist: 1.2.8
    dev: true

  /@electron/get@2.0.3:
    resolution: {integrity: sha512-Qkzpg2s9GnVV2I2BjRksUi43U5e6+zaQMcjoJy0C+C5oxaKl+fmckGDQFtRpZpZV0NQekuZZ+tGz7EA9TVnQtQ==}
    engines: {node: '>=12'}
    dependencies:
      debug: 4.4.1
      env-paths: 2.2.1
      fs-extra: 8.1.0
      got: 11.8.6
      progress: 2.0.3
      semver: 6.3.1
      sumchecker: 3.0.1
    optionalDependencies:
      global-agent: 3.0.0
    transitivePeerDependencies:
      - supports-color

  /@electron/notarize@2.5.0:
    resolution: {integrity: sha512-jNT8nwH1f9X5GEITXaQ8IF/KdskvIkOFfB2CvwumsveVidzpSc+mvhhTMdAGSYF3O+Nq49lJ7y+ssODRXu06+A==}
    engines: {node: '>= 10.0.0'}
    dependencies:
      debug: 4.4.1
      fs-extra: 9.1.0
      promise-retry: 2.0.1
    transitivePeerDependencies:
      - supports-color
    dev: true

  /@electron/osx-sign@1.3.1:
    resolution: {integrity: sha512-BAfviURMHpmb1Yb50YbCxnOY0wfwaLXH5KJ4+80zS0gUkzDX3ec23naTlEqKsN+PwYn+a1cCzM7BJ4Wcd3sGzw==}
    engines: {node: '>=12.0.0'}
    hasBin: true
    dependencies:
      compare-version: 0.1.2
      debug: 4.4.1
      fs-extra: 10.1.0
      isbinaryfile: 4.0.10
      minimist: 1.2.8
      plist: 3.1.0
    transitivePeerDependencies:
      - supports-color
    dev: true

  /@electron/rebuild@3.7.0:
    resolution: {integrity: sha512-VW++CNSlZwMYP7MyXEbrKjpzEwhB5kDNbzGtiPEjwYysqyTCF+YbNJ210Dj3AjWsGSV4iEEwNkmJN9yGZmVvmw==}
    engines: {node: '>=12.13.0'}
    hasBin: true
    dependencies:
      '@electron/node-gyp': github.com/electron/node-gyp/06b29aafb7708acef8b3669835c8a7857ebc92d2
      '@malept/cross-spawn-promise': 2.0.0
      chalk: 4.1.2
      debug: 4.4.1
      detect-libc: 2.0.4
      fs-extra: 10.1.0
      got: 11.8.6
      node-abi: 3.75.0
      node-api-version: 0.2.1
      ora: 5.4.1
      read-binary-file-arch: 1.0.6
      semver: 7.7.2
      tar: 6.2.1
      yargs: 17.7.2
    transitivePeerDependencies:
      - bluebird
      - supports-color
    dev: true

  /@electron/remote@2.1.3(electron@37.3.1):
    resolution: {integrity: sha512-XlpxC8S4ttj/v2d+PKp9na/3Ev8bV7YWNL7Cw5b9MAWgTphEml7iYgbc7V0r9D6yDOfOkj06bchZgOZdlWJGNA==}
    peerDependencies:
      electron: '>= 13.0.0'
    dependencies:
      electron: 37.3.1
    dev: false

  /@electron/universal@2.0.1:
    resolution: {integrity: sha512-fKpv9kg4SPmt+hY7SVBnIYULE9QJl8L3sCfcBsnqbJwwBwAeTLokJ9TRt9y7bK0JAzIW2y78TVVjvnQEms/yyA==}
    engines: {node: '>=16.4'}
    dependencies:
      '@electron/asar': 3.2.18
      '@malept/cross-spawn-promise': 2.0.0
      debug: 4.4.1
      dir-compare: 4.2.0
      fs-extra: 11.3.1
      minimatch: 9.0.5
      plist: 3.1.0
    transitivePeerDependencies:
      - supports-color
    dev: true

  /@electron/windows-sign@1.2.2:
    resolution: {integrity: sha512-dfZeox66AvdPtb2lD8OsIIQh12Tp0GNCRUDfBHIKGpbmopZto2/A8nSpYYLoedPIHpqkeblZ/k8OV0Gy7PYuyQ==}
    engines: {node: '>=14.14'}
    hasBin: true
    requiresBuild: true
    dependencies:
      cross-dirname: 0.1.0
      debug: 4.4.1
      fs-extra: 11.3.1
      minimist: 1.2.8
      postject: 1.0.0-alpha.6
    transitivePeerDependencies:
      - supports-color
    dev: true
    optional: true

  /@esbuild/android-arm64@0.17.19:
    resolution: {integrity: sha512-KBMWvEZooR7+kzY0BtbTQn0OAYY7CsiydT63pVEaPtVYF0hXbUaOyZog37DKxK7NF3XacBJOpYT4adIJh+avxA==}
    engines: {node: '>=12'}
    cpu: [arm64]
    os: [android]
    requiresBuild: true
    dev: true
    optional: true

  /@esbuild/android-arm@0.17.19:
    resolution: {integrity: sha512-rIKddzqhmav7MSmoFCmDIb6e2W57geRsM94gV2l38fzhXMwq7hZoClug9USI2pFRGL06f4IOPHHpFNOkWieR8A==}
    engines: {node: '>=12'}
    cpu: [arm]
    os: [android]
    requiresBuild: true
    dev: true
    optional: true

  /@esbuild/android-x64@0.17.19:
    resolution: {integrity: sha512-uUTTc4xGNDT7YSArp/zbtmbhO0uEEK9/ETW29Wk1thYUJBz3IVnvgEiEwEa9IeLyvnpKrWK64Utw2bgUmDveww==}
    engines: {node: '>=12'}
    cpu: [x64]
    os: [android]
    requiresBuild: true
    dev: true
    optional: true

  /@esbuild/darwin-arm64@0.17.19:
    resolution: {integrity: sha512-80wEoCfF/hFKM6WE1FyBHc9SfUblloAWx6FJkFWTWiCoht9Mc0ARGEM47e67W9rI09YoUxJL68WHfDRYEAvOhg==}
    engines: {node: '>=12'}
    cpu: [arm64]
    os: [darwin]
    requiresBuild: true
    dev: true
    optional: true

  /@esbuild/darwin-x64@0.17.19:
    resolution: {integrity: sha512-IJM4JJsLhRYr9xdtLytPLSH9k/oxR3boaUIYiHkAawtwNOXKE8KoU8tMvryogdcT8AU+Bflmh81Xn6Q0vTZbQw==}
    engines: {node: '>=12'}
    cpu: [x64]
    os: [darwin]
    requiresBuild: true
    dev: true
    optional: true

  /@esbuild/freebsd-arm64@0.17.19:
    resolution: {integrity: sha512-pBwbc7DufluUeGdjSU5Si+P3SoMF5DQ/F/UmTSb8HXO80ZEAJmrykPyzo1IfNbAoaqw48YRpv8shwd1NoI0jcQ==}
    engines: {node: '>=12'}
    cpu: [arm64]
    os: [freebsd]
    requiresBuild: true
    dev: true
    optional: true

  /@esbuild/freebsd-x64@0.17.19:
    resolution: {integrity: sha512-4lu+n8Wk0XlajEhbEffdy2xy53dpR06SlzvhGByyg36qJw6Kpfk7cp45DR/62aPH9mtJRmIyrXAS5UWBrJT6TQ==}
    engines: {node: '>=12'}
    cpu: [x64]
    os: [freebsd]
    requiresBuild: true
    dev: true
    optional: true

  /@esbuild/linux-arm64@0.17.19:
    resolution: {integrity: sha512-ct1Tg3WGwd3P+oZYqic+YZF4snNl2bsnMKRkb3ozHmnM0dGWuxcPTTntAF6bOP0Sp4x0PjSF+4uHQ1xvxfRKqg==}
    engines: {node: '>=12'}
    cpu: [arm64]
    os: [linux]
    requiresBuild: true
    dev: true
    optional: true

  /@esbuild/linux-arm@0.17.19:
    resolution: {integrity: sha512-cdmT3KxjlOQ/gZ2cjfrQOtmhG4HJs6hhvm3mWSRDPtZ/lP5oe8FWceS10JaSJC13GBd4eH/haHnqf7hhGNLerA==}
    engines: {node: '>=12'}
    cpu: [arm]
    os: [linux]
    requiresBuild: true
    dev: true
    optional: true

  /@esbuild/linux-ia32@0.17.19:
    resolution: {integrity: sha512-w4IRhSy1VbsNxHRQpeGCHEmibqdTUx61Vc38APcsRbuVgK0OPEnQ0YD39Brymn96mOx48Y2laBQGqgZ0j9w6SQ==}
    engines: {node: '>=12'}
    cpu: [ia32]
    os: [linux]
    requiresBuild: true
    dev: true
    optional: true

  /@esbuild/linux-loong64@0.17.19:
    resolution: {integrity: sha512-2iAngUbBPMq439a+z//gE+9WBldoMp1s5GWsUSgqHLzLJ9WoZLZhpwWuym0u0u/4XmZ3gpHmzV84PonE+9IIdQ==}
    engines: {node: '>=12'}
    cpu: [loong64]
    os: [linux]
    requiresBuild: true
    dev: true
    optional: true

  /@esbuild/linux-mips64el@0.17.19:
    resolution: {integrity: sha512-LKJltc4LVdMKHsrFe4MGNPp0hqDFA1Wpt3jE1gEyM3nKUvOiO//9PheZZHfYRfYl6AwdTH4aTcXSqBerX0ml4A==}
    engines: {node: '>=12'}
    cpu: [mips64el]
    os: [linux]
    requiresBuild: true
    dev: true
    optional: true

  /@esbuild/linux-ppc64@0.17.19:
    resolution: {integrity: sha512-/c/DGybs95WXNS8y3Ti/ytqETiW7EU44MEKuCAcpPto3YjQbyK3IQVKfF6nbghD7EcLUGl0NbiL5Rt5DMhn5tg==}
    engines: {node: '>=12'}
    cpu: [ppc64]
    os: [linux]
    requiresBuild: true
    dev: true
    optional: true

  /@esbuild/linux-riscv64@0.17.19:
    resolution: {integrity: sha512-FC3nUAWhvFoutlhAkgHf8f5HwFWUL6bYdvLc/TTuxKlvLi3+pPzdZiFKSWz/PF30TB1K19SuCxDTI5KcqASJqA==}
    engines: {node: '>=12'}
    cpu: [riscv64]
    os: [linux]
    requiresBuild: true
    dev: true
    optional: true

  /@esbuild/linux-s390x@0.17.19:
    resolution: {integrity: sha512-IbFsFbxMWLuKEbH+7sTkKzL6NJmG2vRyy6K7JJo55w+8xDk7RElYn6xvXtDW8HCfoKBFK69f3pgBJSUSQPr+4Q==}
    engines: {node: '>=12'}
    cpu: [s390x]
    os: [linux]
    requiresBuild: true
    dev: true
    optional: true

  /@esbuild/linux-x64@0.17.19:
    resolution: {integrity: sha512-68ngA9lg2H6zkZcyp22tsVt38mlhWde8l3eJLWkyLrp4HwMUr3c1s/M2t7+kHIhvMjglIBrFpncX1SzMckomGw==}
    engines: {node: '>=12'}
    cpu: [x64]
    os: [linux]
    requiresBuild: true
    dev: true
    optional: true

  /@esbuild/netbsd-x64@0.17.19:
    resolution: {integrity: sha512-CwFq42rXCR8TYIjIfpXCbRX0rp1jo6cPIUPSaWwzbVI4aOfX96OXY8M6KNmtPcg7QjYeDmN+DD0Wp3LaBOLf4Q==}
    engines: {node: '>=12'}
    cpu: [x64]
    os: [netbsd]
    requiresBuild: true
    dev: true
    optional: true

  /@esbuild/openbsd-x64@0.17.19:
    resolution: {integrity: sha512-cnq5brJYrSZ2CF6c35eCmviIN3k3RczmHz8eYaVlNasVqsNY+JKohZU5MKmaOI+KkllCdzOKKdPs762VCPC20g==}
    engines: {node: '>=12'}
    cpu: [x64]
    os: [openbsd]
    requiresBuild: true
    dev: true
    optional: true

  /@esbuild/sunos-x64@0.17.19:
    resolution: {integrity: sha512-vCRT7yP3zX+bKWFeP/zdS6SqdWB8OIpaRq/mbXQxTGHnIxspRtigpkUcDMlSCOejlHowLqII7K2JKevwyRP2rg==}
    engines: {node: '>=12'}
    cpu: [x64]
    os: [sunos]
    requiresBuild: true
    dev: true
    optional: true

  /@esbuild/win32-arm64@0.17.19:
    resolution: {integrity: sha512-yYx+8jwowUstVdorcMdNlzklLYhPxjniHWFKgRqH7IFlUEa0Umu3KuYplf1HUZZ422e3NU9F4LGb+4O0Kdcaag==}
    engines: {node: '>=12'}
    cpu: [arm64]
    os: [win32]
    requiresBuild: true
    dev: true
    optional: true

  /@esbuild/win32-ia32@0.17.19:
    resolution: {integrity: sha512-eggDKanJszUtCdlVs0RB+h35wNlb5v4TWEkq4vZcmVt5u/HiDZrTXe2bWFQUez3RgNHwx/x4sk5++4NSSicKkw==}
    engines: {node: '>=12'}
    cpu: [ia32]
    os: [win32]
    requiresBuild: true
    dev: true
    optional: true

  /@esbuild/win32-x64@0.17.19:
    resolution: {integrity: sha512-lAhycmKnVOuRYNtRtatQR1LPQf2oYCkRGkSFnseDAKPl8lu5SOsK/e1sXe5a0Pc5kHIHe6P2I/ilntNv2xf3cA==}
    engines: {node: '>=12'}
    cpu: [x64]
    os: [win32]
    requiresBuild: true
    dev: true
    optional: true

  /@eslint-community/eslint-utils@4.7.0(eslint@9.15.0):
    resolution: {integrity: sha512-dyybb3AcajC7uha6CvhdVRJqaKyn7w2YKqKyAN37NKYgZT36w+iRb0Dymmc5qEJ549c/S31cMMSFd75bteCpCw==}
    engines: {node: ^12.22.0 || ^14.17.0 || >=16.0.0}
    peerDependencies:
      eslint: ^6.0.0 || ^7.0.0 || >=8.0.0
    dependencies:
      eslint: 9.15.0
      eslint-visitor-keys: 3.4.3
    dev: true

  /@eslint-community/regexpp@4.12.1:
    resolution: {integrity: sha512-CCZCDJuduB9OUkFkY2IgppNZMi2lBQgD2qzwXkEia16cge2pijY/aXi96CJMquDMn3nJdlPV1A5KrJEXwfLNzQ==}
    engines: {node: ^12.0.0 || ^14.0.0 || >=16.0.0}
    dev: true

  /@eslint/config-array@0.19.2:
    resolution: {integrity: sha512-GNKqxfHG2ySmJOBSHg7LxeUx4xpuCoFjacmlCoYWEbaPXLwvfIjixRI12xCQZeULksQb23uiA8F40w5TojpV7w==}
    engines: {node: ^18.18.0 || ^20.9.0 || >=21.1.0}
    dependencies:
      '@eslint/object-schema': 2.1.6
      debug: 4.4.1
      minimatch: 3.1.2
    transitivePeerDependencies:
      - supports-color
    dev: true

  /@eslint/core@0.13.0:
    resolution: {integrity: sha512-yfkgDw1KR66rkT5A8ci4irzDysN7FRpq3ttJolR88OqQikAWqwA8j5VZyas+vjyBNFIJ7MfybJ9plMILI2UrCw==}
    engines: {node: ^18.18.0 || ^20.9.0 || >=21.1.0}
    dependencies:
      '@types/json-schema': 7.0.15
    dev: true

  /@eslint/core@0.9.1:
    resolution: {integrity: sha512-GuUdqkyyzQI5RMIWkHhvTWLCyLo1jNK3vzkSyaExH5kHPDHcuL2VOpHjmMY+y3+NC69qAKToBqldTBgYeLSr9Q==}
    engines: {node: ^18.18.0 || ^20.9.0 || >=21.1.0}
    dependencies:
      '@types/json-schema': 7.0.15
    dev: true

  /@eslint/eslintrc@3.3.1:
    resolution: {integrity: sha512-gtF186CXhIl1p4pJNGZw8Yc6RlshoePRvE0X91oPGb3vZ8pM3qOS9W9NGPat9LziaBV7XrJWGylNQXkGcnM3IQ==}
    engines: {node: ^18.18.0 || ^20.9.0 || >=21.1.0}
    dependencies:
      ajv: 6.12.6
      debug: 4.4.1
      espree: 10.4.0
      globals: 14.0.0
      ignore: 5.3.2
      import-fresh: 3.3.1
      js-yaml: 4.1.0
      minimatch: 3.1.2
      strip-json-comments: 3.1.1
    transitivePeerDependencies:
      - supports-color
    dev: true

  /@eslint/js@9.15.0:
    resolution: {integrity: sha512-tMTqrY+EzbXmKJR5ToI8lxu7jaN5EdmrBFJpQk5JmSlyLsx6o4t27r883K5xsLuCYCpfKBCGswMSWXsM+jB7lg==}
    engines: {node: ^18.18.0 || ^20.9.0 || >=21.1.0}
    dev: true

  /@eslint/js@9.24.0:
    resolution: {integrity: sha512-uIY/y3z0uvOGX8cp1C2fiC4+ZmBhp6yZWkojtHL1YEMnRt1Y63HB9TM17proGEmeG7HeUY+UP36F0aknKYTpYA==}
    engines: {node: ^18.18.0 || ^20.9.0 || >=21.1.0}
    dev: true

  /@eslint/object-schema@2.1.6:
    resolution: {integrity: sha512-RBMg5FRL0I0gs51M/guSAj5/e14VQ4tpZnQNWwuDT66P14I43ItmPfIZRhO9fUVIPOAQXU47atlywZ/czoqFPA==}
    engines: {node: ^18.18.0 || ^20.9.0 || >=21.1.0}
    dev: true

  /@eslint/plugin-kit@0.2.8:
    resolution: {integrity: sha512-ZAoA40rNMPwSm+AeHpCq8STiNAwzWLJuP8Xv4CHIc9wv/PSuExjMrmjfYNj682vW0OOiZ1HKxzvjQr9XZIisQA==}
    engines: {node: ^18.18.0 || ^20.9.0 || >=21.1.0}
    dependencies:
      '@eslint/core': 0.13.0
      levn: 0.4.1
    dev: true

  /@gar/promisify@1.1.3:
    resolution: {integrity: sha512-k2Ty1JcVojjJFwrg/ThKi2ujJ7XNLYaFGNB/bWT9wGR+oSMJHMa5w+CUq6p/pVrKeNNgA7pCqEcjSnHVoqJQFw==}
    dev: true

  /@humanfs/core@0.19.1:
    resolution: {integrity: sha512-5DyQ4+1JEUzejeK1JGICcideyfUbGixgS9jNgex5nqkW+cY7WZhxBigmieN5Qnw9ZosSNVC9KQKyb+GUaGyKUA==}
    engines: {node: '>=18.18.0'}
    dev: true

  /@humanfs/node@0.16.6:
    resolution: {integrity: sha512-YuI2ZHQL78Q5HbhDiBA1X4LmYdXCKCMQIfw0pw7piHJwyREFebJUvrQN4cMssyES6x+vfUbx1CIpaQUKYdQZOw==}
    engines: {node: '>=18.18.0'}
    dependencies:
      '@humanfs/core': 0.19.1
      '@humanwhocodes/retry': 0.3.1
    dev: true

  /@humanwhocodes/module-importer@1.0.1:
    resolution: {integrity: sha512-bxveV4V8v5Yb4ncFTT3rPSgZBOpCkjfK0y4oVVVJwIuDVBRMDXrPyXRL988i5ap9m9bnyEEjWfm5WkBmtffLfA==}
    engines: {node: '>=12.22'}
    dev: true

  /@humanwhocodes/retry@0.3.1:
    resolution: {integrity: sha512-JBxkERygn7Bv/GbN5Rv8Ul6LVknS+5Bp6RgDC/O8gEBU/yeH5Ui5C/OlWrTb6qct7LjjfT6Re2NxB0ln0yYybA==}
    engines: {node: '>=18.18'}
    dev: true

  /@humanwhocodes/retry@0.4.3:
    resolution: {integrity: sha512-bV0Tgo9K4hfPCek+aMAn81RppFKv2ySDQeMoSZuvTASywNTnVJCArCZE2FWqpvIatKu7VMRLWlR1EazvVhDyhQ==}
    engines: {node: '>=18.18'}
    dev: true

  /@isaacs/balanced-match@4.0.1:
    resolution: {integrity: sha512-yzMTt9lEb8Gv7zRioUilSglI0c0smZ9k5D65677DLWLtWJaXIS3CqcGyUFByYKlnUj6TkjLVs54fBl6+TiGQDQ==}
    engines: {node: 20 || >=22}
    dev: true

  /@isaacs/brace-expansion@5.0.0:
    resolution: {integrity: sha512-ZT55BDLV0yv0RBm2czMiZ+SqCGO7AvmOM3G/w2xhVPH+te0aKgFjmBvGlL1dH+ql2tgGO3MVrbb3jCKyvpgnxA==}
    engines: {node: 20 || >=22}
    dependencies:
      '@isaacs/balanced-match': 4.0.1
    dev: true

  /@isaacs/cliui@8.0.2:
    resolution: {integrity: sha512-O8jcjabXaleOG9DQ0+ARXWZBTfnP4WNAqzuiJK7ll44AmxGKv/J2M4TPjxjY3znBCfvBXFzucm1twdyFybFqEA==}
    engines: {node: '>=12'}
    dependencies:
      string-width: 5.1.2
      string-width-cjs: /string-width@4.2.3
      strip-ansi: 7.1.0
      strip-ansi-cjs: /strip-ansi@6.0.1
      wrap-ansi: 8.1.0
      wrap-ansi-cjs: /wrap-ansi@7.0.0
    dev: true

  /@jridgewell/gen-mapping@0.3.13:
    resolution: {integrity: sha512-2kkt/7niJ6MgEPxF0bYdQ6etZaA+fQvDcLKckhy1yIQOzaoKjBBjSj63/aLVjYE3qhRt5dvM+uUyfCg6UKCBbA==}
    dependencies:
      '@jridgewell/sourcemap-codec': 1.5.5
      '@jridgewell/trace-mapping': 0.3.30
    dev: true

  /@jridgewell/resolve-uri@3.1.2:
    resolution: {integrity: sha512-bRISgCIjP20/tbWSPWMEi54QVPRZExkuD9lJL+UIxUKtwVJA8wW1Trb1jMs1RFXo1CBTNZ/5hpC9QvmKWdopKw==}
    engines: {node: '>=6.0.0'}
    dev: true

  /@jridgewell/source-map@0.3.11:
    resolution: {integrity: sha512-ZMp1V8ZFcPG5dIWnQLr3NSI1MiCU7UETdS/A0G8V/XWHvJv3ZsFqutJn1Y5RPmAPX6F3BiE397OqveU/9NCuIA==}
    dependencies:
      '@jridgewell/gen-mapping': 0.3.13
      '@jridgewell/trace-mapping': 0.3.30
    dev: true

  /@jridgewell/sourcemap-codec@1.5.5:
    resolution: {integrity: sha512-cYQ9310grqxueWbl+WuIUIaiUaDcj7WOq5fVhEljNVgRfOUhY9fy2zTvfoqWsnebh8Sl70VScFbICvJnLKB0Og==}
    dev: true

  /@jridgewell/trace-mapping@0.3.30:
    resolution: {integrity: sha512-GQ7Nw5G2lTu/BtHTKfXhKHok2WGetd4XYcVKGx00SjAk8GMwgJM3zr6zORiPGuOE+/vkc90KtTosSSvaCjKb2Q==}
    dependencies:
      '@jridgewell/resolve-uri': 3.1.2
      '@jridgewell/sourcemap-codec': 1.5.5
    dev: true

  /@malept/cross-spawn-promise@2.0.0:
    resolution: {integrity: sha512-1DpKU0Z5ThltBwjNySMC14g0CkbyhCaz9FkhxqNsZI6uAPJXFS8cMXlBKo26FJ8ZuW6S9GCMcR9IO5k2X5/9Fg==}
    engines: {node: '>= 12.13.0'}
    dependencies:
      cross-spawn: 7.0.6
    dev: true

  /@malept/flatpak-bundler@0.4.0:
    resolution: {integrity: sha512-9QOtNffcOF/c1seMCDnjckb3R9WHcG34tky+FHpNKKCW0wc/scYLwMtO+ptyGUfMW0/b/n4qRiALlaFHc9Oj7Q==}
    engines: {node: '>= 10.0.0'}
    dependencies:
      debug: 4.4.1
      fs-extra: 9.1.0
      lodash: 4.17.21
      tmp-promise: 3.0.3
    transitivePeerDependencies:
      - supports-color
    dev: true

  /@nodelib/fs.scandir@2.1.5:
    resolution: {integrity: sha512-vq24Bq3ym5HEQm2NKCr3yXDwjc7vTsEThRDnkp2DK9p1uqLR+DHurm/NOTo0KG7HYHU7eppKZj3MyqYuMBf62g==}
    engines: {node: '>= 8'}
    dependencies:
      '@nodelib/fs.stat': 2.0.5
      run-parallel: 1.2.0
    dev: true

  /@nodelib/fs.stat@2.0.5:
    resolution: {integrity: sha512-RkhPPp2zrqDAQA/2jNhnztcPAlv64XdhIp7a7454A5ovI7Bukxgt7MX7udwAu3zg1DcpPU0rz3VV1SeaqvY4+A==}
    engines: {node: '>= 8'}
    dev: true

  /@nodelib/fs.walk@1.2.8:
    resolution: {integrity: sha512-oGB+UxlgWcgQkgwo8GcEGwemoTFt3FIO9ababBmaGwXIoBKZ+GTy0pP185beGg7Llih/NSHSV2XAs1lnznocSg==}
    engines: {node: '>= 8'}
    dependencies:
      '@nodelib/fs.scandir': 2.1.5
      fastq: 1.19.1
    dev: true

  /@npmcli/fs@2.1.2:
    resolution: {integrity: sha512-yOJKRvohFOaLqipNtwYB9WugyZKhC/DZC4VYPmpaCzDBrA8YpK3qHZ8/HGscMnE4GqbkLNuVcCnxkeQEdGt6LQ==}
    engines: {node: ^12.13.0 || ^14.15.0 || >=16.0.0}
    dependencies:
      '@gar/promisify': 1.1.3
      semver: 7.7.2
    dev: true

  /@npmcli/move-file@2.0.1:
    resolution: {integrity: sha512-mJd2Z5TjYWq/ttPLLGqArdtnC74J6bOzg4rMDnN+p1xTacZ2yPRCk2y0oSWQtygLR9YVQXgOcONrwtnk3JupxQ==}
    engines: {node: ^12.13.0 || ^14.15.0 || >=16.0.0}
    deprecated: This functionality has been moved to @npmcli/fs
    dependencies:
      mkdirp: 1.0.4
      rimraf: 3.0.2
    dev: true

  /@parcel/watcher-android-arm64@2.5.1:
    resolution: {integrity: sha512-KF8+j9nNbUN8vzOFDpRMsaKBHZ/mcjEjMToVMJOhTozkDonQFFrRcfdLWn6yWKCmJKmdVxSgHiYvTCef4/qcBA==}
    engines: {node: '>= 10.0.0'}
    cpu: [arm64]
    os: [android]
    requiresBuild: true
    dev: true
    optional: true

  /@parcel/watcher-darwin-arm64@2.5.1:
    resolution: {integrity: sha512-eAzPv5osDmZyBhou8PoF4i6RQXAfeKL9tjb3QzYuccXFMQU0ruIc/POh30ePnaOyD1UXdlKguHBmsTs53tVoPw==}
    engines: {node: '>= 10.0.0'}
    cpu: [arm64]
    os: [darwin]
    requiresBuild: true
    dev: true
    optional: true

  /@parcel/watcher-darwin-x64@2.5.1:
    resolution: {integrity: sha512-1ZXDthrnNmwv10A0/3AJNZ9JGlzrF82i3gNQcWOzd7nJ8aj+ILyW1MTxVk35Db0u91oD5Nlk9MBiujMlwmeXZg==}
    engines: {node: '>= 10.0.0'}
    cpu: [x64]
    os: [darwin]
    requiresBuild: true
    dev: true
    optional: true

  /@parcel/watcher-freebsd-x64@2.5.1:
    resolution: {integrity: sha512-SI4eljM7Flp9yPuKi8W0ird8TI/JK6CSxju3NojVI6BjHsTyK7zxA9urjVjEKJ5MBYC+bLmMcbAWlZ+rFkLpJQ==}
    engines: {node: '>= 10.0.0'}
    cpu: [x64]
    os: [freebsd]
    requiresBuild: true
    dev: true
    optional: true

  /@parcel/watcher-linux-arm-glibc@2.5.1:
    resolution: {integrity: sha512-RCdZlEyTs8geyBkkcnPWvtXLY44BCeZKmGYRtSgtwwnHR4dxfHRG3gR99XdMEdQ7KeiDdasJwwvNSF5jKtDwdA==}
    engines: {node: '>= 10.0.0'}
    cpu: [arm]
    os: [linux]
    libc: [glibc]
    requiresBuild: true
    dev: true
    optional: true

  /@parcel/watcher-linux-arm-musl@2.5.1:
    resolution: {integrity: sha512-6E+m/Mm1t1yhB8X412stiKFG3XykmgdIOqhjWj+VL8oHkKABfu/gjFj8DvLrYVHSBNC+/u5PeNrujiSQ1zwd1Q==}
    engines: {node: '>= 10.0.0'}
    cpu: [arm]
    os: [linux]
    libc: [musl]
    requiresBuild: true
    dev: true
    optional: true

  /@parcel/watcher-linux-arm64-glibc@2.5.1:
    resolution: {integrity: sha512-LrGp+f02yU3BN9A+DGuY3v3bmnFUggAITBGriZHUREfNEzZh/GO06FF5u2kx8x+GBEUYfyTGamol4j3m9ANe8w==}
    engines: {node: '>= 10.0.0'}
    cpu: [arm64]
    os: [linux]
    libc: [glibc]
    requiresBuild: true
    dev: true
    optional: true

  /@parcel/watcher-linux-arm64-musl@2.5.1:
    resolution: {integrity: sha512-cFOjABi92pMYRXS7AcQv9/M1YuKRw8SZniCDw0ssQb/noPkRzA+HBDkwmyOJYp5wXcsTrhxO0zq1U11cK9jsFg==}
    engines: {node: '>= 10.0.0'}
    cpu: [arm64]
    os: [linux]
    libc: [musl]
    requiresBuild: true
    dev: true
    optional: true

  /@parcel/watcher-linux-x64-glibc@2.5.1:
    resolution: {integrity: sha512-GcESn8NZySmfwlTsIur+49yDqSny2IhPeZfXunQi48DMugKeZ7uy1FX83pO0X22sHntJ4Ub+9k34XQCX+oHt2A==}
    engines: {node: '>= 10.0.0'}
    cpu: [x64]
    os: [linux]
    libc: [glibc]
    requiresBuild: true
    dev: true
    optional: true

  /@parcel/watcher-linux-x64-musl@2.5.1:
    resolution: {integrity: sha512-n0E2EQbatQ3bXhcH2D1XIAANAcTZkQICBPVaxMeaCVBtOpBZpWJuf7LwyWPSBDITb7In8mqQgJ7gH8CILCURXg==}
    engines: {node: '>= 10.0.0'}
    cpu: [x64]
    os: [linux]
    libc: [musl]
    requiresBuild: true
    dev: true
    optional: true

  /@parcel/watcher-win32-arm64@2.5.1:
    resolution: {integrity: sha512-RFzklRvmc3PkjKjry3hLF9wD7ppR4AKcWNzH7kXR7GUe0Igb3Nz8fyPwtZCSquGrhU5HhUNDr/mKBqj7tqA2Vw==}
    engines: {node: '>= 10.0.0'}
    cpu: [arm64]
    os: [win32]
    requiresBuild: true
    dev: true
    optional: true

  /@parcel/watcher-win32-ia32@2.5.1:
    resolution: {integrity: sha512-c2KkcVN+NJmuA7CGlaGD1qJh1cLfDnQsHjE89E60vUEMlqduHGCdCLJCID5geFVM0dOtA3ZiIO8BoEQmzQVfpQ==}
    engines: {node: '>= 10.0.0'}
    cpu: [ia32]
    os: [win32]
    requiresBuild: true
    dev: true
    optional: true

  /@parcel/watcher-win32-x64@2.5.1:
    resolution: {integrity: sha512-9lHBdJITeNR++EvSQVUcaZoWupyHfXe1jZvGZ06O/5MflPcuPLtEphScIBL+AiCWBO46tDSHzWyD0uDmmZqsgA==}
    engines: {node: '>= 10.0.0'}
    cpu: [x64]
    os: [win32]
    requiresBuild: true
    dev: true
    optional: true

  /@parcel/watcher@2.5.1:
    resolution: {integrity: sha512-dfUnCxiN9H4ap84DvD2ubjw+3vUNpstxa0TneY/Paat8a3R4uQZDLSvWjmznAY/DoahqTHl9V46HF/Zs3F29pg==}
    engines: {node: '>= 10.0.0'}
    requiresBuild: true
    dependencies:
      detect-libc: 1.0.3
      is-glob: 4.0.3
      micromatch: 4.0.8
      node-addon-api: 7.1.1
    optionalDependencies:
      '@parcel/watcher-android-arm64': 2.5.1
      '@parcel/watcher-darwin-arm64': 2.5.1
      '@parcel/watcher-darwin-x64': 2.5.1
      '@parcel/watcher-freebsd-x64': 2.5.1
      '@parcel/watcher-linux-arm-glibc': 2.5.1
      '@parcel/watcher-linux-arm-musl': 2.5.1
      '@parcel/watcher-linux-arm64-glibc': 2.5.1
      '@parcel/watcher-linux-arm64-musl': 2.5.1
      '@parcel/watcher-linux-x64-glibc': 2.5.1
      '@parcel/watcher-linux-x64-musl': 2.5.1
      '@parcel/watcher-win32-arm64': 2.5.1
      '@parcel/watcher-win32-ia32': 2.5.1
      '@parcel/watcher-win32-x64': 2.5.1
    dev: true
    optional: true

  /@pkgjs/parseargs@0.11.0:
    resolution: {integrity: sha512-+1VkjdD0QBLPodGrJUeqarH8VAIvQODIbwh9XpP5Syisf7YoQgsJKPNFoqqLQlu+VQ/tVSshMR6loPMn8U+dPg==}
    engines: {node: '>=14'}
    requiresBuild: true
    dev: true
    optional: true

  /@polka/url@1.0.0-next.29:
    resolution: {integrity: sha512-wwQAWhWSuHaag8c4q/KN/vCoeOJYshAIvMQwD4GpSb3OiZklFfvAgmj0VCBBImRpuF/aFgIRzllXlVX93Jevww==}
    dev: true

  /@sindresorhus/is@4.6.0:
    resolution: {integrity: sha512-t09vSN3MdfsyCHoFcTRCH/iUtG7OJ0CsjzB8cjAmKc/va/kIgeDI/TxsigdncE/4be734m0cvIYwNaV4i2XqAw==}
    engines: {node: '>=10'}

  /@szmarczak/http-timer@4.0.6:
    resolution: {integrity: sha512-4BAffykYOgO+5nzBWYwE3W90sBgLJoUPRWWcL8wlyiM8IB8ipJz3UMJ9KXQd1RKQXpKp8Tutn80HZtWsu2u76w==}
    engines: {node: '>=10'}
    dependencies:
      defer-to-connect: 2.0.1

  /@tootallnate/once@2.0.0:
    resolution: {integrity: sha512-XCuKFP5PS55gnMVu3dty8KPatLqUoy/ZYzDzAGCQ8JNFCkLXzmI7vNHCR+XpbZaMWQK/vQubr7PkYq8g470J/A==}
    engines: {node: '>= 10'}
    dev: true

  /@types/cacheable-request@6.0.3:
    resolution: {integrity: sha512-IQ3EbTzGxIigb1I3qPZc1rWJnH0BmSKv5QYTalEwweFvyBDLSAe24zP0le/hyi7ecGfZVlIVAg4BZqb8WBwKqw==}
    dependencies:
      '@types/http-cache-semantics': 4.0.4
      '@types/keyv': 3.1.4
      '@types/node': 18.13.0
      '@types/responselike': 1.0.3

  /@types/debug@4.1.12:
    resolution: {integrity: sha512-vIChWdVG3LG1SMxEvI/AK+FWJthlrqlTu7fbrlywTkkaONwk/UAGaULXRlf8vkzFBLVm0zkMdCquhL5aOjhXPQ==}
    dependencies:
      '@types/ms': 2.1.0
    dev: true

  /@types/estree@1.0.8:
    resolution: {integrity: sha512-dWHzHa2WqEXI/O1E9OjrocMTKJl2mSrEolh1Iomrv6U+JuNwaHXsXx9bLu5gG7BUWFIN0skIQJQ/L1rIex4X6w==}
    dev: true

  /@types/fs-extra@9.0.13:
    resolution: {integrity: sha512-nEnwB++1u5lVDM2UI4c1+5R+FYaKfaAzS4OococimjVm3nQw3TuzH5UNsocrcTBbhnerblyHj4A49qXbIiZdpA==}
    dependencies:
      '@types/node': 18.13.0
    dev: true

  /@types/glob@7.2.0:
    resolution: {integrity: sha512-ZUxbzKl0IfJILTS6t7ip5fQQM/J3TJYubDm3nMbgubNNYS62eXeUpoLUC8/7fJNiFYHTrGPQn7hspDUzIHX3UA==}
    dependencies:
      '@types/minimatch': 6.0.0
      '@types/node': 18.13.0
    dev: true

  /@types/html-minifier-terser@6.1.0:
    resolution: {integrity: sha512-oh/6byDPnL1zeNXFrDXFLyZjkr1MsBG667IM792caf1L2UPOOMf65NFzjUH/ltyfwjAGfs1rsX1eftK0jC/KIg==}
    dev: true

  /@types/http-cache-semantics@4.0.4:
    resolution: {integrity: sha512-1m0bIFVc7eJWyve9S0RnuRgcQqF/Xd5QsUZAZeQFr1Q3/p9JWoQQEqmVy+DPTNpGXwhgIetAoYF8JSc33q29QA==}

  /@types/json-schema@7.0.15:
    resolution: {integrity: sha512-5+fP8P8MFNC+AyZCDxrB2pkZFPGzqQWUzpSeuuVLvm8VMcorNYavBqoFcxK8bQz4Qsbn4oUEEem4wDLfcysGHA==}
    dev: true

  /@types/keyv@3.1.4:
    resolution: {integrity: sha512-BQ5aZNSCpj7D6K2ksrRCTmKRLEpnPvWDiLPfoGyhZ++8YtiK9d/3DBKPJgry359X/P1PfruyYwvnvwFjuEiEIg==}
    dependencies:
      '@types/node': 18.13.0

  /@types/minimatch@6.0.0:
    resolution: {integrity: sha512-zmPitbQ8+6zNutpwgcQuLcsEpn/Cj54Kbn7L5pX0Os5kdWplB7xPgEh/g+SWOB/qmows2gpuCaPyduq8ZZRnxA==}
    deprecated: This is a stub types definition. minimatch provides its own type definitions, so you do not need this installed.
    dependencies:
      minimatch: 10.0.3
    dev: true

  /@types/ms@2.1.0:
    resolution: {integrity: sha512-GsCCIZDE/p3i96vtEqx+7dBUGXrc7zeSK3wwPHIaRThS+9OhWIXRqzs4d6k1SVU8g91DrNRWxWUGhp5KXQb2VA==}
    dev: true

  /@types/node@18.13.0:
    resolution: {integrity: sha512-gC3TazRzGoOnoKAhUx+Q0t8S9Tzs74z7m0ipwGpSqQrleP14hKxP4/JUeEQcD3W1/aIpnWl8pHowI7WokuZpXg==}

  /@types/node@22.18.0:
    resolution: {integrity: sha512-m5ObIqwsUp6BZzyiy4RdZpzWGub9bqLJMvZDD0QMXhxjqMHMENlj+SqF5QxoUwaQNFe+8kz8XM8ZQhqkQPTgMQ==}
    dependencies:
      undici-types: 6.21.0

  /@types/plist@3.0.5:
    resolution: {integrity: sha512-E6OCaRmAe4WDmWNsL/9RMqdkkzDCY1etutkflWk4c+AcjDU07Pcz1fQwTX0TQz+Pxqn9i4L1TU3UFpjnrcDgxA==}
    dependencies:
      '@types/node': 18.13.0
      xmlbuilder: 15.1.1
    dev: true
    optional: true

  /@types/responselike@1.0.3:
    resolution: {integrity: sha512-H/+L+UkTV33uf49PH5pCAUBVPNj2nDBXTN+qS1dOwyyg24l3CcicicCA7ca+HMvJBZcFgl5r8e+RR6elsb4Lyw==}
    dependencies:
      '@types/node': 18.13.0

  /@types/verror@1.10.11:
    resolution: {integrity: sha512-RlDm9K7+o5stv0Co8i8ZRGxDbrTxhJtgjqjFyVh/tXQyl/rYtTKlnTvZ88oSTeYREWurwx20Js4kTuKCsFkUtg==}
    dev: true
    optional: true

  /@types/yauzl@2.10.3:
    resolution: {integrity: sha512-oJoftv0LSuaDZE3Le4DbKX+KS9G36NzOeSap90UIK0yMA/NhKJhqlSGtNDORNRaIbQfzjXDrQa0ytJ6mNRGz/Q==}
    requiresBuild: true
    dependencies:
      '@types/node': 18.13.0
    optional: true

  /@typescript-eslint/eslint-plugin@8.15.0(@typescript-eslint/parser@8.15.0)(eslint@9.15.0)(typescript@4.7.4):
    resolution: {integrity: sha512-+zkm9AR1Ds9uLWN3fkoeXgFppaQ+uEVtfOV62dDmsy9QCNqlRHWNEck4yarvRNrvRcHQLGfqBNui3cimoz8XAg==}
    engines: {node: ^18.18.0 || ^20.9.0 || >=21.1.0}
    peerDependencies:
      '@typescript-eslint/parser': ^8.0.0 || ^8.0.0-alpha.0
      eslint: ^8.57.0 || ^9.0.0
      typescript: '*'
    peerDependenciesMeta:
      typescript:
        optional: true
    dependencies:
      '@eslint-community/regexpp': 4.12.1
      '@typescript-eslint/parser': 8.15.0(eslint@9.15.0)(typescript@4.7.4)
      '@typescript-eslint/scope-manager': 8.15.0
      '@typescript-eslint/type-utils': 8.15.0(eslint@9.15.0)(typescript@4.7.4)
      '@typescript-eslint/utils': 8.15.0(eslint@9.15.0)(typescript@4.7.4)
      '@typescript-eslint/visitor-keys': 8.15.0
      eslint: 9.15.0
      graphemer: 1.4.0
      ignore: 5.3.2
      natural-compare: 1.4.0
      ts-api-utils: 1.4.3(typescript@4.7.4)
      typescript: 4.7.4
    transitivePeerDependencies:
      - supports-color
    dev: true

  /@typescript-eslint/parser@8.15.0(eslint@9.15.0)(typescript@4.7.4):
    resolution: {integrity: sha512-7n59qFpghG4uazrF9qtGKBZXn7Oz4sOMm8dwNWDQY96Xlm2oX67eipqcblDj+oY1lLCbf1oltMZFpUso66Kl1A==}
    engines: {node: ^18.18.0 || ^20.9.0 || >=21.1.0}
    peerDependencies:
      eslint: ^8.57.0 || ^9.0.0
      typescript: '*'
    peerDependenciesMeta:
      typescript:
        optional: true
    dependencies:
      '@typescript-eslint/scope-manager': 8.15.0
      '@typescript-eslint/types': 8.15.0
      '@typescript-eslint/typescript-estree': 8.15.0(typescript@4.7.4)
      '@typescript-eslint/visitor-keys': 8.15.0
      debug: 4.4.1
      eslint: 9.15.0
      typescript: 4.7.4
    transitivePeerDependencies:
      - supports-color
    dev: true

  /@typescript-eslint/scope-manager@8.15.0:
    resolution: {integrity: sha512-QRGy8ADi4J7ii95xz4UoiymmmMd/zuy9azCaamnZ3FM8T5fZcex8UfJcjkiEZjJSztKfEBe3dZ5T/5RHAmw2mA==}
    engines: {node: ^18.18.0 || ^20.9.0 || >=21.1.0}
    dependencies:
      '@typescript-eslint/types': 8.15.0
      '@typescript-eslint/visitor-keys': 8.15.0
    dev: true

  /@typescript-eslint/type-utils@8.15.0(eslint@9.15.0)(typescript@4.7.4):
    resolution: {integrity: sha512-UU6uwXDoI3JGSXmcdnP5d8Fffa2KayOhUUqr/AiBnG1Gl7+7ut/oyagVeSkh7bxQ0zSXV9ptRh/4N15nkCqnpw==}
    engines: {node: ^18.18.0 || ^20.9.0 || >=21.1.0}
    peerDependencies:
      eslint: ^8.57.0 || ^9.0.0
      typescript: '*'
    peerDependenciesMeta:
      typescript:
        optional: true
    dependencies:
      '@typescript-eslint/typescript-estree': 8.15.0(typescript@4.7.4)
      '@typescript-eslint/utils': 8.15.0(eslint@9.15.0)(typescript@4.7.4)
      debug: 4.4.1
      eslint: 9.15.0
      ts-api-utils: 1.4.3(typescript@4.7.4)
      typescript: 4.7.4
    transitivePeerDependencies:
      - supports-color
    dev: true

  /@typescript-eslint/types@8.15.0:
    resolution: {integrity: sha512-n3Gt8Y/KyJNe0S3yDCD2RVKrHBC4gTUcLTebVBXacPy091E6tNspFLKRXlk3hwT4G55nfr1n2AdFqi/XMxzmPQ==}
    engines: {node: ^18.18.0 || ^20.9.0 || >=21.1.0}
    dev: true

  /@typescript-eslint/typescript-estree@8.15.0(typescript@4.7.4):
    resolution: {integrity: sha512-1eMp2JgNec/niZsR7ioFBlsh/Fk0oJbhaqO0jRyQBMgkz7RrFfkqF9lYYmBoGBaSiLnu8TAPQTwoTUiSTUW9dg==}
    engines: {node: ^18.18.0 || ^20.9.0 || >=21.1.0}
    peerDependencies:
<<<<<<< HEAD
      eslint: ^8.57.0 || ^9.0.0
      typescript: '>=4.8.4 <5.9.0'

  '@typescript-eslint/visitor-keys@8.30.1':
    resolution: {integrity: sha512-aEhgas7aJ6vZnNFC7K4/vMGDGyOiqWcYZPpIWrTKuTAlsvDNKy2GFDqh9smL+iq069ZvR0YzEeq0B8NJlLzjFA==}
    engines: {node: ^18.18.0 || ^20.9.0 || >=21.1.0}

  '@webassemblyjs/ast@1.14.1':
    resolution: {integrity: sha512-nuBEDgQfm1ccRp/8bCQrx1frohyufl4JlbMMZ4P1wpeOfDhF6FQkxZJ1b/e+PLwr6X1Nhw6OLme5usuBWYBvuQ==}

  '@webassemblyjs/floating-point-hex-parser@1.13.2':
    resolution: {integrity: sha512-6oXyTOzbKxGH4steLbLNOu71Oj+C8Lg34n6CqRvqfS2O71BxY6ByfMDRhBytzknj9yGUPVJ1qIKhRlAwO1AovA==}

  '@webassemblyjs/helper-api-error@1.13.2':
    resolution: {integrity: sha512-U56GMYxy4ZQCbDZd6JuvvNV/WFildOjsaWD3Tzzvmw/mas3cXzRJPMjP83JqEsgSbyrmaGjBfDtV7KDXV9UzFQ==}

  '@webassemblyjs/helper-buffer@1.14.1':
    resolution: {integrity: sha512-jyH7wtcHiKssDtFPRB+iQdxlDf96m0E39yb0k5uJVhFGleZFoNw1c4aeIcVUPPbXUVJ94wwnMOAqUHyzoEPVMA==}

  '@webassemblyjs/helper-numbers@1.13.2':
    resolution: {integrity: sha512-FE8aCmS5Q6eQYcV3gI35O4J789wlQA+7JrqTTpJqn5emA4U2hvwJmvFRC0HODS+3Ye6WioDklgd6scJ3+PLnEA==}

  '@webassemblyjs/helper-wasm-bytecode@1.13.2':
    resolution: {integrity: sha512-3QbLKy93F0EAIXLh0ogEVR6rOubA9AoZ+WRYhNbFyuB70j3dRdwH9g+qXhLAO0kiYGlg3TxDV+I4rQTr/YNXkA==}

  '@webassemblyjs/helper-wasm-section@1.14.1':
    resolution: {integrity: sha512-ds5mXEqTJ6oxRoqjhWDU83OgzAYjwsCV8Lo/N+oRsNDmx/ZDpqalmrtgOMkHwxsG0iI//3BwWAErYRHtgn0dZw==}

  '@webassemblyjs/ieee754@1.13.2':
    resolution: {integrity: sha512-4LtOzh58S/5lX4ITKxnAK2USuNEvpdVV9AlgGQb8rJDHaLeHciwG4zlGr0j/SNWlr7x3vO1lDEsuePvtcDNCkw==}

  '@webassemblyjs/leb128@1.13.2':
    resolution: {integrity: sha512-Lde1oNoIdzVzdkNEAWZ1dZ5orIbff80YPdHx20mrHwHrVNNTjNr8E3xz9BdpcGqRQbAEa+fkrCb+fRFTl/6sQw==}

  '@webassemblyjs/utf8@1.13.2':
    resolution: {integrity: sha512-3NQWGjKTASY1xV5m7Hr0iPeXD9+RDobLll3T9d2AO+g3my8xy5peVyjSag4I50mR1bBSN/Ct12lo+R9tJk0NZQ==}

  '@webassemblyjs/wasm-edit@1.14.1':
    resolution: {integrity: sha512-RNJUIQH/J8iA/1NzlE4N7KtyZNHi3w7at7hDjvRNm5rcUXa00z1vRz3glZoULfJ5mpvYhLybmVcwcjGrC1pRrQ==}

  '@webassemblyjs/wasm-gen@1.14.1':
    resolution: {integrity: sha512-AmomSIjP8ZbfGQhumkNvgC33AY7qtMCXnN6bL2u2Js4gVCg8fp735aEiMSBbDR7UQIj90n4wKAFUSEd0QN2Ukg==}

  '@webassemblyjs/wasm-opt@1.14.1':
    resolution: {integrity: sha512-PTcKLUNvBqnY2U6E5bdOQcSM+oVP/PmrDY9NzowJjislEjwP/C4an2303MCVS2Mg9d3AJpIGdUFIQQWbPds0Sw==}

  '@webassemblyjs/wasm-parser@1.14.1':
    resolution: {integrity: sha512-JLBl+KZ0R5qB7mCnud/yyX08jWFw5MsoalJ1pQ4EdFlgj9VdXKGuENGsiCIjegI1W7p91rUlcB/LB5yRJKNTcQ==}

  '@webassemblyjs/wast-printer@1.14.1':
    resolution: {integrity: sha512-kPSSXE6De1XOR820C90RIo2ogvZG+c3KiHzqUoO/F34Y2shGzesfqv7o57xrxovZJH/MetF5UjroJ/R/3isoiw==}

  '@webpack-cli/configtest@1.2.0':
    resolution: {integrity: sha512-4FB8Tj6xyVkyqjj1OaTqCjXYULB9FMkqQ8yGrZjRDrYh0nOE+7Lhs45WioWQQMV+ceFlE368Ukhe6xdvJM9Egg==}
    peerDependencies:
      webpack: 4.x.x || 5.x.x
      webpack-cli: 4.x.x

  '@webpack-cli/info@1.5.0':
    resolution: {integrity: sha512-e8tSXZpw2hPl2uMJY6fsMswaok5FdlGNRTktvFk2sD8RjH0hE2+XistawJx1vmKteh4NmGmNUrp+Tb2w+udPcQ==}
    peerDependencies:
      webpack-cli: 4.x.x

  '@webpack-cli/serve@1.7.0':
    resolution: {integrity: sha512-oxnCNGj88fL+xzV+dacXs44HcDwf1ovs3AuEzvP7mqXw7fQntqIhQ1BRmynh4qEKQSSSRSWVyXRjmTbZIX9V2Q==}
    peerDependencies:
      webpack-cli: 4.x.x
      webpack-dev-server: '*'
    peerDependenciesMeta:
      webpack-dev-server:
        optional: true

  '@xmldom/xmldom@0.8.10':
    resolution: {integrity: sha512-2WALfTl4xo2SkGCYRt6rDTFfk9R1czmBvUQy12gK2KuRKIpWEhcbbzy8EZXtz/jkRqHX8bFEc6FC1HjX4TUWYw==}
    engines: {node: '>=10.0.0'}

  '@xtuc/ieee754@1.2.0':
    resolution: {integrity: sha512-DX8nKgqcGwsc0eJSqYt5lwP4DH5FlHnmuWWBRy7X0NcaGR0ZtuyeESgMwTYVEtxmsNGY+qit4QYT/MIYTOTPeA==}

  '@xtuc/long@4.2.2':
    resolution: {integrity: sha512-NuHqBY1PB/D8xU6s/thBgOAiAP7HOYDQ32+BFZILJ8ivkUkAHQnWfn6WhL79Owj1qmUnoN/YPhktdIoucipkAQ==}

  abbrev@1.1.1:
    resolution: {integrity: sha512-nne9/IiQ/hzIhY6pdDnbBtz7DjPTKrY00P/zvPSm5pOFkl6xuGrGnXn/VtTNNfNtAfZ9/1RtehkszU9qcTii0Q==}

  acorn-jsx@5.3.2:
    resolution: {integrity: sha512-rq9s+JNhf0IChjtDXxllJ7g41oZk5SlXtp0LHwyA5cejwn7vKmKp4pPri6YEePv2PU65sAsegbXtIinmDFDXgQ==}
    peerDependencies:
      acorn: ^6.0.0 || ^7.0.0 || ^8.0.0

  acorn-walk@8.3.4:
    resolution: {integrity: sha512-ueEepnujpqee2o5aIYnvHU6C0A42MNdsIDeqy5BydrkuC5R1ZuUFnm27EeFJGoEHJQgn3uleRvmTXaJgfXbt4g==}
    engines: {node: '>=0.4.0'}

  acorn@8.14.1:
    resolution: {integrity: sha512-OvQ/2pUDKmgfCg++xsTX1wGxfTaszcHVcTctW4UJB4hibJx2HXxxO5UmVgyjMa+ZDsiaf5wWLXYpRWMmBI0QHg==}
    engines: {node: '>=0.4.0'}
    hasBin: true

  agent-base@6.0.2:
    resolution: {integrity: sha512-RZNwNclF7+MS/8bDg70amg32dyeZGZxiDuQmZxKLAlQjr3jGyLx+4Kkk58UO7D2QdgFIQCovuSuZESne6RG6XQ==}
    engines: {node: '>= 6.0.0'}

  agent-base@7.1.3:
    resolution: {integrity: sha512-jRR5wdylq8CkOe6hei19GGZnxM6rBGwFl3Bg0YItGDimvjGtAvdZk4Pu6Cl4u4Igsws4a1fd1Vq3ezrhn4KmFw==}
    engines: {node: '>= 14'}

  agentkeepalive@4.6.0:
    resolution: {integrity: sha512-kja8j7PjmncONqaTsB8fQ+wE2mSU2DJ9D4XKoJ5PFWIdRMa6SLSN1ff4mOr4jCbfRSsxR4keIiySJU0N9T5hIQ==}
    engines: {node: '>= 8.0.0'}

  aggregate-error@3.1.0:
    resolution: {integrity: sha512-4I7Td01quW/RpocfNayFdFVk1qSuoh0E7JrbRJ16nH01HhKFQ88INq9Sd+nd72zqRySlr9BmDA8xlEJ6vJMrYA==}
    engines: {node: '>=8'}

  ajv-formats@2.1.1:
    resolution: {integrity: sha512-Wx0Kx52hxE7C18hkMEggYlEifqWZtYaRgouJor+WMdPnQyEK13vgEWyVNup7SoeeoLMsr4kf5h6dOW11I15MUA==}
    peerDependencies:
      ajv: ^8.0.0
    peerDependenciesMeta:
      ajv:
        optional: true

  ajv-keywords@3.5.2:
    resolution: {integrity: sha512-5p6WTN0DdTGVQk6VjcEju19IgaHudalcfabD7yhDGeA6bcQnmL+CpveLJq/3hvfwd1aof6L386Ougkx6RfyMIQ==}
    peerDependencies:
      ajv: ^6.9.1

  ajv-keywords@5.1.0:
    resolution: {integrity: sha512-YCS/JNFAUyr5vAuhk1DWm1CBxRHW9LbJ2ozWeemrIqpbsqKjHVxYPyi5GC0rjZIT5JxJ3virVTS8wk4i/Z+krw==}
    peerDependencies:
      ajv: ^8.8.2

  ajv@6.12.6:
    resolution: {integrity: sha512-j3fVLgvTo527anyYyJOGTYJbG+vnnQYvE0m5mmkc1TK+nxAppkCLMIL0aZ4dblVCNoGShhm+kzE4ZUykBoMg4g==}

  ajv@8.17.1:
    resolution: {integrity: sha512-B/gBuNg5SiMTrPkC+A2+cW0RszwxYmn6VYxB/inlBStS5nx6xHIt/ehKRhIMhqusl7a8LjQoZnjCs5vhwxOQ1g==}

  ansi-regex@5.0.1:
    resolution: {integrity: sha512-quJQXlTSUGL2LH9SUXo8VwsY4soanhgo6LNSm84E1LBcE8s3O0wpdiRzyR9z/ZZJMlMWv37qOOb9pdJlMUEKFQ==}
    engines: {node: '>=8'}

  ansi-regex@6.1.0:
    resolution: {integrity: sha512-7HSX4QQb4CspciLpVFwyRe79O3xsIZDDLER21kERQ71oaPodF8jL725AgJMFAYbooIqolJoRLuM81SpeUkpkvA==}
    engines: {node: '>=12'}

  ansi-styles@4.3.0:
    resolution: {integrity: sha512-zbB9rCJAT1rbjiVDb2hqKFHNYLxgtk8NURxZ3IZwD3F6NtxbXZQCnnSi1Lkx+IDohdPlFp222wVALIheZJQSEg==}
    engines: {node: '>=8'}

  ansi-styles@6.2.1:
    resolution: {integrity: sha512-bN798gFfQX+viw3R7yrGWRqnrN2oRkEkUjjl4JNn4E8GxxbjtG3FbrEIIY3l8/hrwUwIeCZvi4QuOTP4MErVug==}
    engines: {node: '>=12'}

  app-builder-bin@5.0.0-alpha.12:
    resolution: {integrity: sha512-j87o0j6LqPL3QRr8yid6c+Tt5gC7xNfYo6uQIQkorAC6MpeayVMZrEDzKmJJ/Hlv7EnOQpaRm53k6ktDYZyB6w==}

  app-builder-lib@26.0.11:
    resolution: {integrity: sha512-bsfSjSZp9dg7q28+4NPLJ2ldq3j1ESP2LJ+8AibaPqQb2lTIJeQW1JmgdAs9KuYTtkswiZ/+PMyokC9M7hwnjQ==}
    engines: {node: '>=14.0.0'}
    peerDependencies:
      dmg-builder: 26.0.11
      electron-builder-squirrel-windows: 26.0.11

  app-builder-lib@26.0.12:
    resolution: {integrity: sha512-+/CEPH1fVKf6HowBUs6LcAIoRcjeqgvAeoSE+cl7Y7LndyQ9ViGPYibNk7wmhMHzNgHIuIbw4nWADPO+4mjgWw==}
    engines: {node: '>=14.0.0'}
    peerDependencies:
      dmg-builder: 26.0.12
      electron-builder-squirrel-windows: 26.0.12

  argparse@2.0.1:
    resolution: {integrity: sha512-8+9WqebbFzpX9OR+Wa6O29asIogeRMzcGtAINdpMHHyAg10f05aSFVBbcEqGf/PXw1EjAZ+q2/bEBg3DvurK3Q==}

  array-union@1.0.2:
    resolution: {integrity: sha512-Dxr6QJj/RdU/hCaBjOfxW+q6lyuVE6JFWIrAUpuOOhoJJoQ99cUn3igRaHVB5P9WrgFVN0FfArM3x0cueOU8ng==}
    engines: {node: '>=0.10.0'}

  array-uniq@1.0.3:
    resolution: {integrity: sha512-MNha4BWQ6JbwhFhj03YK552f7cb3AzoE8SzeljgChvL1dl3IcvggXVz1DilzySZkCja+CXuZbdW7yATchWn8/Q==}
    engines: {node: '>=0.10.0'}

  assert-plus@1.0.0:
    resolution: {integrity: sha512-NfJ4UzBCcQGLDlQq7nHxH+tv3kyZ0hHQqF5BO6J7tNJeP5do1llPr8dZ8zHonfhAu0PHAdMkSo+8o0wxg9lZWw==}
    engines: {node: '>=0.8'}

  astral-regex@2.0.0:
    resolution: {integrity: sha512-Z7tMw1ytTXt5jqMcOP+OQteU1VuNK9Y02uuJtKQ1Sv69jXQKKg5cibLwGJow8yzZP+eAc18EmLGPal0bp36rvQ==}
    engines: {node: '>=8'}

  async-exit-hook@2.0.1:
    resolution: {integrity: sha512-NW2cX8m1Q7KPA7a5M2ULQeZ2wR5qI5PAbw5L0UOMxdioVk9PMZ0h1TmyZEkPYrCvYjDlFICusOu1dlEKAAeXBw==}
    engines: {node: '>=0.12.0'}

  async@3.2.6:
    resolution: {integrity: sha512-htCUDlxyyCLMgaM3xXg0C0LW2xqfuQ6p05pCEIsXuyQ+a1koYKTuBMzRNwmybfLgvJDMd0r1LTn4+E0Ti6C2AA==}

  asynckit@0.4.0:
    resolution: {integrity: sha512-Oei9OH4tRh0YqU3GxhX79dM/mwVgvbZJaSNaRk+bshkj0S5cfHcgYakreBjrHwatXKbz+IoIdYLxrKim2MjW0Q==}

  at-least-node@1.0.0:
    resolution: {integrity: sha512-+q/t7Ekv1EDY2l6Gda6LLiX14rU9TV20Wa3ofeQmwPFZbOMo9DXrLbOjFaaclkXKWidIaopwAObQDqwWtGUjqg==}
    engines: {node: '>= 4.0.0'}

  balanced-match@1.0.2:
    resolution: {integrity: sha512-3oSeUO0TMV67hN1AmbXsK4yaqU7tjiHlbxRDZOpH0KW9+CeX4bRAaX0Anxt0tx2MrpRpWwQaPwIlISEJhYU5Pw==}

  base64-js@1.5.1:
    resolution: {integrity: sha512-AKpaYlHn8t4SVbOHCy+b5+KKgvR4vrsD8vbvrbiQJps7fKDTkjkDry6ji0rUJjC0kzbNePLwzxq8iypo41qeWA==}

  big.js@5.2.2:
    resolution: {integrity: sha512-vyL2OymJxmarO8gxMr0mhChsO9QGwhynfuu4+MHTAW6czfq9humCB7rKpUjDd9YUiDPU4mzpyupFSvOClAwbmQ==}

  bl@4.1.0:
    resolution: {integrity: sha512-1W07cM9gS6DcLperZfFSj+bWLtaPGSOHWhPiGzXmvVJbRLdG82sH/Kn8EtW1VqWVA54AKf2h5k5BbnIbwF3h6w==}

  blueimp-md5@2.19.0:
    resolution: {integrity: sha512-DRQrD6gJyy8FbiE4s+bDoXS9hiW3Vbx5uCdwvcCf3zLHL+Iv7LtGHLpr+GZV8rHG8tK766FGYBwRbu8pELTt+w==}

  boolbase@1.0.0:
    resolution: {integrity: sha512-JZOSA7Mo9sNGB8+UjSgzdLtokWAky1zbztM3WRLCbZ70/3cTANmQmOdR7y2g+J0e2WXywy1yS468tY+IruqEww==}

  boolean@3.2.0:
    resolution: {integrity: sha512-d0II/GO9uf9lfUHH2BQsjxzRJZBdsjgsBiW4BvhWk/3qoKwQFjIDVN19PfX8F2D/r9PCMTtLWjYVCFrpeYUzsw==}
    deprecated: Package no longer supported. Contact Support at https://www.npmjs.com/support for more info.

  brace-expansion@1.1.11:
    resolution: {integrity: sha512-iCuPHDFgrHX7H2vEI/5xpz07zSHB00TpugqhmYtVmMO6518mCuRMoOYFldEBl0g187ufozdaHgWKcYFb61qGiA==}

  brace-expansion@2.0.1:
    resolution: {integrity: sha512-XnAIvQ8eM+kC6aULx6wuQiwVsnzsi9d3WxzV3FpWTGA19F621kwdbsAcFKXgKUHZWsy+mY6iL1sHTxWEFCytDA==}

  braces@3.0.3:
    resolution: {integrity: sha512-yQbXgO/OSZVD2IsiLlro+7Hf6Q18EJrKSEsdoMzKePKXct3gvD8oLcOQdIzGupr5Fj+EDe8gO/lxc1BzfMpxvA==}
    engines: {node: '>=8'}

  browserslist@4.24.4:
    resolution: {integrity: sha512-KDi1Ny1gSePi1vm0q4oxSF8b4DR44GF4BbmS2YdhPLOEqd8pDviZOGH/GsmRwoWJ2+5Lr085X7naowMwKHDG1A==}
    engines: {node: ^6 || ^7 || ^8 || ^9 || ^10 || ^11 || ^12 || >=13.7}
    hasBin: true

  buffer-crc32@0.2.13:
    resolution: {integrity: sha512-VO9Ht/+p3SN7SKWqcrgEzjGbRSJYTx+Q1pTQC0wrWqHx0vpJraQ6GtHx8tvcg1rlK1byhU5gccxgOgj7B0TDkQ==}

  buffer-from@1.1.2:
    resolution: {integrity: sha512-E+XQCRwSbaaiChtv6k6Dwgc+bx+Bs6vuKJHHl5kox/BaKbhiXzqQOwK4cO22yElGp2OCmjwVhT3HmxgyPGnJfQ==}

  buffer@5.7.1:
    resolution: {integrity: sha512-EHcyIPBQ4BSGlvjB16k5KgAJ27CIsHY/2JBmCRReo48y9rQ3MaUzWX3KVlBa4U7MyX02HdVj0K7C3WaB3ju7FQ==}

  builder-util-runtime@9.3.1:
    resolution: {integrity: sha512-2/egrNDDnRaxVwK3A+cJq6UOlqOdedGA7JPqCeJjN2Zjk1/QB/6QUi3b714ScIGS7HafFXTyzJEOr5b44I3kvQ==}
    engines: {node: '>=12.0.0'}

  builder-util@26.0.11:
    resolution: {integrity: sha512-xNjXfsldUEe153h1DraD0XvDOpqGR0L5eKFkdReB7eFW5HqysDZFfly4rckda6y9dF39N3pkPlOblcfHKGw+uA==}

  cacache@16.1.3:
    resolution: {integrity: sha512-/+Emcj9DAXxX4cwlLmRI9c166RuL3w30zp4R7Joiv2cQTtTtA+jeuCAjH3ZlGnYS3tKENSrKhAzVVP9GVyzeYQ==}
    engines: {node: ^12.13.0 || ^14.15.0 || >=16.0.0}

  cacheable-lookup@5.0.4:
    resolution: {integrity: sha512-2/kNscPhpcxrOigMZzbiWF7dz8ilhb/nIHU3EyZiXWXpeq/au8qJ8VhdftMkty3n7Gj6HIGalQG8oiBNB3AJgA==}
    engines: {node: '>=10.6.0'}

  cacheable-request@7.0.4:
    resolution: {integrity: sha512-v+p6ongsrp0yTGbJXjgxPow2+DL93DASP4kXCDKb8/bwRtt9OEF3whggkkDkGNzgcWy2XaF4a8nZglC7uElscg==}
    engines: {node: '>=8'}

  call-bind-apply-helpers@1.0.2:
    resolution: {integrity: sha512-Sp1ablJ0ivDkSzjcaJdxEunN5/XvksFJ2sMBFfq6x0ryhQV/2b/KwFe21cMpmHtPOSij8K99/wSfoEuTObmuMQ==}
    engines: {node: '>= 0.4'}

  callsites@3.1.0:
    resolution: {integrity: sha512-P8BjAsXvZS+VIDUI11hHCQEv74YT67YUi5JJFNWIqL235sBmjX4+qx9Muvls5ivyNENctx46xQLQ3aTuE7ssaQ==}
    engines: {node: '>=6'}

  camel-case@4.1.2:
    resolution: {integrity: sha512-gxGWBrTT1JuMx6R+o5PTXMmUnhnVzLQ9SNutD4YqKtI6ap897t3tKECYla6gCWEkplXnlNybEkZg9GEGxKFCgw==}

  caniuse-lite@1.0.30001714:
    resolution: {integrity: sha512-mtgapdwDLSSBnCI3JokHM7oEQBLxiJKVRtg10AxM1AyeiKcM96f0Mkbqeq+1AbiCtvMcHRulAAEMu693JrSWqg==}

  chalk@4.1.2:
    resolution: {integrity: sha512-oKnbhFyRIXpUuez8iBMmyEa4nbj4IOQyuhc/wy9kY7/WVPcwIO9VA668Pu8RkO7+0G76SLROeyw9CpQ061i4mA==}
    engines: {node: '>=10'}

  chokidar@4.0.3:
    resolution: {integrity: sha512-Qgzu8kfBvo+cA4962jnP1KkS6Dop5NS6g7R5LFYJr4b8Ub94PPQXUksCw9PvXoeXPRRddRNC5C1JQUR2SMGtnA==}
    engines: {node: '>= 14.16.0'}

  chownr@2.0.0:
    resolution: {integrity: sha512-bIomtDF5KGpdogkLd9VspvFzk9KfpyyGlS8YFVZl7TGPBHL5snIOnxeshwVgPteQ9b4Eydl+pVbIyE1DcvCWgQ==}
    engines: {node: '>=10'}

  chrome-trace-event@1.0.4:
    resolution: {integrity: sha512-rNjApaLzuwaOTjCiT8lSDdGN1APCiqkChLMJxJPWLunPAt5fy8xgU9/jNOchV84wfIxrA0lRQB7oCT8jrn/wrQ==}
    engines: {node: '>=6.0'}

  chromium-pickle-js@0.2.0:
    resolution: {integrity: sha512-1R5Fho+jBq0DDydt+/vHWj5KJNJCKdARKOCwZUen84I5BreWoLqRLANH1U87eJy1tiASPtMnGqJJq0ZsLoRPOw==}

  ci-info@3.9.0:
    resolution: {integrity: sha512-NIxF55hv4nSqQswkAeiOi1r83xy8JldOFDTWiug55KBu9Jnblncd2U6ViHmYgHf01TPZS77NJBhBMKdWj9HQMQ==}
    engines: {node: '>=8'}

  clean-css@4.2.4:
    resolution: {integrity: sha512-EJUDT7nDVFDvaQgAo2G/PJvxmp1o/c6iXLbswsBbUFXi1Nr+AjA2cKmfbKDMjMvzEe75g3P6JkaDDAKk96A85A==}
    engines: {node: '>= 4.0'}

  clean-css@5.3.3:
    resolution: {integrity: sha512-D5J+kHaVb/wKSFcyyV75uCn8fiY4sV38XJoe4CUyGQ+mOU/fMVYUdH1hJC+CJQ5uY3EnW27SbJYS4X8BiLrAFg==}
    engines: {node: '>= 10.0'}

  clean-stack@2.2.0:
    resolution: {integrity: sha512-4diC9HaTE+KRAMWhDhrGOECgWZxoevMc5TlkObMqNSsVU62PYzXZ/SMTjzyGAFF1YusgxGcSWTEXBhp0CPwQ1A==}
    engines: {node: '>=6'}

  clean-webpack-plugin@4.0.0:
    resolution: {integrity: sha512-WuWE1nyTNAyW5T7oNyys2EN0cfP2fdRxhxnIQWiAp0bMabPdHhoGxM8A6YL2GhqwgrPnnaemVE7nv5XJ2Fhh2w==}
    engines: {node: '>=10.0.0'}
    peerDependencies:
      webpack: '>=4.0.0 <6.0.0'

  cli-cursor@3.1.0:
    resolution: {integrity: sha512-I/zHAwsKf9FqGoXM4WWRACob9+SNukZTd94DWF57E4toouRulbCxcUh6RKUEOQlYTHJnzkPMySvPNaaSLNfLZw==}
    engines: {node: '>=8'}

  cli-spinners@2.9.2:
    resolution: {integrity: sha512-ywqV+5MmyL4E7ybXgKys4DugZbX0FC6LnwrhjuykIjnK9k8OQacQ7axGKnjDXWNhns0xot3bZI5h55H8yo9cJg==}
    engines: {node: '>=6'}

  cli-truncate@2.1.0:
    resolution: {integrity: sha512-n8fOixwDD6b/ObinzTrp1ZKFzbgvKZvuz/TvejnLn1aQfC6r52XEx85FmuC+3HI+JM7coBRXUvNqEU2PHVrHpg==}
    engines: {node: '>=8'}

  cliui@8.0.1:
    resolution: {integrity: sha512-BSeNnyus75C4//NQ9gQt1/csTXyo/8Sb+afLAkzAptFuMsod9HFokGNudZpi/oQV73hnVK+sR+5PVRMd+Dr7YQ==}
    engines: {node: '>=12'}

  clone-deep@4.0.1:
    resolution: {integrity: sha512-neHB9xuzh/wk0dIHweyAXv2aPGZIVk3pLMe+/RNzINf17fe0OG96QroktYAUm7SM1PBnzTabaLboqqxDyMU+SQ==}
    engines: {node: '>=6'}

  clone-response@1.0.3:
    resolution: {integrity: sha512-ROoL94jJH2dUVML2Y/5PEDNaSHgeOdSDicUyS7izcF63G6sTc/FTjLub4b8Il9S8S0beOfYt0TaA5qvFK+w0wA==}

  clone@1.0.4:
    resolution: {integrity: sha512-JQHZ2QMW6l3aH/j6xCqQThY/9OH4D/9ls34cgkUBiEeocRTU04tHfKPBsUK1PqZCUQM7GiA0IIXJSuXHI64Kbg==}
    engines: {node: '>=0.8'}

  color-convert@2.0.1:
    resolution: {integrity: sha512-RRECPsj7iu/xb5oKYcsFHSppFNnsj/52OVTRKb4zP5onXwVF3zVmmToNcOfGC+CRDpfK/U584fMg38ZHCaElKQ==}
    engines: {node: '>=7.0.0'}

  color-name@1.1.4:
    resolution: {integrity: sha512-dOy+3AuW3a2wNbZHIuMZpTcgjGuLU/uBL/ubcZF9OXbDo8ff4O8yVp5Bf0efS8uEoYo5q4Fx7dY9OgQGXgAsQA==}

  colorette@2.0.20:
    resolution: {integrity: sha512-IfEDxwoWIjkeXL1eXcDiow4UbKjhLdq6/EuSVR9GMN7KVH3r9gQ83e73hsz1Nd1T3ijd5xv1wcWRYO+D6kCI2w==}

  combined-stream@1.0.8:
    resolution: {integrity: sha512-FQN4MRfuJeHf7cBbBMJFXhKSDq+2kAArBlmRBvcvFE5BB1HZKXtSFASDhdlz9zOYwxh8lDdnvmMOe/+5cdoEdg==}
    engines: {node: '>= 0.8'}

  commander@2.20.3:
    resolution: {integrity: sha512-GpVkmM8vF2vQUkj2LvZmD35JxeJOLCwJ9cUkugyk2nuhbv3+mJvpLYYt+0+USMxE+oj+ey/lJEnhZw75x/OMcQ==}

  commander@4.1.1:
    resolution: {integrity: sha512-NOKm8xhkzAjzFx8B2v5OAHT+u5pRQc2UCa2Vq9jYL/31o2wi9mxBA7LIFs3sV5VSC49z6pEhfbMULvShKj26WA==}
    engines: {node: '>= 6'}

  commander@5.1.0:
    resolution: {integrity: sha512-P0CysNDQ7rtVw4QIQtm+MRxV66vKFSvlsQvGYXZWR3qFU0jlMKHZZZgw8e+8DSah4UDKMqnknRDQz+xuQXQ/Zg==}
    engines: {node: '>= 6'}

  commander@7.2.0:
    resolution: {integrity: sha512-QrWXB+ZQSVPmIWIhtEO9H+gwHaMGYiF5ChvoJ+K9ZGHG/sVsa6yiesAD1GC/x46sET00Xlwo1u49RVVVzvcSkw==}
    engines: {node: '>= 10'}

  commander@8.3.0:
    resolution: {integrity: sha512-OkTL9umf+He2DZkUq8f8J9of7yL6RJKI24dVITBmNfZBmri9zYZQrKkuXiKhyfPSu8tUhnVBB1iKXevvnlR4Ww==}
    engines: {node: '>= 12'}

  commander@9.5.0:
    resolution: {integrity: sha512-KRs7WVDKg86PWiuAqhDrAQnTXZKraVcCc6vFdL14qrZ/DcWwuRo7VoiYXalXO7S5GKpqYiVEwCbgFDfxNHKJBQ==}
    engines: {node: ^12.20.0 || >=14}

  compare-version@0.1.2:
    resolution: {integrity: sha512-pJDh5/4wrEnXX/VWRZvruAGHkzKdr46z11OlTPN+VrATlWWhSKewNCJ1futCO5C7eJB3nPMFZA1LeYtcFboZ2A==}
    engines: {node: '>=0.10.0'}

  concat-map@0.0.1:
    resolution: {integrity: sha512-/Srv4dswyQNBfohGpz9o6Yb3Gz3SrUDqBH5rTuhGR7ahtlbYKnVxw2bCFMRljaA7EXHaXZ8wsHdodFvbkhKmqg==}

  config-file-ts@0.2.8-rc1:
    resolution: {integrity: sha512-GtNECbVI82bT4RiDIzBSVuTKoSHufnU7Ce7/42bkWZJZFLjmDF2WBpVsvRkhKCfKBnTBb3qZrBwPpFBU/Myvhg==}

  core-util-is@1.0.2:
    resolution: {integrity: sha512-3lqz5YjWTYnW6dlDa5TLaTCcShfar1e40rmcJVwCBJC6mWlFuj0eCHIElmG1g5kyuJ/GD+8Wn4FFCcz4gJPfaQ==}

  crc@3.8.0:
    resolution: {integrity: sha512-iX3mfgcTMIq3ZKLIsVFAbv7+Mc10kxabAGQb8HvjA1o3T1PIYprbakQ65d3I+2HGHt6nSKkM9PYjgoJO2KcFBQ==}

  cross-dirname@0.1.0:
    resolution: {integrity: sha512-+R08/oI0nl3vfPcqftZRpytksBXDzOUveBq/NBVx0sUp1axwzPQrKinNx5yd5sxPu8j1wIy8AfnVQ+5eFdha6Q==}

  cross-spawn@7.0.6:
    resolution: {integrity: sha512-uV2QOWP2nWzsy2aMp8aRibhi9dlzF5Hgh5SHaB9OiTGEyDTiJJyx0uy51QXdyWbtAHNua4XJzUKca3OzKUd3vA==}
    engines: {node: '>= 8'}

  css-loader@7.1.2:
    resolution: {integrity: sha512-6WvYYn7l/XEGN8Xu2vWFt9nVzrCn39vKyTEFf/ExEyoksJjjSZV/0/35XPlMbpnr6VGhZIUg5yJrL8tGfes/FA==}
    engines: {node: '>= 18.12.0'}
    peerDependencies:
      '@rspack/core': 0.x || 1.x
      webpack: ^5.27.0
    peerDependenciesMeta:
      '@rspack/core':
        optional: true
      webpack:
        optional: true

  css-select@4.3.0:
    resolution: {integrity: sha512-wPpOYtnsVontu2mODhA19JrqWxNsfdatRKd64kmpRbQgh1KtItko5sTnEpPdpSaJszTOhEMlF/RPz28qj4HqhQ==}

  css-what@6.1.0:
    resolution: {integrity: sha512-HTUrgRJ7r4dsZKU6GjmpfRK1O76h97Z8MfS1G0FozR+oF2kG6Vfe8JE6zwrkbxigziPHinCJ+gCPjA9EaBDtRw==}
    engines: {node: '>= 6'}

  cssesc@3.0.0:
    resolution: {integrity: sha512-/Tb/JcjK111nNScGob5MNtsntNM1aCNUDipB/TkwZFhyDrrE47SOx/18wF2bbjgc3ZzCSKW1T5nt5EbFoAz/Vg==}
    engines: {node: '>=4'}
    hasBin: true

  dayjs@1.11.13:
    resolution: {integrity: sha512-oaMBel6gjolK862uaPQOVTA7q3TZhuSvuMQAAglQDOWYO9A91IrAOUJEyKVlqJlHE0vq5p5UXxzdPfMH/x6xNg==}

  debounce@1.2.1:
    resolution: {integrity: sha512-XRRe6Glud4rd/ZGQfiV1ruXSfbvfJedlV9Y6zOlP+2K04vBYiJEte6stfFkCP03aMnY5tsipamumUjL14fofug==}

  debug@4.4.0:
    resolution: {integrity: sha512-6WTZ/IxCY/T6BALoZHaE4ctp9xm+Z5kY/pzYaCHRFeyVhojxlrm+46y68HA6hr0TcwEssoxNiDEUJQjfPZ/RYA==}
    engines: {node: '>=6.0'}
    peerDependencies:
      supports-color: '*'
    peerDependenciesMeta:
      supports-color:
        optional: true

  decompress-response@6.0.0:
    resolution: {integrity: sha512-aW35yZM6Bb/4oJlZncMH2LCoZtJXTRxES17vE3hoRiowU2kWHaJKFkSBDnDR+cm9J+9QhXmREyIfv0pji9ejCQ==}
    engines: {node: '>=10'}

  deep-is@0.1.4:
    resolution: {integrity: sha512-oIPzksmTg4/MriiaYGO+okXDT7ztn/w3Eptv/+gSIdMdKsJo0u4CfYNFJPy+4SKMuCqGw2wxnA+URMg3t8a/bQ==}

  defaults@1.0.4:
    resolution: {integrity: sha512-eFuaLoy/Rxalv2kr+lqMlUnrDWV+3j4pljOIJgLIhI058IQfWJ7vXhyEIHu+HtC738klGALYxOKDO0bQP3tg8A==}

  defer-to-connect@2.0.1:
    resolution: {integrity: sha512-4tvttepXG1VaYGrRibk5EwJd1t4udunSOVMdLSAL6mId1ix438oPwPZMALY41FCijukO1L0twNcGsdzS7dHgDg==}
    engines: {node: '>=10'}

  define-data-property@1.1.4:
    resolution: {integrity: sha512-rBMvIzlpA8v6E+SJZoo++HAYqsLrkg7MSfIinMPFhmkorw7X+dOXVJQs+QT69zGkzMyfDnIMN2Wid1+NbL3T+A==}
    engines: {node: '>= 0.4'}

  define-properties@1.2.1:
    resolution: {integrity: sha512-8QmQKqEASLd5nx0U1B1okLElbUuuttJ/AnYmRXbbbGDWh6uS208EjD4Xqq/I9wK7u0v6O08XhTWnt5XtEbR6Dg==}
    engines: {node: '>= 0.4'}

  del@4.1.1:
    resolution: {integrity: sha512-QwGuEUouP2kVwQenAsOof5Fv8K9t3D8Ca8NxcXKrIpEHjTXK5J2nXLdP+ALI1cgv8wj7KuwBhTwBkOZSJKM5XQ==}
    engines: {node: '>=6'}

  delayed-stream@1.0.0:
    resolution: {integrity: sha512-ZySD7Nf91aLB0RxL4KGrKHBXl7Eds1DAmEdcoVawXnLD7SDhpNgtuII2aAkg7a7QS41jxPSZ17p4VdGnMHk3MQ==}
    engines: {node: '>=0.4.0'}

  detect-libc@1.0.3:
    resolution: {integrity: sha512-pGjwhsmsp4kL2RTz08wcOlGN83otlqHeD/Z5T8GXZB+/YcpQ/dgo+lbU8ZsGxV0HIvqqxo9l7mqYwyYMD9bKDg==}
    engines: {node: '>=0.10'}
    hasBin: true

  detect-libc@2.0.3:
    resolution: {integrity: sha512-bwy0MGW55bG41VqxxypOsdSdGqLwXPI/focwgTYCFMbdUiBAxLg9CFzG08sz2aqzknwiX7Hkl0bQENjg8iLByw==}
    engines: {node: '>=8'}

  detect-node@2.1.0:
    resolution: {integrity: sha512-T0NIuQpnTvFDATNuHN5roPwSBG83rFsuO+MXXH9/3N1eFbn4wcPjttvjMLEPWJ0RGUYgQE7cGgS3tNxbqCGM7g==}

  dir-compare@4.2.0:
    resolution: {integrity: sha512-2xMCmOoMrdQIPHdsTawECdNPwlVFB9zGcz3kuhmBO6U3oU+UQjsue0i8ayLKpgBcm+hcXPMVSGUN9d+pvJ6+VQ==}

  dmg-builder@26.0.12:
    resolution: {integrity: sha512-59CAAjAhTaIMCN8y9kD573vDkxbs1uhDcrFLHSgutYdPcGOU35Rf95725snvzEOy4BFB7+eLJ8djCNPmGwG67w==}

  dmg-license@1.0.11:
    resolution: {integrity: sha512-ZdzmqwKmECOWJpqefloC5OJy1+WZBBse5+MR88z9g9Zn4VY+WYUkAyojmhzJckH5YbbZGcYIuGAkY5/Ys5OM2Q==}
    engines: {node: '>=8'}
    os: [darwin]
    hasBin: true

  dom-converter@0.2.0:
    resolution: {integrity: sha512-gd3ypIPfOMr9h5jIKq8E3sHOTCjeirnl0WK5ZdS1AW0Odt0b1PaWaHdJ4Qk4klv+YB9aJBS7mESXjFoDQPu6DA==}

  dom-serializer@1.4.1:
    resolution: {integrity: sha512-VHwB3KfrcOOkelEG2ZOfxqLZdfkil8PtJi4P8N2MMXucZq2yLp75ClViUlOVwyoHEDjYU433Aq+5zWP61+RGag==}

  domelementtype@2.3.0:
    resolution: {integrity: sha512-OLETBj6w0OsagBwdXnPdN0cnMfF9opN69co+7ZrbfPGrdpPVNBUj02spi6B1N7wChLQiPn4CSH/zJvXw56gmHw==}

  domhandler@4.3.1:
    resolution: {integrity: sha512-GrwoxYN+uWlzO8uhUXRl0P+kHE4GtVPfYzVLcUxPL7KNdHKj66vvlhiweIHqYYXWlw+T8iLMp42Lm67ghw4WMQ==}
    engines: {node: '>= 4'}

  domutils@2.8.0:
    resolution: {integrity: sha512-w96Cjofp72M5IIhpjgobBimYEfoPjx1Vx0BSX9P30WBdZW2WIKU0T1Bd0kz2eNZ9ikjKgHbEyKx8BB6H1L3h3A==}

  dot-case@3.0.4:
    resolution: {integrity: sha512-Kv5nKlh6yRrdrGvxeJ2e5y2eRUpkUosIW4A2AS38zwSz27zu7ufDwQPi5Jhs3XAlGNetl3bmnGhQsMtkKJnj3w==}

  dotenv-expand@11.0.7:
    resolution: {integrity: sha512-zIHwmZPRshsCdpMDyVsqGmgyP0yT8GAgXUnkdAoJisxvf33k7yO6OuoKmcTGuXPWSsm8Oh88nZicRLA9Y0rUeA==}
    engines: {node: '>=12'}

  dotenv@16.5.0:
    resolution: {integrity: sha512-m/C+AwOAr9/W1UOIZUo232ejMNnJAJtYQjUbHoNTBNTJSvqzzDh7vnrei3o3r3m9blf6ZoDkvcw0VmozNRFJxg==}
    engines: {node: '>=12'}

  dunder-proto@1.0.1:
    resolution: {integrity: sha512-KIN/nDJBQRcXw0MLVhZE9iQHmG68qAVIBg9CqmUYjmQIhgij9U5MFvrqkUL5FbtyyzZuOeOt0zdeRe4UY7ct+A==}
    engines: {node: '>= 0.4'}

  duplexer@0.1.2:
    resolution: {integrity: sha512-jtD6YG370ZCIi/9GTaJKQxWTZD045+4R4hTk/x1UyoqadyJ9x9CgSi1RlVDQF8U2sxLLSnFkCaMihqljHIWgMg==}

  eastasianwidth@0.2.0:
    resolution: {integrity: sha512-I88TYZWc9XiYHRQ4/3c5rjjfgkjhLyW2luGIheGERbNQ6OY7yTybanSpDXZa8y7VUP9YmDcYa+eyq4ca7iLqWA==}

  ejs@3.1.10:
    resolution: {integrity: sha512-UeJmFfOrAQS8OJWPZ4qtgHyWExa088/MtK5UEyoJGFH67cDEXkZSviOiKRCZ4Xij0zxI3JECgYs3oKx+AizQBA==}
    engines: {node: '>=0.10.0'}
    hasBin: true

  electron-builder-squirrel-windows@26.0.11:
    resolution: {integrity: sha512-LM3VDospLXCY6leWPhoJngDlP2GGOPzje/qZbCwX5g9ZeuYhcsVfm5NDDrjS3H6yC4PzHI9U2mnhJxc3bpIMGw==}

  electron-builder@26.0.12:
    resolution: {integrity: sha512-cD1kz5g2sgPTMFHjLxfMjUK5JABq3//J4jPswi93tOPFz6btzXYtK5NrDt717NRbukCUDOrrvmYVOWERlqoiXA==}
    engines: {node: '>=14.0.0'}
    hasBin: true

  electron-publish@26.0.11:
    resolution: {integrity: sha512-a8QRH0rAPIWH9WyyS5LbNvW9Ark6qe63/LqDB7vu2JXYpi0Gma5Q60Dh4tmTqhOBQt0xsrzD8qE7C+D7j+B24A==}

  electron-to-chromium@1.5.137:
    resolution: {integrity: sha512-/QSJaU2JyIuTbbABAo/crOs+SuAZLS+fVVS10PVrIT9hrRkmZl8Hb0xPSkKRUUWHQtYzXHpQUW3Dy5hwMzGZkA==}

  electron-winstaller@5.4.0:
    resolution: {integrity: sha512-bO3y10YikuUwUuDUQRM4KfwNkKhnpVO7IPdbsrejwN9/AABJzzTQ4GeHwyzNSrVO+tEH3/Np255a3sVZpZDjvg==}
    engines: {node: '>=8.0.0'}

  electron@37.2.3:
    resolution: {integrity: sha512-JRKKn8cRDXDfkC+oWISbYs+c+L6RA776JM0NiB9bn2yV8H/LnBUlVPzKKfsXgrUIokN4YcbCw694vfAdEJwtGw==}
    engines: {node: '>= 12.20.55'}
    hasBin: true

  emoji-regex@8.0.0:
    resolution: {integrity: sha512-MSjYzcWNOA0ewAHpz0MxpYFvwg6yjy1NG3xteoqz644VCo/RPgnr1/GGt+ic3iJTzQ8Eu3TdM14SawnVUmGE6A==}

  emoji-regex@9.2.2:
    resolution: {integrity: sha512-L18DaJsXSUk2+42pv8mLs5jJT2hqFkFE4j21wOmgbUqsZ2hL72NsUU785g9RXgo3s0ZNgVl42TiHp3ZtOv/Vyg==}

  emojis-list@3.0.0:
    resolution: {integrity: sha512-/kyM18EfinwXZbno9FyUGeFh87KC8HRQBQGildHZbEuRyWFOmv1U10o9BBp8XVZDVNNuQKyIGIu5ZYAAXJ0V2Q==}
    engines: {node: '>= 4'}

  encoding@0.1.13:
    resolution: {integrity: sha512-ETBauow1T35Y/WZMkio9jiM0Z5xjHHmJ4XmjZOq1l/dXz3lr2sRn87nJy20RupqSh1F2m3HHPSp8ShIPQJrJ3A==}

  end-of-stream@1.4.4:
    resolution: {integrity: sha512-+uw1inIHVPQoaVuHzRyXd21icM+cnt4CzD5rW+NC1wjOUSTOs+Te7FOv7AhN7vS9x/oIyhLP5PR1H+phQAHu5Q==}

  enhanced-resolve@5.18.1:
    resolution: {integrity: sha512-ZSW3ma5GkcQBIpwZTSRAI8N71Uuwgs93IezB7mf7R60tC8ZbJideoDNKjHn2O9KIlx6rkGTTEk1xUCK2E1Y2Yg==}
    engines: {node: '>=10.13.0'}

  entities@2.2.0:
    resolution: {integrity: sha512-p92if5Nz619I0w+akJrLZH0MX0Pb5DX39XOwQTtXSdQQOaYH03S1uIQp4mhOZtAXrxq4ViO67YTiLBo2638o9A==}

  env-paths@2.2.1:
    resolution: {integrity: sha512-+h1lkLKhZMTYjog1VEpJNG7NZJWcuc2DDk/qsqSTRRCOXiLjeQ1d1/udrUGhqMxUgAlwKNZ0cf2uqan5GLuS2A==}
    engines: {node: '>=6'}

  envinfo@7.14.0:
    resolution: {integrity: sha512-CO40UI41xDQzhLB1hWyqUKgFhs250pNcGbyGKe1l/e4FSaI/+YE4IMG76GDt0In67WLPACIITC+sOi08x4wIvg==}
    engines: {node: '>=4'}
    hasBin: true

  err-code@2.0.3:
    resolution: {integrity: sha512-2bmlRpNKBxT/CRmPOlyISQpNj+qSeYvcym/uT0Jx2bMOlKLtSy1ZmLuVxSEKKyor/N5yhvp/ZiG1oE3DEYMSFA==}

  es-define-property@1.0.1:
    resolution: {integrity: sha512-e3nRfgfUZ4rNGL232gUgX06QNyyez04KdjFrF+LTRoOXmrOgFKDg4BCdsjW8EnT69eqdYGmRpJwiPVYNrCaW3g==}
    engines: {node: '>= 0.4'}

  es-errors@1.3.0:
    resolution: {integrity: sha512-Zf5H2Kxt2xjTvbJvP2ZWLEICxA6j+hAmMzIlypy4xcBg1vKVnx89Wy0GbS+kf5cwCVFFzdCFh2XSCFNULS6csw==}
    engines: {node: '>= 0.4'}

  es-module-lexer@1.6.0:
    resolution: {integrity: sha512-qqnD1yMU6tk/jnaMosogGySTZP8YtUgAffA9nMN+E/rjxcfRQ6IEk7IiozUjgxKoFHBGjTLnrHB/YC45r/59EQ==}

  es-object-atoms@1.1.1:
    resolution: {integrity: sha512-FGgH2h8zKNim9ljj7dankFPcICIK9Cp5bm+c2gQSYePhpaG5+esrLODihIorn+Pe6FGJzWhXQotPv73jTaldXA==}
    engines: {node: '>= 0.4'}

  es-set-tostringtag@2.1.0:
    resolution: {integrity: sha512-j6vWzfrGVfyXxge+O0x5sh6cvxAog0a/4Rdd2K36zCMV5eJ+/+tOAngRO8cODMNWbVRdVlmGZQL2YS3yR8bIUA==}
    engines: {node: '>= 0.4'}

  es6-error@4.1.1:
    resolution: {integrity: sha512-Um/+FxMr9CISWh0bi5Zv0iOD+4cFh5qLeks1qhAopKVAJw3drgKbKySikp7wGhDL0HPeaja0P5ULZrxLkniUVg==}

  esbuild-loader@3.2.0:
    resolution: {integrity: sha512-lnIdRMQpk50alCa0QoW0ozc0D3rjJXl02mtMsk9INIcW25RPZhDja332bu85ixwVNbhQ7VfBRcQyZ/qza8mWiA==}
    peerDependencies:
      webpack: ^4.40.0 || ^5.0.0

  esbuild@0.19.12:
    resolution: {integrity: sha512-aARqgq8roFBj054KvQr5f1sFu0D65G+miZRCuJyJ0G13Zwx7vRar5Zhn2tkQNzIXcBrNVsv/8stehpj+GAjgbg==}
    engines: {node: '>=12'}
    hasBin: true

  escalade@3.2.0:
    resolution: {integrity: sha512-WUj2qlxaQtO4g6Pq5c29GTcWGDyd8itL8zTlipgECz3JesAiiOKotd8JU6otB3PACgG6xkJUyVhboMS+bje/jA==}
    engines: {node: '>=6'}

  escape-string-regexp@4.0.0:
    resolution: {integrity: sha512-TtpcNJ3XAzx3Gq8sWRzJaVajRs0uVxA2YAkdb1jm2YkPz4G6egUFAyA3n5vtEIZefPk5Wa4UXbKuS5fKkJWdgA==}
    engines: {node: '>=10'}

  eslint-scope@5.1.1:
    resolution: {integrity: sha512-2NxwbF/hZ0KpepYN0cNbo+FN6XoK7GaHlQhgx/hIZl6Va0bF45RQOOwhLIy8lQDbuCiadSLCBnH2CFYquit5bw==}
    engines: {node: '>=8.0.0'}

  eslint-scope@8.3.0:
    resolution: {integrity: sha512-pUNxi75F8MJ/GdeKtVLSbYg4ZI34J6C0C7sbL4YOp2exGwen7ZsuBqKzUhXd0qMQ362yET3z+uPwKeg/0C2XCQ==}
    engines: {node: ^18.18.0 || ^20.9.0 || >=21.1.0}

  eslint-visitor-keys@3.4.3:
    resolution: {integrity: sha512-wpc+LXeiyiisxPlEkUzU6svyS1frIO3Mgxj1fdy7Pm8Ygzguax2N3Fa/D/ag1WqbOprdI+uY6wMUl8/a2G+iag==}
    engines: {node: ^12.22.0 || ^14.17.0 || >=16.0.0}

  eslint-visitor-keys@4.2.0:
    resolution: {integrity: sha512-UyLnSehNt62FFhSwjZlHmeokpRK59rcz29j+F1/aDgbkbRTk7wIc9XzdoasMUbRNKDM0qQt/+BJ4BrpFeABemw==}
    engines: {node: ^18.18.0 || ^20.9.0 || >=21.1.0}

  eslint@9.24.0:
    resolution: {integrity: sha512-eh/jxIEJyZrvbWRe4XuVclLPDYSYYYgLy5zXGGxD6j8zjSAxFEzI2fL/8xNq6O2yKqVt+eF2YhV+hxjV6UKXwQ==}
    engines: {node: ^18.18.0 || ^20.9.0 || >=21.1.0}
    hasBin: true
    peerDependencies:
      jiti: '*'
    peerDependenciesMeta:
      jiti:
        optional: true

  espree@10.3.0:
    resolution: {integrity: sha512-0QYC8b24HWY8zjRnDTL6RiHfDbAWn63qb4LMj1Z4b076A4une81+z03Kg7l7mn/48PUTqoLptSXez8oknU8Clg==}
    engines: {node: ^18.18.0 || ^20.9.0 || >=21.1.0}

  esquery@1.6.0:
    resolution: {integrity: sha512-ca9pw9fomFcKPvFLXhBKUK90ZvGibiGOvRJNbjljY7s7uq/5YO4BOzcYtJqExdx99rF6aAcnRxHmcUHcz6sQsg==}
    engines: {node: '>=0.10'}

  esrecurse@4.3.0:
    resolution: {integrity: sha512-KmfKL3b6G+RXvP8N1vr3Tq1kL/oCFgn2NYXEtqP8/L3pKapUA4G8cFVaoF3SU323CD4XypR/ffioHmkti6/Tag==}
    engines: {node: '>=4.0'}

  estraverse@4.3.0:
    resolution: {integrity: sha512-39nnKffWz8xN1BU/2c79n9nB9HDzo0niYUqx6xyqUnyoAnQyyWpOTdZEeiCch8BBu515t4wp9ZmgVfVhn9EBpw==}
    engines: {node: '>=4.0'}

  estraverse@5.3.0:
    resolution: {integrity: sha512-MMdARuVEQziNTeJD8DgMqmhwR11BRQ/cBP+pLtYdSTnf3MIO8fFeiINEbX36ZdNlfU/7A9f3gUw49B3oQsvwBA==}
    engines: {node: '>=4.0'}

  esutils@2.0.3:
    resolution: {integrity: sha512-kVscqXk4OCp68SZ0dkgEKVi6/8ij300KBWTJq32P/dYeWTSwK41WyTxalN1eRmA5Z9UU/LX9D7FWSmV9SAYx6g==}
    engines: {node: '>=0.10.0'}

  events@3.3.0:
    resolution: {integrity: sha512-mQw+2fkQbALzQ7V0MY0IqdnXNOeTtP4r0lN9z7AAawCXgqea7bDii20AYrIBrFd/Hx0M2Ocz6S111CaFkUcb0Q==}
    engines: {node: '>=0.8.x'}

  exponential-backoff@3.1.2:
    resolution: {integrity: sha512-8QxYTVXUkuy7fIIoitQkPwGonB8F3Zj8eEO8Sqg9Zv/bkI7RJAzowee4gr81Hak/dUTpA2Z7VfQgoijjPNlUZA==}

  extract-zip@2.0.1:
    resolution: {integrity: sha512-GDhU9ntwuKyGXdZBUgTIe+vXnWj0fppUEtMDL0+idd5Sta8TGpHssn/eusA9mrPr9qNDym6SxAYZjNvCn/9RBg==}
    engines: {node: '>= 10.17.0'}
    hasBin: true

  extsprintf@1.4.1:
    resolution: {integrity: sha512-Wrk35e8ydCKDj/ArClo1VrPVmN8zph5V4AtHwIuHhvMXsKf73UT3BOD+azBIW+3wOJ4FhEH7zyaJCFvChjYvMA==}
    engines: {'0': node >=0.6.0}

  fast-deep-equal@3.1.3:
    resolution: {integrity: sha512-f3qQ9oQy9j2AhBe/H9VC91wLmKBCCU/gDOnKNAYG5hswO7BLKj09Hc5HYNz9cGI++xlpDCIgDaitVs03ATR84Q==}

  fast-glob@3.3.3:
    resolution: {integrity: sha512-7MptL8U0cqcFdzIzwOTHoilX9x5BrNqye7Z/LuC7kCMRio1EMSyqRK3BEAUD7sXRq4iT4AzTVuZdhgQ2TCvYLg==}
    engines: {node: '>=8.6.0'}

  fast-json-stable-stringify@2.1.0:
    resolution: {integrity: sha512-lhd/wF+Lk98HZoTCtlVraHtfh5XYijIjalXck7saUtuanSDyLMxnHhSXEDJqHxD7msR8D0uCmqlkwjCV8xvwHw==}

  fast-levenshtein@2.0.6:
    resolution: {integrity: sha512-DCXu6Ifhqcks7TZKY3Hxp3y6qphY5SJZmrWMDrKcERSOXWQdMhU9Ig/PYrzyw/ul9jOIyh0N4M0tbC5hodg8dw==}

  fast-uri@3.0.6:
    resolution: {integrity: sha512-Atfo14OibSv5wAp4VWNsFYE1AchQRTv9cBGWET4pZWHzYshFSS9NQI6I57rdKn9croWVMbYFbLhJ+yJvmZIIHw==}

  fastest-levenshtein@1.0.16:
    resolution: {integrity: sha512-eRnCtTTtGZFpQCwhJiUOuxPQWRXVKYDn0b2PeHfXL6/Zi53SLAzAHfVhVWK2AryC/WH05kGfxhFIPvTF0SXQzg==}
    engines: {node: '>= 4.9.1'}

  fastq@1.19.1:
    resolution: {integrity: sha512-GwLTyxkCXjXbxqIhTsMI2Nui8huMPtnxg7krajPJAjnEG/iiOS7i+zCtWGZR9G0NBKbXKh6X9m9UIsYX/N6vvQ==}

  fd-slicer@1.1.0:
    resolution: {integrity: sha512-cE1qsB/VwyQozZ+q1dGxR8LBYNZeofhEdUNGSMbQD3Gw2lAzX9Zb3uIU6Ebc/Fmyjo9AWWfnn0AUCHqtevs/8g==}

  file-entry-cache@8.0.0:
    resolution: {integrity: sha512-XXTUwCvisa5oacNGRP9SfNtYBNAMi+RPwBFmblZEF7N7swHYQS6/Zfk7SRwx4D5j3CH211YNRco1DEMNVfZCnQ==}
    engines: {node: '>=16.0.0'}

  file-loader@6.2.0:
    resolution: {integrity: sha512-qo3glqyTa61Ytg4u73GultjHGjdRyig3tG6lPtyX/jOEJvHif9uB0/OCI2Kif6ctF3caQTW2G5gym21oAsI4pw==}
    engines: {node: '>= 10.13.0'}
    peerDependencies:
      webpack: ^4.0.0 || ^5.0.0

  filelist@1.0.4:
    resolution: {integrity: sha512-w1cEuf3S+DrLCQL7ET6kz+gmlJdbq9J7yXCSjK/OZCPA+qEN1WyF4ZAf0YYJa4/shHJra2t/d/r8SV4Ji+x+8Q==}

  fill-range@7.1.1:
    resolution: {integrity: sha512-YsGpe3WHLK8ZYi4tWDg2Jy3ebRz2rXowDxnld4bkQB00cc/1Zw9AWnC0i9ztDJitivtQvaI9KaLyKrc+hBW0yg==}
    engines: {node: '>=8'}

  find-up@4.1.0:
    resolution: {integrity: sha512-PpOwAdQ/YlXQ2vj8a3h8IipDuYRi3wceVQQGYWxNINccq40Anw7BlsEXCMbt1Zt+OLA6Fq9suIpIWD0OsnISlw==}
    engines: {node: '>=8'}

  find-up@5.0.0:
    resolution: {integrity: sha512-78/PXT1wlLLDgTzDs7sjq9hzz0vXD+zn+7wypEe4fXQxCmdmqfGsEPQxmiCSQI3ajFV91bVSsvNtrJRiW6nGng==}
    engines: {node: '>=10'}

  flat-cache@4.0.1:
    resolution: {integrity: sha512-f7ccFPK3SXFHpx15UIGyRJ/FJQctuKZ0zVuN3frBo4HnK3cay9VEW0R6yPYFHC0AgqhukPzKjq22t5DmAyqGyw==}
    engines: {node: '>=16'}

  flat@5.0.2:
    resolution: {integrity: sha512-b6suED+5/3rTpUBdG1gupIl8MPFCAMA0QXwmljLhvCUKcUvdE4gWky9zpuGCcXHOsz4J9wPGNWq6OKpmIzz3hQ==}
    hasBin: true

  flatted@3.3.3:
    resolution: {integrity: sha512-GX+ysw4PBCz0PzosHDepZGANEuFCMLrnRTiEy9McGjmkCQYwRq4A/X786G/fjM/+OjsWSU1ZrY5qyARZmO/uwg==}

  foreground-child@3.3.1:
    resolution: {integrity: sha512-gIXjKqtFuWEgzFRJA9WCQeSJLZDjgJUOMCMzxtvFq/37KojM1BFGufqsCy0r4qSQmYLsZYMeyRqzIWOMup03sw==}
    engines: {node: '>=14'}

  form-data@4.0.2:
    resolution: {integrity: sha512-hGfm/slu0ZabnNt4oaRZ6uREyfCj6P4fT/n6A1rGV+Z0VdGXjfOhVUpkn6qVQONHGIFwmveGXyDs75+nr6FM8w==}
    engines: {node: '>= 6'}

  fs-extra@10.1.0:
    resolution: {integrity: sha512-oRXApq54ETRj4eMiFzGnHWGy+zo5raudjuxN0b8H7s/RU2oW0Wvsx9O0ACRN/kRq9E8Vu/ReskGB5o3ji+FzHQ==}
    engines: {node: '>=12'}

  fs-extra@11.3.0:
    resolution: {integrity: sha512-Z4XaCL6dUDHfP/jT25jJKMmtxvuwbkrD1vNSMFlo9lNLY2c5FHYSQgHPRZUjAB26TpDEoW9HCOgplrdbaPV/ew==}
    engines: {node: '>=14.14'}

  fs-extra@7.0.1:
    resolution: {integrity: sha512-YJDaCJZEnBmcbw13fvdAM9AwNOJwOzrE4pqMqBq5nFiEqXUqHwlK4B+3pUw6JNvfSPtX05xFHtYy/1ni01eGCw==}
    engines: {node: '>=6 <7 || >=8'}

  fs-extra@8.1.0:
    resolution: {integrity: sha512-yhlQgA6mnOJUKOsRUFsgJdQCvkKhcz8tlZG5HBQfReYZy46OwLcY+Zia0mtdHsOo9y/hP+CxMN0TU9QxoOtG4g==}
    engines: {node: '>=6 <7 || >=8'}

  fs-extra@9.1.0:
    resolution: {integrity: sha512-hcg3ZmepS30/7BSFqRvoo3DOMQu7IjqxO5nCDt+zM9XWjb33Wg7ziNT+Qvqbuc3+gWpzO02JubVyk2G4Zvo1OQ==}
    engines: {node: '>=10'}

  fs-minipass@2.1.0:
    resolution: {integrity: sha512-V/JgOLFCS+R6Vcq0slCuaeWEdNC3ouDlJMNIsacH2VtALiu9mV4LPrHc5cDl8k5aw6J8jwgWWpiTo5RYhmIzvg==}
    engines: {node: '>= 8'}

  fs.realpath@1.0.0:
    resolution: {integrity: sha512-OO0pH2lK6a0hZnAdau5ItzHPI6pUlvI7jMVnxUQRtw4owF2wk8lOSabtGDCTP4Ggrg2MbGnWO9X8K1t4+fGMDw==}

  function-bind@1.1.2:
    resolution: {integrity: sha512-7XHNxH7qX9xG5mIwxkhumTox/MIRNcOgDrxWsMt2pAr23WHp6MrRlN7FBSFpCpr+oVO0F744iUgR82nJMfG2SA==}

  get-caller-file@2.0.5:
    resolution: {integrity: sha512-DyFP3BM/3YHTQOCUL/w0OZHR0lpKeGrxotcHWcqNEdnltqFwXVfhEBQ94eIo34AfQpo0rGki4cyIiftY06h2Fg==}
    engines: {node: 6.* || 8.* || >= 10.*}

  get-intrinsic@1.3.0:
    resolution: {integrity: sha512-9fSjSaos/fRIVIp+xSJlE6lfwhES7LNtKaCBIamHsjr2na1BiABJPo0mOjjz8GJDURarmCPGqaiVg5mfjb98CQ==}
    engines: {node: '>= 0.4'}

  get-proto@1.0.1:
    resolution: {integrity: sha512-sTSfBjoXBp89JvIKIefqw7U2CCebsc74kiY6awiGogKtoSGbgjYE/G/+l9sF3MWFPNc9IcoOC4ODfKHfxFmp0g==}
    engines: {node: '>= 0.4'}

  get-stream@5.2.0:
    resolution: {integrity: sha512-nBF+F1rAZVCu/p7rjzgA+Yb4lfYXrpl7a6VmJrU8wF9I1CKvP/QwPNZHnOlwbTkY6dvtFIzFMSyQXbLoTQPRpA==}
    engines: {node: '>=8'}

  get-tsconfig@4.10.0:
    resolution: {integrity: sha512-kGzZ3LWWQcGIAmg6iWvXn0ei6WDtV26wzHRMwDSzmAbcXrTEXxHy6IehI6/4eT6VRKyMP1eF1VqwrVUmE/LR7A==}

  glob-parent@5.1.2:
    resolution: {integrity: sha512-AOIgSQCepiJYwP3ARnGx+5VnTu2HBYdzbGP45eLw1vr3zB3vZLeyed1sC9hnbcOc9/SrMyM5RPQrkGz4aS9Zow==}
    engines: {node: '>= 6'}

  glob-parent@6.0.2:
    resolution: {integrity: sha512-XxwI8EOhVQgWp6iDL+3b0r86f4d6AX6zSU55HfB4ydCEuXLXc5FcYeOu+nnGftS4TEju/11rt4KJPTMgbfmv4A==}
    engines: {node: '>=10.13.0'}

  glob-to-regexp@0.4.1:
    resolution: {integrity: sha512-lkX1HJXwyMcprw/5YUZc2s7DrpAiHB21/V+E1rHUrVNokkvB6bqMzT0VfV6/86ZNabt1k14YOIaT7nDvOX3Iiw==}

  glob@10.4.5:
    resolution: {integrity: sha512-7Bv8RF0k6xjo7d4A/PxYLbUCfb6c+Vpd2/mB2yRDlew7Jb5hEXiCD9ibfO7wpk8i4sevK6DFny9h7EYbM3/sHg==}
    hasBin: true

  glob@7.2.3:
    resolution: {integrity: sha512-nFR0zLpU2YCaRxwoCJvL6UvCH2JFyFVIvwTLsIf21AuHlMskA1hhTdk+LlYJtOlYt9v6dvszD2BGRqBL+iQK9Q==}
    deprecated: Glob versions prior to v9 are no longer supported

  glob@8.1.0:
    resolution: {integrity: sha512-r8hpEjiQEYlF2QU0df3dS+nxxSIreXQS1qRhMJM0Q5NDdR386C7jb7Hwwod8Fgiuex+k0GFjgft18yvxm5XoCQ==}
    engines: {node: '>=12'}
    deprecated: Glob versions prior to v9 are no longer supported

  global-agent@3.0.0:
    resolution: {integrity: sha512-PT6XReJ+D07JvGoxQMkT6qji/jVNfX/h364XHZOWeRzy64sSFr+xJ5OX7LI3b4MPQzdL4H8Y8M0xzPpsVMwA8Q==}
    engines: {node: '>=10.0'}

  globals@14.0.0:
    resolution: {integrity: sha512-oahGvuMGQlPw/ivIYBjVSrWAfWLBeku5tpPE2fOPLi+WHffIWbuh2tCjhyQhTBPMf5E9jDEH4FOmTYgYwbKwtQ==}
    engines: {node: '>=18'}

  globals@15.15.0:
    resolution: {integrity: sha512-7ACyT3wmyp3I61S4fG682L0VA2RGD9otkqGJIwNUMF1SWUombIIk+af1unuDYgMm082aHYwD+mzJvv9Iu8dsgg==}
    engines: {node: '>=18'}

  globalthis@1.0.4:
    resolution: {integrity: sha512-DpLKbNU4WylpxJykQujfCcwYWiV/Jhm50Goo0wrVILAv5jOr9d+H+UR3PhSCD2rCCEIg0uc+G+muBTwD54JhDQ==}
    engines: {node: '>= 0.4'}

  globby@6.1.0:
    resolution: {integrity: sha512-KVbFv2TQtbzCoxAnfD6JcHZTYCzyliEaaeM/gH8qQdkKr5s0OP9scEgvdcngyk7AVdY6YVW/TJHd+lQ/Df3Daw==}
    engines: {node: '>=0.10.0'}

  gopd@1.2.0:
    resolution: {integrity: sha512-ZUKRh6/kUFoAiTAtTYPZJ3hw9wNxx+BIBOijnlG9PnrJsCcSjs1wyyD6vJpaYtgnzDrKYRSqf3OO6Rfa93xsRg==}
    engines: {node: '>= 0.4'}

  got@11.8.6:
    resolution: {integrity: sha512-6tfZ91bOr7bOXnK7PRDCGBLa1H4U080YHNaAQ2KsMGlLEzRbk44nsZF2E1IeRc3vtJHPVbKCYgdFbaGO2ljd8g==}
    engines: {node: '>=10.19.0'}

  graceful-fs@4.2.11:
    resolution: {integrity: sha512-RbJ5/jmFcNNCcDV5o9eTnBLJ/HszWV0P73bc+Ff4nS/rJj+YaS6IGyiOL0VoBYX+l1Wrl3k63h/KrH+nhJ0XvQ==}

  graphemer@1.4.0:
    resolution: {integrity: sha512-EtKwoO6kxCL9WO5xipiHTZlSzBm7WLT627TqC/uVRd0HKmq8NXyebnNYxDoBi7wt8eTWrUrKXCOVaFq9x1kgag==}

  gzip-size@6.0.0:
    resolution: {integrity: sha512-ax7ZYomf6jqPTQ4+XCpUGyXKHk5WweS+e05MBO4/y3WJ5RkmPXNKvX+bx1behVILVwr6JSQvZAku021CHPXG3Q==}
    engines: {node: '>=10'}

  has-flag@4.0.0:
    resolution: {integrity: sha512-EykJT/Q1KjTWctppgIAgfSO0tKVuZUjhgMr17kqTumMl6Afv3EISleU7qZUzoXDFTAHTDC4NOoG/ZxU3EvlMPQ==}
    engines: {node: '>=8'}

  has-property-descriptors@1.0.2:
    resolution: {integrity: sha512-55JNKuIW+vq4Ke1BjOTjM2YctQIvCT7GFzHwmfZPGo5wnrgkid0YQtnAleFSqumZm4az3n2BS+erby5ipJdgrg==}

  has-symbols@1.1.0:
    resolution: {integrity: sha512-1cDNdwJ2Jaohmb3sg4OmKaMBwuC48sYni5HUw2DvsC8LjGTLK9h+eb1X6RyuOHe4hT0ULCW68iomhjUoKUqlPQ==}
    engines: {node: '>= 0.4'}

  has-tostringtag@1.0.2:
    resolution: {integrity: sha512-NqADB8VjPFLM2V0VvHUewwwsw0ZWBaIdgo+ieHtK3hasLz4qeCRjYcqfB6AQrBggRKppKF8L52/VqdVsO47Dlw==}
    engines: {node: '>= 0.4'}

  hasown@2.0.2:
    resolution: {integrity: sha512-0hJU9SCPvmMzIBdZFqNPXWa6dqh7WdH0cII9y+CyS8rG3nL48Bclra9HmKhVVUHyPWNH5Y7xDwAB7bfgSjkUMQ==}
    engines: {node: '>= 0.4'}

  he@1.2.0:
    resolution: {integrity: sha512-F/1DnUGPopORZi0ni+CvrCgHQ5FyEAHRLSApuYWMmrbSwoN2Mn/7k+Gl38gJnR7yyDZk6WLXwiGod1JOWNDKGw==}
    hasBin: true

  hosted-git-info@4.1.0:
    resolution: {integrity: sha512-kyCuEOWjJqZuDbRHzL8V93NzQhwIB71oFWSyzVo+KPZI+pnQPPxucdkrOZvkLRnrf5URsQM+IJ09Dw29cRALIA==}
    engines: {node: '>=10'}

  html-escaper@2.0.2:
    resolution: {integrity: sha512-H2iMtd0I4Mt5eYiapRdIDjp+XzelXQ0tFE4JS7YFwFevXXMmOp9myNrUvCg0D6ws8iqkRPBfKHgbwig1SmlLfg==}

  html-loader@2.1.2:
    resolution: {integrity: sha512-XB4O1+6mpLp4qy/3qg5+1QPZ/uXvWtO64hNAX87sKHwcHkp1LJGU7V3sJ9iVmRACElAZXQ4YOO/Lbkx5kYfl9A==}
    engines: {node: '>= 10.13.0'}
    peerDependencies:
      webpack: ^5.0.0

  html-minifier-terser@5.1.1:
    resolution: {integrity: sha512-ZPr5MNObqnV/T9akshPKbVgyOqLmy+Bxo7juKCfTfnjNniTAMdy4hz21YQqoofMBJD2kdREaqPPdThoR78Tgxg==}
    engines: {node: '>=6'}
    hasBin: true

  html-minifier-terser@6.1.0:
    resolution: {integrity: sha512-YXxSlJBZTP7RS3tWnQw74ooKa6L9b9i9QYXY21eUEvhZ3u9XLfv6OnFsQq6RxkhHygsaUMvYsZRV5rU/OVNZxw==}
    engines: {node: '>=12'}
    hasBin: true

  html-webpack-plugin@5.6.3:
    resolution: {integrity: sha512-QSf1yjtSAsmf7rYBV7XX86uua4W/vkhIt0xNXKbsi2foEeW7vjJQz4bhnpL3xH+l1ryl1680uNv968Z+X6jSYg==}
    engines: {node: '>=10.13.0'}
    peerDependencies:
      '@rspack/core': 0.x || 1.x
      webpack: ^5.20.0
    peerDependenciesMeta:
      '@rspack/core':
        optional: true
      webpack:
        optional: true

  htmlparser2@6.1.0:
    resolution: {integrity: sha512-gyyPk6rgonLFEDGoeRgQNaEUvdJ4ktTmmUh/h2t7s+M8oPpIPxgNACWa+6ESR57kXstwqPiCut0V8NRpcwgU7A==}

  http-cache-semantics@4.1.1:
    resolution: {integrity: sha512-er295DKPVsV82j5kw1Gjt+ADA/XYHsajl82cGNQG2eyoPkvgUhX+nDIyelzhIWbbsXP39EHcI6l5tYs2FYqYXQ==}

  http-proxy-agent@5.0.0:
    resolution: {integrity: sha512-n2hY8YdoRE1i7r6M0w9DIw5GgZN0G25P8zLCRQ8rjXtTU3vsNFBI/vWK/UIeE6g5MUUz6avwAPXmL6Fy9D/90w==}
    engines: {node: '>= 6'}

  http-proxy-agent@7.0.2:
    resolution: {integrity: sha512-T1gkAiYYDWYx3V5Bmyu7HcfcvL7mUrTWiM6yOfa3PIphViJ/gFPbvidQ+veqSOHci/PxBcDabeUNCzpOODJZig==}
    engines: {node: '>= 14'}

  http2-wrapper@1.0.3:
    resolution: {integrity: sha512-V+23sDMr12Wnz7iTcDeJr3O6AIxlnvT/bmaAAAP/Xda35C90p9599p0F1eHR/N1KILWSoWVAiOMFjBBXaXSMxg==}
    engines: {node: '>=10.19.0'}

  https-proxy-agent@5.0.1:
    resolution: {integrity: sha512-dFcAjpTQFgoLMzC2VwU+C/CbS7uRL0lWmxDITmqm7C+7F0Odmj6s9l6alZc6AELXhrnggM2CeWSXHGOdX2YtwA==}
    engines: {node: '>= 6'}

  https-proxy-agent@7.0.6:
    resolution: {integrity: sha512-vK9P5/iUfdl95AI+JVyUuIcVtd4ofvtrOr3HNtM2yxC9bnMbEdp3x01OhQNnjb8IJYi38VlTE3mBXwcfvywuSw==}
    engines: {node: '>= 14'}

  humanize-ms@1.2.1:
    resolution: {integrity: sha512-Fl70vYtsAFb/C06PTS9dZBo7ihau+Tu/DNCk/OyHhea07S+aeMWpFFkUaXRa8fI+ScZbEI8dfSxwY7gxZ9SAVQ==}

  iconv-corefoundation@1.1.7:
    resolution: {integrity: sha512-T10qvkw0zz4wnm560lOEg0PovVqUXuOFhhHAkixw8/sycy7TJt7v/RrkEKEQnAw2viPSJu6iAkErxnzR0g8PpQ==}
    engines: {node: ^8.11.2 || >=10}
    os: [darwin]

  iconv-lite@0.6.3:
    resolution: {integrity: sha512-4fCk79wshMdzMp2rH06qWrJE4iolqLhCUH+OiuIgU++RB0+94NlDL81atO7GX55uUKueo0txHNtvEyI6D7WdMw==}
    engines: {node: '>=0.10.0'}

  icss-utils@5.1.0:
    resolution: {integrity: sha512-soFhflCVWLfRNOPU3iv5Z9VUdT44xFRbzjLsEzSr5AQmgqPMTHdU3PMT1Cf1ssx8fLNJDA1juftYl+PUcv3MqA==}
    engines: {node: ^10 || ^12 || >= 14}
    peerDependencies:
      postcss: ^8.1.0

  ieee754@1.2.1:
    resolution: {integrity: sha512-dcyqhDvX1C46lXZcVqCpK+FtMRQVdIMN6/Df5js2zouUsqG7I6sFxitIC+7KYK29KdXOLHdu9zL4sFnoVQnqaA==}

  ifdef-loader@2.3.2:
    resolution: {integrity: sha512-kH9bHPrfIFxLpq3XEruJqSlHXch2nOljKIDRS/6MU5LDZTyHeaSWVf04wNYX+8RT+NDmeS8Vm5HwZ7akkXo8ig==}

  ignore@5.3.2:
    resolution: {integrity: sha512-hsBTNUqQTDwkWtcdYI2i06Y/nUBEsNEDJKjWdigLvegy8kDuJAS8uRlpkkcQpyEXL0Z/pjDy5HBmMjRCJ2gq+g==}
    engines: {node: '>= 4'}

  immutable@5.1.1:
    resolution: {integrity: sha512-3jatXi9ObIsPGr3N5hGw/vWWcTkq6hUYhpQz4k0wLC+owqWi/LiugIw9x0EdNZ2yGedKN/HzePiBvaJRXa0Ujg==}

  import-fresh@3.3.1:
    resolution: {integrity: sha512-TR3KfrTZTYLPB6jUjfx6MF9WcWrHL9su5TObK4ZkYgBdWKPOFoSoQIdEuTuR82pmtxH2spWG9h6etwfr1pLBqQ==}
    engines: {node: '>=6'}

  import-local@3.2.0:
    resolution: {integrity: sha512-2SPlun1JUPWoM6t3F0dw0FkCF/jWY8kttcY4f599GLTSjh2OCuuhdTkJQsEcZzBqbXZGKMK2OqW1oZsjtf/gQA==}
    engines: {node: '>=8'}
    hasBin: true

  imurmurhash@0.1.4:
    resolution: {integrity: sha512-JmXMZ6wuvDmLiHEml9ykzqO6lwFbof0GG4IkcGaENdCRDDmMVnny7s5HsIgHCbaq0w2MyPhDqkhTUgS2LU2PHA==}
    engines: {node: '>=0.8.19'}

  indent-string@4.0.0:
    resolution: {integrity: sha512-EdDDZu4A2OyIK7Lr/2zG+w5jmbuk1DVBnEwREQvBzspBJkCEbRa8GxU1lghYcaGJCnRWibjDXlq779X1/y5xwg==}
    engines: {node: '>=8'}

  infer-owner@1.0.4:
    resolution: {integrity: sha512-IClj+Xz94+d7irH5qRyfJonOdfTzuDaifE6ZPWfx0N0+/ATZCbuTPq2prFl526urkQd90WyUKIh1DfBQ2hMz9A==}

  inflight@1.0.6:
    resolution: {integrity: sha512-k92I/b08q4wvFscXCLvqfsHCrjrF7yiXsQuIVvVE7N82W3+aqpzuUdBbfhWcy/FZR3/4IgflMgKLOsvPDrGCJA==}
    deprecated: This module is not supported, and leaks memory. Do not use it. Check out lru-cache if you want a good and tested way to coalesce async requests by a key value, which is much more comprehensive and powerful.

  inherits@2.0.4:
    resolution: {integrity: sha512-k/vGaX4/Yla3WzyMCvTQOXYeIHvqOKtnqBduzTHpzpQZzAskKMhZ2K+EnBiSM9zGSoIFeMpXKxa4dYeZIQqewQ==}

  interpret@2.2.0:
    resolution: {integrity: sha512-Ju0Bz/cEia55xDwUWEa8+olFpCiQoypjnQySseKtmjNrnps3P+xfpUmGr90T7yjlVJmOtybRvPXhKMbHr+fWnw==}
    engines: {node: '>= 0.10'}

  ip-address@9.0.5:
    resolution: {integrity: sha512-zHtQzGojZXTwZTHQqra+ETKd4Sn3vgi7uBmlPoXVWZqYvuKmtI0l/VZTjqGmJY9x88GGOaZ9+G9ES8hC4T4X8g==}
    engines: {node: '>= 12'}

  is-ci@3.0.1:
    resolution: {integrity: sha512-ZYvCgrefwqoQ6yTyYUbQu64HsITZ3NfKX1lzaEYdkTDcfKzzCI/wthRRYKkdjHKFVgNiXKAKm65Zo1pk2as/QQ==}
    hasBin: true

  is-core-module@2.16.1:
    resolution: {integrity: sha512-UfoeMA6fIJ8wTYFEUjelnaGI67v6+N7qXJEvQuIGa99l4xsCruSYOVSQ0uPANn4dAzm8lkYPaKLrrijLq7x23w==}
    engines: {node: '>= 0.4'}

  is-extglob@2.1.1:
    resolution: {integrity: sha512-SbKbANkN603Vi4jEZv49LeVJMn4yGwsbzZworEoyEiutsN3nJYdbO36zfhGJ6QEDpOZIFkDtnq5JRxmvl3jsoQ==}
    engines: {node: '>=0.10.0'}

  is-fullwidth-code-point@3.0.0:
    resolution: {integrity: sha512-zymm5+u+sCsSWyD9qNaejV3DFvhCKclKdizYaJUuHA83RLjb7nSuGnddCHGv0hk+KY7BMAlsWeK4Ueg6EV6XQg==}
    engines: {node: '>=8'}

  is-glob@4.0.3:
    resolution: {integrity: sha512-xelSayHH36ZgE7ZWhli7pW34hNbNl8Ojv5KVmkJD4hBdD3th8Tfk9vYasLM+mXWOZhFkgZfxhLSnrwRr4elSSg==}
    engines: {node: '>=0.10.0'}

  is-interactive@1.0.0:
    resolution: {integrity: sha512-2HvIEKRoqS62guEC+qBjpvRubdX910WCMuJTZ+I9yvqKU2/12eSL549HMwtabb4oupdj2sMP50k+XJfB/8JE6w==}
    engines: {node: '>=8'}

  is-lambda@1.0.1:
    resolution: {integrity: sha512-z7CMFGNrENq5iFB9Bqo64Xk6Y9sg+epq1myIcdHaGnbMTYOxvzsEtdYqQUylB7LxfkvgrrjP32T6Ywciio9UIQ==}

  is-number@7.0.0:
    resolution: {integrity: sha512-41Cifkg6e8TylSpdtTpeLVMqvSBEVzTttHvERD741+pnZ8ANv0004MRL43QKPDlK9cGvNp6NZWZUBlbGXYxxng==}
    engines: {node: '>=0.12.0'}

  is-path-cwd@2.2.0:
    resolution: {integrity: sha512-w942bTcih8fdJPJmQHFzkS76NEP8Kzzvmw92cXsazb8intwLqPibPPdXf4ANdKV3rYMuuQYGIWtvz9JilB3NFQ==}
    engines: {node: '>=6'}

  is-path-in-cwd@2.1.0:
    resolution: {integrity: sha512-rNocXHgipO+rvnP6dk3zI20RpOtrAM/kzbB258Uw5BWr3TpXi861yzjo16Dn4hUox07iw5AyeMLHWsujkjzvRQ==}
    engines: {node: '>=6'}

  is-path-inside@2.1.0:
    resolution: {integrity: sha512-wiyhTzfDWsvwAW53OBWF5zuvaOGlZ6PwYxAbPVDhpm+gM09xKQGjBq/8uYN12aDvMxnAnq3dxTyoSoRNmg5YFg==}
    engines: {node: '>=6'}

  is-plain-object@2.0.4:
    resolution: {integrity: sha512-h5PpgXkWitc38BBMYawTYMWJHFZJVnBquFE57xFpjB8pJFiF6gZ+bU+WyI/yqXiFR5mdLsgYNaPe8uao6Uv9Og==}
    engines: {node: '>=0.10.0'}

  is-unicode-supported@0.1.0:
    resolution: {integrity: sha512-knxG2q4UC3u8stRGyAVJCOdxFmv5DZiRcdlIaAQXAbSfJya+OhopNotLQrstBhququ4ZpuKbDc/8S6mgXgPFPw==}
    engines: {node: '>=10'}

  isbinaryfile@4.0.10:
    resolution: {integrity: sha512-iHrqe5shvBUcFbmZq9zOQHBoeOhZJu6RQGrDpBgenUm/Am+F3JM2MgQj+rK3Z601fzrL5gLZWtAPH2OBaSVcyw==}
    engines: {node: '>= 8.0.0'}

  isbinaryfile@5.0.4:
    resolution: {integrity: sha512-YKBKVkKhty7s8rxddb40oOkuP0NbaeXrQvLin6QMHL7Ypiy2RW9LwOVrVgZRyOrhQlayMd9t+D8yDy8MKFTSDQ==}
    engines: {node: '>= 18.0.0'}

  isexe@2.0.0:
    resolution: {integrity: sha512-RHxMLp9lnKHGHRng9QFhRCMbYAcVpn69smSGcq3f36xjgVVWThj4qqLbTLlq7Ssj8B+fIQ1EuCEGI2lKsyQeIw==}

  isobject@3.0.1:
    resolution: {integrity: sha512-WhB9zCku7EGTj/HQQRz5aUQEUeoQZH2bWcltRErOpymJ4boYE6wL9Tbr23krRPSZ+C5zqNSrSw+Cc7sZZ4b7vg==}
    engines: {node: '>=0.10.0'}

  jackspeak@3.4.3:
    resolution: {integrity: sha512-OGlZQpz2yfahA/Rd1Y8Cd9SIEsqvXkLVoSw/cgwhnhFMDbsQFeZYoJJ7bIZBS9BcamUW96asq/npPWugM+RQBw==}

  jake@10.9.2:
    resolution: {integrity: sha512-2P4SQ0HrLQ+fw6llpLnOaGAvN2Zu6778SJMrCUwns4fOoG9ayrTiZk3VV8sCPkVZF8ab0zksVpS8FDY5pRCNBA==}
    engines: {node: '>=10'}
    hasBin: true

  jest-worker@27.5.1:
    resolution: {integrity: sha512-7vuh85V5cdDofPyxn58nrPjBktZo0u9x1g8WtjQol+jZDaE+fhN+cIvTj11GndBnMnyfrUOG1sZQxCdjKh+DKg==}
    engines: {node: '>= 10.13.0'}

  js-yaml@4.1.0:
    resolution: {integrity: sha512-wpxZs9NoxZaJESJGIZTyDEaYpl0FKSA+FB9aJiyemKhMwkxQg63h4T1KJgUGHpTqPDNRcmmYLugrRjJlBtWvRA==}
    hasBin: true

  jsbn@1.1.0:
    resolution: {integrity: sha512-4bYVV3aAMtDTTu4+xsDYa6sy9GyJ69/amsu9sYF2zqjiEoZA5xJi3BrfX3uY+/IekIu7MwdObdbDWpoZdBv3/A==}

  json-buffer@3.0.1:
    resolution: {integrity: sha512-4bV5BfR2mqfQTJm+V5tPPdf+ZpuhiIvTuAB5g8kcrXOZpTT/QwwVRWBywX1ozr6lEuPdbHxwaJlm9G6mI2sfSQ==}

  json-parse-even-better-errors@2.3.1:
    resolution: {integrity: sha512-xyFwyhro/JEof6Ghe2iz2NcXoj2sloNsWr/XsERDK/oiPCfaNhl5ONfp+jQdAZRQQ0IJWNzH9zIZF7li91kh2w==}

  json-schema-traverse@0.4.1:
    resolution: {integrity: sha512-xbbCH5dCYU5T8LcEhhuh7HJ88HXuW3qsI3Y0zOZFKfZEHcpWiHU/Jxzk629Brsab/mMiHQti9wMP+845RPe3Vg==}

  json-schema-traverse@1.0.0:
    resolution: {integrity: sha512-NM8/P9n3XjXhIZn1lLhkFaACTOURQXjWhV4BA/RnOv8xvgqtqpAX9IO4mRQxSx1Rlo4tqzeqb0sOlruaOy3dug==}

  json-stable-stringify-without-jsonify@1.0.1:
    resolution: {integrity: sha512-Bdboy+l7tA3OGW6FjyFHWkP5LuByj1Tk33Ljyq0axyzdk9//JSi2u3fP1QSmd1KNwq6VOKYGlAu87CisVir6Pw==}

  json-stringify-safe@5.0.1:
    resolution: {integrity: sha512-ZClg6AaYvamvYEE82d3Iyd3vSSIjQ+odgjaTzRuO3s7toCdFKczob2i0zCh7JE8kWn17yvAWhUVxvqGwUalsRA==}

  json5@1.0.2:
    resolution: {integrity: sha512-g1MWMLBiz8FKi1e4w0UyVL3w+iJceWAFBAaBnnGKOpNa5f8TLktkbre1+s6oICydWAm+HRUGTmI+//xv2hvXYA==}
    hasBin: true

  json5@2.2.3:
    resolution: {integrity: sha512-XmOWe7eyHYH14cLdVPoyg+GOH3rYX++KpzrylJwSW98t3Nk+U8XOl8FWKOgwtzdb8lXGf6zYwDUzeHMWfxasyg==}
    engines: {node: '>=6'}
    hasBin: true

  jsonfile@4.0.0:
    resolution: {integrity: sha512-m6F1R3z8jjlf2imQHS2Qez5sjKWQzbuuhuJ/FKYFRZvPE3PuHcSMVZzfsLhGVOkfd20obL5SWEBew5ShlquNxg==}

  jsonfile@6.1.0:
    resolution: {integrity: sha512-5dgndWOriYSm5cnYaJNhalLNDKOqFwyDB/rr1E9ZsGciGvKPs8R2xYGCacuf3z6K1YKDz182fd+fY3cn3pMqXQ==}

  keyv@4.5.4:
    resolution: {integrity: sha512-oxVHkHR/EJf2CNXnWxRLW6mg7JyCCUcG0DtEGmL2ctUo1PNTin1PUil+r/+4r5MpVgC/fn1kjsx7mjSujKqIpw==}

  kind-of@6.0.3:
    resolution: {integrity: sha512-dcS1ul+9tmeD95T+x28/ehLgd9mENa3LsvDTtzm3vyBEO7RPptvAD+t44WVXaUjTBRcrpFeFlC8WCruUR456hw==}
    engines: {node: '>=0.10.0'}

  lazy-val@1.0.5:
    resolution: {integrity: sha512-0/BnGCCfyUMkBpeDgWihanIAF9JmZhHBgUhEqzvf+adhNGLoP6TaiI5oF8oyb3I45P+PcnrqihSf01M0l0G5+Q==}

  levn@0.4.1:
    resolution: {integrity: sha512-+bT2uH4E5LGE7h/n3evcS/sQlJXCpIp6ym8OWJ5eV6+67Dsql/LaaT7qJBAt2rzfoa/5QBGBhxDix1dMt2kQKQ==}
    engines: {node: '>= 0.8.0'}

  loader-runner@4.3.0:
    resolution: {integrity: sha512-3R/1M+yS3j5ou80Me59j7F9IMs4PXs3VqRrm0TU3AbKPxlmpoY1TNscJV/oGJXo8qCatFGTfDbY6W6ipGOYXfg==}
    engines: {node: '>=6.11.5'}

  loader-utils@1.4.2:
    resolution: {integrity: sha512-I5d00Pd/jwMD2QCduo657+YM/6L3KZu++pmX9VFncxaxvHcru9jx1lBaFft+r4Mt2jK0Yhp41XlRAihzPxHNCg==}
    engines: {node: '>=4.0.0'}

  loader-utils@2.0.4:
    resolution: {integrity: sha512-xXqpXoINfFhgua9xiqD8fPFHgkoq1mmmpE92WlDbm9rNRd/EbRb+Gqf908T2DMfuHjjJlksiK2RbHVOdD/MqSw==}
    engines: {node: '>=8.9.0'}

  locate-path@5.0.0:
    resolution: {integrity: sha512-t7hw9pI+WvuwNJXwk5zVHpyhIqzg2qTlklJOf0mVxGSbe3Fp2VieZcduNYjaLDoy6p9uGpQEGWG87WpMKlNq8g==}
    engines: {node: '>=8'}

  locate-path@6.0.0:
    resolution: {integrity: sha512-iPZK6eYjbxRu3uB4/WZ3EsEIMJFMqAoopl3R+zuq0UjcAm/MO6KCweDgPfP3elTztoKP3KtnVHxTn2NHBSDVUw==}
    engines: {node: '>=10'}

  lodash.merge@4.6.2:
    resolution: {integrity: sha512-0KpjqXRVvrYyCsX1swR/XTK0va6VQkQM6MNo7PqW77ByjAhoARA8EfrP1N4+KlKj8YS0ZUCtRT/YUuhyYDujIQ==}

  lodash@4.17.21:
    resolution: {integrity: sha512-v2kDEe57lecTulaDIuNTPy3Ry4gLGJ6Z1O3vE1krgXZNrsQ+LFTGHVxVjcXPs17LhbZVGedAJv8XZ1tvj5FvSg==}

  log-symbols@4.1.0:
    resolution: {integrity: sha512-8XPvpAA8uyhfteu8pIvQxpJZ7SYYdpUivZpGy6sFsBuKRY/7rQGavedeB8aK+Zkyq6upMFVL/9AW6vOYzfRyLg==}
    engines: {node: '>=10'}

  lower-case@2.0.2:
    resolution: {integrity: sha512-7fm3l3NAF9WfN6W3JOmf5drwpVqX78JtoGJ3A6W0a6ZnldM41w2fV5D490psKFTpMds8TJse/eHLFFsNHHjHgg==}

  lowercase-keys@2.0.0:
    resolution: {integrity: sha512-tqNXrS78oMOE73NMxK4EMLQsQowWf8jKooH9g7xPavRT706R6bkQJ6DY2Te7QukaZsulxa30wQ7bk0pm4XiHmA==}
    engines: {node: '>=8'}

  lru-cache@10.4.3:
    resolution: {integrity: sha512-JNAzZcXrCt42VGLuYz0zfAzDfAvJWW6AfYlDBQyDV5DClI2m5sAmK+OIO7s59XfsRsWHp02jAJrRadPRGTt6SQ==}

  lru-cache@6.0.0:
    resolution: {integrity: sha512-Jo6dJ04CmSjuznwJSS3pUeWmd/H0ffTlkXXgwZi+eq1UCmqQwCh+eLsYOYCwY991i2Fah4h1BEMCx4qThGbsiA==}
    engines: {node: '>=10'}

  lru-cache@7.18.3:
    resolution: {integrity: sha512-jumlc0BIUrS3qJGgIkWZsyfAM7NCWiBcCDhnd+3NNM5KbBmLTgHVfWBcg6W+rLUsIpzpERPsvwUP7CckAQSOoA==}
    engines: {node: '>=12'}

  make-fetch-happen@10.2.1:
    resolution: {integrity: sha512-NgOPbRiaQM10DYXvN3/hhGVI2M5MtITFryzBGxHM5p4wnFxsVCbxkrBrDsk+EZ5OB4jEOT7AjDxtdF+KVEFT7w==}
    engines: {node: ^12.13.0 || ^14.15.0 || >=16.0.0}

  matcher@3.0.0:
    resolution: {integrity: sha512-OkeDaAZ/bQCxeFAozM55PKcKU0yJMPGifLwV4Qgjitu+5MoAfSQN4lsLJeXZ1b8w0x+/Emda6MZgXS1jvsapng==}
    engines: {node: '>=10'}

  math-intrinsics@1.1.0:
    resolution: {integrity: sha512-/IXtbwEk5HTPyEwyKX6hGkYXxM9nbj64B+ilVJnC/R6B0pH5G4V3b0pVbL7DBj4tkhBAppbQUlf6F6Xl9LHu1g==}
    engines: {node: '>= 0.4'}

  merge-stream@2.0.0:
    resolution: {integrity: sha512-abv/qOcuPfk3URPfDzmZU1LKmuw8kT+0nIHvKrKgFrwifol/doWcdA4ZqsWQ8ENrFKkd67Mfpo/LovbIUsbt3w==}

  merge2@1.4.1:
    resolution: {integrity: sha512-8q7VEgMJW4J8tcfVPy8g09NcQwZdbwFEqhe/WZkoIzjn/3TGDwtOCYtXGxA3O8tPzpczCCDgv+P2P5y00ZJOOg==}
    engines: {node: '>= 8'}

  micromatch@4.0.8:
    resolution: {integrity: sha512-PXwfBhYu0hBCPw8Dn0E+WDYb7af3dSLVWKi3HGv84IdF4TyFoC0ysxFd0Goxw7nSv4T/PzEJQxsYsEiFCKo2BA==}
    engines: {node: '>=8.6'}

  mime-db@1.52.0:
    resolution: {integrity: sha512-sPU4uV7dYlvtWJxwwxHD0PuihVNiE7TyAbQ5SWxDCB9mUYvOgroQOwYQQOKPJ8CIbE+1ETVlOoK1UC2nU3gYvg==}
    engines: {node: '>= 0.6'}

  mime-types@2.1.35:
    resolution: {integrity: sha512-ZDY+bPm5zTTF+YpCrAU9nK0UgICYPT0QtT1NZWFv4s++TNkcgVaT0g6+4R2uI4MjQjzysHB1zxuWL50hzaeXiw==}
    engines: {node: '>= 0.6'}

  mime@2.6.0:
    resolution: {integrity: sha512-USPkMeET31rOMiarsBNIHZKLGgvKc/LrjofAnBlOttf5ajRvqiRA8QsenbcooctK6d6Ts6aqZXBA+XbkKthiQg==}
    engines: {node: '>=4.0.0'}
    hasBin: true

  mimic-fn@2.1.0:
    resolution: {integrity: sha512-OqbOk5oEQeAZ8WXWydlu9HJjz9WVdEIvamMCcXmuqUYjTknH/sqsWvhQ3vgwKFRR1HpjvNBKQ37nbJgYzGqGcg==}
    engines: {node: '>=6'}

  mimic-response@1.0.1:
    resolution: {integrity: sha512-j5EctnkH7amfV/q5Hgmoal1g2QHFJRraOtmx0JpIqkxhBhI/lJSl1nMpQ45hVarwNETOoWEimndZ4QK0RHxuxQ==}
    engines: {node: '>=4'}

  mimic-response@3.1.0:
    resolution: {integrity: sha512-z0yWI+4FDrrweS8Zmt4Ej5HdJmky15+L2e6Wgn3+iK5fWzb6T3fhNFq2+MeTRb064c6Wr4N/wv0DzQTjNzHNGQ==}
    engines: {node: '>=10'}

  mini-css-extract-plugin@2.9.2:
    resolution: {integrity: sha512-GJuACcS//jtq4kCtd5ii/M0SZf7OZRH+BxdqXZHaJfb8TJiVl+NgQRPwiYt2EuqeSkNydn/7vP+bcE27C5mb9w==}
    engines: {node: '>= 12.13.0'}
    peerDependencies:
      webpack: ^5.0.0

  minimatch@10.0.1:
    resolution: {integrity: sha512-ethXTt3SGGR+95gudmqJ1eNhRO7eGEGIgYA9vnPatK4/etz2MEVDno5GMCibdMTuBMyElzIlgxMna3K94XDIDQ==}
    engines: {node: 20 || >=22}

  minimatch@3.1.2:
    resolution: {integrity: sha512-J7p63hRiAjw1NDEww1W7i37+ByIrOWO5XQQAzZ3VOcL0PNybwpfmV/N05zFAzwQ9USyEcX6t3UO+K5aqBQOIHw==}

  minimatch@5.1.6:
    resolution: {integrity: sha512-lKwV/1brpG6mBUFHtb7NUmtABCb2WZZmm2wNiOA5hAb8VdCS4B3dtMWyvcoViccwAW/COERjXLt0zP1zXUN26g==}
    engines: {node: '>=10'}

  minimatch@9.0.5:
    resolution: {integrity: sha512-G6T0ZX48xgozx7587koeX9Ys2NYy6Gmv//P89sEte9V9whIapMNF4idKxnW2QtCcLiTWlb/wfCabAtAFWhhBow==}
    engines: {node: '>=16 || 14 >=14.17'}

  minimist@1.2.8:
    resolution: {integrity: sha512-2yyAR8qBkN3YuheJanUpWC5U3bb5osDywNB8RzDVlDwDHbocAJveqqj1u8+SVD7jkWT4yvsHCpWqqWqAxb0zCA==}

  minipass-collect@1.0.2:
    resolution: {integrity: sha512-6T6lH0H8OG9kITm/Jm6tdooIbogG9e0tLgpY6mphXSm/A9u8Nq1ryBG+Qspiub9LjWlBPsPS3tWQ/Botq4FdxA==}
    engines: {node: '>= 8'}

  minipass-fetch@2.1.2:
    resolution: {integrity: sha512-LT49Zi2/WMROHYoqGgdlQIZh8mLPZmOrN2NdJjMXxYe4nkN6FUyuPuOAOedNJDrx0IRGg9+4guZewtp8hE6TxA==}
    engines: {node: ^12.13.0 || ^14.15.0 || >=16.0.0}

  minipass-flush@1.0.5:
    resolution: {integrity: sha512-JmQSYYpPUqX5Jyn1mXaRwOda1uQ8HP5KAT/oDSLCzt1BYRhQU0/hDtsB1ufZfEEzMZ9aAVmsBw8+FWsIXlClWw==}
    engines: {node: '>= 8'}

  minipass-pipeline@1.2.4:
    resolution: {integrity: sha512-xuIq7cIOt09RPRJ19gdi4b+RiNvDFYe5JH+ggNvBqGqpQXcru3PcRmOZuHBKWK1Txf9+cQ+HMVN4d6z46LZP7A==}
    engines: {node: '>=8'}

  minipass-sized@1.0.3:
    resolution: {integrity: sha512-MbkQQ2CTiBMlA2Dm/5cY+9SWFEN8pzzOXi6rlM5Xxq0Yqbda5ZQy9sU75a673FE9ZK0Zsbr6Y5iP6u9nktfg2g==}
    engines: {node: '>=8'}

  minipass@3.3.6:
    resolution: {integrity: sha512-DxiNidxSEK+tHG6zOIklvNOwm3hvCrbUrdtzY74U6HKTJxvIDfOUL5W5P2Ghd3DTkhhKPYGqeNUIh5qcM4YBfw==}
    engines: {node: '>=8'}

  minipass@5.0.0:
    resolution: {integrity: sha512-3FnjYuehv9k6ovOEbyOswadCDPX1piCfhV8ncmYtHOjuPwylVWsghTLo7rabjC3Rx5xD4HDx8Wm1xnMF7S5qFQ==}
    engines: {node: '>=8'}

  minipass@7.1.2:
    resolution: {integrity: sha512-qOOzS1cBTWYF4BH8fVePDBOO9iptMnGUEZwNc/cMWnTV2nVLZ7VoNWEPHkYczZA0pdoA7dl6e7FL659nX9S2aw==}
    engines: {node: '>=16 || 14 >=14.17'}

  minizlib@2.1.2:
    resolution: {integrity: sha512-bAxsR8BVfj60DWXHE3u30oHzfl4G7khkSuPW+qvpd7jFRHm7dLxOjUk1EHACJ/hxLY8phGJ0YhYHZo7jil7Qdg==}
    engines: {node: '>= 8'}

  mkdirp@0.5.6:
    resolution: {integrity: sha512-FP+p8RB8OWpF3YZBCrP5gtADmtXApB5AMLn+vdyA+PyxCjrCs00mjyUozssO33cwDeT3wNGdLxJ5M//YqtHAJw==}
    hasBin: true

  mkdirp@1.0.4:
    resolution: {integrity: sha512-vVqVZQyf3WLx2Shd0qJ9xuvqgAyKPLAiqITEtqW0oIUjzo3PePDd6fW9iFz30ef7Ysp/oiWqbhszeGWW2T6Gzw==}
    engines: {node: '>=10'}
    hasBin: true

  mrmime@2.0.1:
    resolution: {integrity: sha512-Y3wQdFg2Va6etvQ5I82yUhGdsKrcYox6p7FfL1LbK2J4V01F9TGlepTIhnK24t7koZibmg82KGglhA1XK5IsLQ==}
    engines: {node: '>=10'}

  ms@2.1.3:
    resolution: {integrity: sha512-6FlzubTLZG3J2a/NVCAleEhjzq5oxgHyaCU9yYXvcLsvoVaHJq/s5xXI6/XXP6tz7R9xAOtHnSO/tXtF3WRTlA==}

  nanoid@3.3.11:
    resolution: {integrity: sha512-N8SpfPUnUp1bK+PMYW8qSWdl9U+wwNWI4QKxOYDy9JAro3WMX7p2OeVRF9v+347pnakNevPmiHhNmZ2HbFA76w==}
    engines: {node: ^10 || ^12 || ^13.7 || ^14 || >=15.0.1}
    hasBin: true

  natural-compare@1.4.0:
    resolution: {integrity: sha512-OWND8ei3VtNC9h7V60qff3SVobHr996CTwgxubgyQYEpg290h9J0buyECNNJexkFm5sOajh5G116RYA1c8ZMSw==}

  negotiator@0.6.4:
    resolution: {integrity: sha512-myRT3DiWPHqho5PrJaIRyaMv2kgYf0mUVgBNOYMuCH5Ki1yEiQaf/ZJuQ62nvpc44wL5WDbTX7yGJi1Neevw8w==}
    engines: {node: '>= 0.6'}

  neo-async@2.6.2:
    resolution: {integrity: sha512-Yd3UES5mWCSqR+qNT93S3UoYUkqAZ9lLg8a7g9rimsWmYGK8cVToA4/sF3RrshdyV3sAGMXVUmpMYOw+dLpOuw==}

  no-case@3.0.4:
    resolution: {integrity: sha512-fgAN3jGAh+RoxUGZHTSOLJIqUc2wmoBwGR4tbpNAKmmovFoWq0OdRkb0VkldReO2a2iBT/OEulG9XSUc10r3zg==}

  node-abi@3.74.0:
    resolution: {integrity: sha512-c5XK0MjkGBrQPGYG24GBADZud0NCbznxNx0ZkS+ebUTrmV1qTDxPxSL8zEAPURXSbLRWVexxmP4986BziahL5w==}
    engines: {node: '>=10'}

  node-addon-api@1.7.2:
    resolution: {integrity: sha512-ibPK3iA+vaY1eEjESkQkM0BbCqFOaZMiXRTtdB0u7b4djtY6JnsjvPdUHVMg6xQt3B8fpTTWHI9A+ADjM9frzg==}

  node-addon-api@7.1.1:
    resolution: {integrity: sha512-5m3bsyrjFWE1xf7nz7YXdN4udnVtXK6/Yfgn5qnahL6bCkf2yKt4k3nuTKAtT4r3IG8JNR2ncsIMdZuAzJjHQQ==}

  node-api-version@0.2.1:
    resolution: {integrity: sha512-2xP/IGGMmmSQpI1+O/k72jF/ykvZ89JeuKX3TLJAYPDVLUalrshrLHkeVcCCZqG/eEa635cr8IBYzgnDvM2O8Q==}

  node-releases@2.0.19:
    resolution: {integrity: sha512-xxOWJsBKtzAq7DY0J+DTzuz58K8e7sJbdgwkbMWQe8UYB6ekmsQ45q0M/tJDsGaZmbC+l7n57UV8Hl5tHxO9uw==}

  nopt@6.0.0:
    resolution: {integrity: sha512-ZwLpbTgdhuZUnZzjd7nb1ZV+4DoiC6/sfiVKok72ym/4Tlf+DFdlHYmT2JPmcNNWV6Pi3SDf1kT+A4r9RTuT9g==}
    engines: {node: ^12.13.0 || ^14.15.0 || >=16.0.0}
    hasBin: true

  normalize-url@6.1.0:
    resolution: {integrity: sha512-DlL+XwOy3NxAQ8xuC0okPgK46iuVNAK01YN7RueYBqqFeGsBjV9XmCAzAdgt+667bCl5kPh9EqKKDwnaPG1I7A==}
    engines: {node: '>=10'}

  nth-check@2.1.1:
    resolution: {integrity: sha512-lqjrjmaOoAnWfMmBPL+XNnynZh2+swxiX3WUE0s4yEHI6m+AwrK2UZOimIRl3X/4QctVqS8AiZjFqyOGrMXb/w==}

  object-assign@4.1.1:
    resolution: {integrity: sha512-rJgTQnkUnH1sFw8yT6VSU3zD3sWmu6sZhIseY8VX+GRu3P6F7Fu+JNDoXfklElbLJSnc3FUQHVe4cU5hj+BcUg==}
    engines: {node: '>=0.10.0'}

  object-keys@1.1.1:
    resolution: {integrity: sha512-NuAESUOUMrlIXOfHKzD6bpPu3tYt3xvjNdRIQ+FeT0lNb4K8WR70CaDxhuNguS2XG+GjkyMwOzsN5ZktImfhLA==}
    engines: {node: '>= 0.4'}

  once@1.4.0:
    resolution: {integrity: sha512-lNaJgI+2Q5URQBkccEKHTQOPaXdUxnZZElQTZY0MFUAuaEqe1E+Nyvgdz/aIyNi6Z9MzO5dv1H8n58/GELp3+w==}

  onetime@5.1.2:
    resolution: {integrity: sha512-kbpaSSGJTWdAY5KPVeMOKXSrPtr8C8C7wodJbcsd51jRnmD+GZu8Y0VoU6Dm5Z4vWr0Ig/1NKuWRKf7j5aaYSg==}
    engines: {node: '>=6'}

  opener@1.5.2:
    resolution: {integrity: sha512-ur5UIdyw5Y7yEj9wLzhqXiy6GZ3Mwx0yGI+5sMn2r0N0v3cKJvUmFH5yPP+WXh9e0xfyzyJX95D8l088DNFj7A==}
    hasBin: true

  optionator@0.9.4:
    resolution: {integrity: sha512-6IpQ7mKUxRcZNLIObR0hz7lxsapSSIYNZJwXPGeF0mTVqGKFIXj1DQcMoT22S3ROcLyY/rz0PWaWZ9ayWmad9g==}
    engines: {node: '>= 0.8.0'}

  ora@5.4.1:
    resolution: {integrity: sha512-5b6Y85tPxZZ7QytO+BQzysW31HJku27cRIlkbAXaNx+BdcVi+LlRFmVXzeF6a7JCwJpyw5c4b+YSVImQIrBpuQ==}
    engines: {node: '>=10'}

  p-cancelable@2.1.1:
    resolution: {integrity: sha512-BZOr3nRQHOntUjTrH8+Lh54smKHoHyur8We1V8DSMVrl5A2malOOwuJRnKRDjSnkoeBh4at6BwEnb5I7Jl31wg==}
    engines: {node: '>=8'}

  p-limit@2.3.0:
    resolution: {integrity: sha512-//88mFWSJx8lxCzwdAABTJL2MyWB12+eIY7MDL2SqLmAkeKU9qxRvWuSyTjm3FUmpBEMuFfckAIqEaVGUDxb6w==}
    engines: {node: '>=6'}

  p-limit@3.1.0:
    resolution: {integrity: sha512-TYOanM3wGwNGsZN2cVTYPArw454xnXj5qmWF1bEoAc4+cU/ol7GVh7odevjp1FNHduHc3KZMcFduxU5Xc6uJRQ==}
    engines: {node: '>=10'}

  p-locate@4.1.0:
    resolution: {integrity: sha512-R79ZZ/0wAxKGu3oYMlz8jy/kbhsNrS7SKZ7PxEHBgJ5+F2mtFW2fK2cOtBh1cHYkQsbzFV7I+EoRKe6Yt0oK7A==}
    engines: {node: '>=8'}

  p-locate@5.0.0:
    resolution: {integrity: sha512-LaNjtRWUBY++zB5nE/NwcaoMylSPk+S+ZHNB1TzdbMJMny6dynpAGt7X/tl/QYq3TIeE6nxHppbo2LGymrG5Pw==}
    engines: {node: '>=10'}

  p-map@2.1.0:
    resolution: {integrity: sha512-y3b8Kpd8OAN444hxfBbFfj1FY/RjtTd8tzYwhUqNYXx0fXx2iX4maP4Qr6qhIKbQXI02wTLAda4fYUbDagTUFw==}
    engines: {node: '>=6'}

  p-map@4.0.0:
    resolution: {integrity: sha512-/bjOqmgETBYB5BoEeGVea8dmvHb2m9GLy1E9W43yeyfP6QQCZGFNa+XRceJEuDB6zqr+gKpIAmlLebMpykw/MQ==}
    engines: {node: '>=10'}

  p-try@2.2.0:
    resolution: {integrity: sha512-R4nPAVTAU0B9D35/Gk3uJf/7XYbQcyohSKdvAxIRSNghFl4e71hVoGnBNQz9cWaXxO2I10KTC+3jMdvvoKw6dQ==}
    engines: {node: '>=6'}

  package-json-from-dist@1.0.1:
    resolution: {integrity: sha512-UEZIS3/by4OC8vL3P2dTXRETpebLI2NiI5vIrjaD/5UtrkFX/tNbwjTSRAGC/+7CAo2pIcBaRgWmcBBHcsaCIw==}

  param-case@3.0.4:
    resolution: {integrity: sha512-RXlj7zCYokReqWpOPH9oYivUzLYZ5vAPIfEmCTNViosC78F8F0H9y7T7gG2M39ymgutxF5gcFEsyZQSph9Bp3A==}

  parent-module@1.0.1:
    resolution: {integrity: sha512-GQ2EWRpQV8/o+Aw8YqtfZZPfNRWZYkbidE9k5rpl/hC3vtHHBfGm2Ifi6qWV+coDGkrUKZAxE3Lot5kcsRlh+g==}
    engines: {node: '>=6'}

  parse5@6.0.1:
    resolution: {integrity: sha512-Ofn/CTFzRGTTxwpNEs9PP93gXShHcTq255nzRYSKe8AkVpZY7e1fpmTfOyoIvjP5HG7Z2ZM7VS9PPhQGW2pOpw==}

  pascal-case@3.1.2:
    resolution: {integrity: sha512-uWlGT3YSnK9x3BQJaOdcZwrnV6hPpd8jFH1/ucpiLRPh/2zCVJKS19E4GvYHvaCcACn3foXZ0cLB9Wrx1KGe5g==}

  path-browserify@1.0.1:
    resolution: {integrity: sha512-b7uo2UCUOYZcnF/3ID0lulOJi/bafxa1xPe7ZPsammBSpjSWQkjNxlt635YGS2MiR9GjvuXCtz2emr3jbsz98g==}

  path-exists@4.0.0:
    resolution: {integrity: sha512-ak9Qy5Q7jYb2Wwcey5Fpvg2KoAc/ZIhLSLOSBmRmygPsGwkVVt0fZa0qrtMz+m6tJTAHfZQ8FnmB4MG4LWy7/w==}
    engines: {node: '>=8'}

  path-is-absolute@1.0.1:
    resolution: {integrity: sha512-AVbw3UJ2e9bq64vSaS9Am0fje1Pa8pbGqTTsmXfaIiMpnr5DlDhfJOuLj9Sf95ZPVDAUerDfEk88MPmPe7UCQg==}
    engines: {node: '>=0.10.0'}

  path-is-inside@1.0.2:
    resolution: {integrity: sha512-DUWJr3+ULp4zXmol/SZkFf3JGsS9/SIv+Y3Rt93/UjPpDpklB5f1er4O3POIbUuUJ3FXgqte2Q7SrU6zAqwk8w==}

  path-key@3.1.1:
    resolution: {integrity: sha512-ojmeN0qd+y0jszEtoY48r0Peq5dwMEkIlCOu6Q5f41lfkswXuKtYrhgoTpLnyIcHm24Uhqx+5Tqm2InSwLhE6Q==}
    engines: {node: '>=8'}

  path-parse@1.0.7:
    resolution: {integrity: sha512-LDJzPVEEEPR+y48z93A0Ed0yXb8pAByGWo/k5YYdYgpY2/2EsOsksJrq7lOHxryrVOn1ejG6oAp8ahvOIQD8sw==}

  path-scurry@1.11.1:
    resolution: {integrity: sha512-Xa4Nw17FS9ApQFJ9umLiJS4orGjm7ZzwUrwamcGQuHSzDyth9boKDaycYdDcZDuqYATXw4HFXgaqWTctW/v1HA==}
    engines: {node: '>=16 || 14 >=14.18'}

  pe-library@0.4.1:
    resolution: {integrity: sha512-eRWB5LBz7PpDu4PUlwT0PhnQfTQJlDDdPa35urV4Osrm0t0AqQFGn+UIkU3klZvwJ8KPO3VbBFsXquA6p6kqZw==}
    engines: {node: '>=12', npm: '>=6'}

  pend@1.2.0:
    resolution: {integrity: sha512-F3asv42UuXchdzt+xXqfW1OGlVBe+mxa2mqI0pg5yAHZPvFmY3Y6drSf/GQ1A86WgWEN9Kzh/WrgKa6iGcHXLg==}

  picocolors@1.1.1:
    resolution: {integrity: sha512-xceH2snhtb5M9liqDsmEw56le376mTZkEX/jEb/RxNFyegNul7eNslCXP9FDj/Lcu0X8KEyMceP2ntpaHrDEVA==}

  picomatch@2.3.1:
    resolution: {integrity: sha512-JU3teHTNjmE2VCGFzuY8EXzCDVwEqB2a8fsIvwaStHhAWJEeVd1o1QD80CU6+ZdEXXSLbSsuLwJjkCBWqRQUVA==}
    engines: {node: '>=8.6'}

  pify@2.3.0:
    resolution: {integrity: sha512-udgsAY+fTnvv7kI7aaxbqwWNb0AHiB0qBO89PZKPkoTmGOgdbrHDKD+0B2X4uTfJ/FT1R09r9gTsjUjNJotuog==}
    engines: {node: '>=0.10.0'}

  pify@4.0.1:
    resolution: {integrity: sha512-uB80kBFb/tfd68bVleG9T5GGsGPjJrLAUpR5PZIrhBnIaRTQRjqdJSsIKkOP6OAIFbj7GOrcudc5pNjZ+geV2g==}
    engines: {node: '>=6'}

  pinkie-promise@2.0.1:
    resolution: {integrity: sha512-0Gni6D4UcLTbv9c57DfxDGdr41XfgUjqWZu492f0cIGr16zDU06BWP/RAEvOuo7CQ0CNjHaLlM59YJJFm3NWlw==}
    engines: {node: '>=0.10.0'}

  pinkie@2.0.4:
    resolution: {integrity: sha512-MnUuEycAemtSaeFSjXKW/aroV7akBbY+Sv+RkyqFjgAe73F+MR0TBWKBRDkmfWq/HiFmdavfZ1G7h4SPZXaCSg==}
    engines: {node: '>=0.10.0'}

  pkg-dir@4.2.0:
    resolution: {integrity: sha512-HRDzbaKjC+AOWVXxAU/x54COGeIv9eb+6CkDSQoNTt4XyWoIJvuPsXizxu/Fr23EiekbtZwmh1IcIG/l/a10GQ==}
    engines: {node: '>=8'}

  plist@3.1.0:
    resolution: {integrity: sha512-uysumyrvkUX0rX/dEVqt8gC3sTBzd4zoWfLeS29nb53imdaXVvLINYXTI2GNqzaMuvacNx4uJQ8+b3zXR0pkgQ==}
    engines: {node: '>=10.4.0'}

  postcss-modules-extract-imports@3.1.0:
    resolution: {integrity: sha512-k3kNe0aNFQDAZGbin48pL2VNidTF0w4/eASDsxlyspobzU3wZQLOGj7L9gfRe0Jo9/4uud09DsjFNH7winGv8Q==}
    engines: {node: ^10 || ^12 || >= 14}
    peerDependencies:
      postcss: ^8.1.0

  postcss-modules-local-by-default@4.2.0:
    resolution: {integrity: sha512-5kcJm/zk+GJDSfw+V/42fJ5fhjL5YbFDl8nVdXkJPLLW+Vf9mTD5Xe0wqIaDnLuL2U6cDNpTr+UQ+v2HWIBhzw==}
    engines: {node: ^10 || ^12 || >= 14}
    peerDependencies:
      postcss: ^8.1.0

  postcss-modules-scope@3.2.1:
    resolution: {integrity: sha512-m9jZstCVaqGjTAuny8MdgE88scJnCiQSlSrOWcTQgM2t32UBe+MUmFSO5t7VMSfAf/FJKImAxBav8ooCHJXCJA==}
    engines: {node: ^10 || ^12 || >= 14}
    peerDependencies:
      postcss: ^8.1.0

  postcss-modules-values@4.0.0:
    resolution: {integrity: sha512-RDxHkAiEGI78gS2ofyvCsu7iycRv7oqw5xMWn9iMoR0N/7mf9D50ecQqUo5BZ9Zh2vH4bCUR/ktCqbB9m8vJjQ==}
    engines: {node: ^10 || ^12 || >= 14}
    peerDependencies:
      postcss: ^8.1.0

  postcss-selector-parser@7.1.0:
    resolution: {integrity: sha512-8sLjZwK0R+JlxlYcTuVnyT2v+htpdrjDOKuMcOVdYjt52Lh8hWRYpxBPoKx/Zg+bcjc3wx6fmQevMmUztS/ccA==}
    engines: {node: '>=4'}

  postcss-value-parser@4.2.0:
    resolution: {integrity: sha512-1NNCs6uurfkVbeXG4S8JFT9t19m45ICnif8zWLd5oPSZ50QnwMfK+H3jv408d4jw/7Bttv5axS5IiHoLaVNHeQ==}

  postcss@8.5.3:
    resolution: {integrity: sha512-dle9A3yYxlBSrt8Fu+IpjGT8SY8hN0mlaA6GY8t0P5PjIOZemULz/E2Bnm/2dcUOena75OTNkHI76uZBNUUq3A==}
    engines: {node: ^10 || ^12 || >=14}

  postject@1.0.0-alpha.6:
    resolution: {integrity: sha512-b9Eb8h2eVqNE8edvKdwqkrY6O7kAwmI8kcnBv1NScolYJbo59XUF0noFq+lxbC1yN20bmC0WBEbDC5H/7ASb0A==}
    engines: {node: '>=14.0.0'}
    hasBin: true

  prelude-ls@1.2.1:
    resolution: {integrity: sha512-vkcDPrRZo1QZLbn5RLGPpg/WmIQ65qoWWhcGKf/b5eplkkarX0m9z8ppCat4mlOqUsWpyNuYgO3VRyrYHSzX5g==}
    engines: {node: '>= 0.8.0'}

  pretty-error@4.0.0:
    resolution: {integrity: sha512-AoJ5YMAcXKYxKhuJGdcvse+Voc6v1RgnsR3nWcYU7q4t6z0Q6T86sv5Zq8VIRbOWWFpvdGE83LtdSMNd+6Y0xw==}

  proc-log@2.0.1:
    resolution: {integrity: sha512-Kcmo2FhfDTXdcbfDH76N7uBYHINxc/8GW7UAVuVP9I+Va3uHSerrnKV6dLooga/gh7GlgzuCCr/eoldnL1muGw==}
    engines: {node: ^12.13.0 || ^14.15.0 || >=16.0.0}

  progress@2.0.3:
    resolution: {integrity: sha512-7PiHtLll5LdnKIMw100I+8xJXR5gW2QwWYkT6iJva0bXitZKa/XMrSbdmg3r2Xnaidz9Qumd0VPaMrZlF9V9sA==}
    engines: {node: '>=0.4.0'}

  promise-inflight@1.0.1:
    resolution: {integrity: sha512-6zWPyEOFaQBJYcGMHBKTKJ3u6TBsnMFOIZSa6ce1e/ZrrsOlnHRHbabMjLiBYKp+n44X9eUI6VUPaukCXHuG4g==}
    peerDependencies:
      bluebird: '*'
    peerDependenciesMeta:
      bluebird:
        optional: true

  promise-retry@2.0.1:
    resolution: {integrity: sha512-y+WKFlBR8BGXnsNlIHFGPZmyDf3DFMoLhaflAnyZgV6rG6xu+JwesTo2Q9R6XwYmtmwAFCkAk3e35jEdoeh/3g==}
    engines: {node: '>=10'}

  pump@3.0.2:
    resolution: {integrity: sha512-tUPXtzlGM8FE3P0ZL6DVs/3P58k9nk8/jZeQCurTJylQA8qFYzHFfhBJkuqyE0FifOsQ0uKWekiZ5g8wtr28cw==}

  punycode@2.3.1:
    resolution: {integrity: sha512-vYt7UD1U9Wg6138shLtLOvdAu+8DsC/ilFtEVHcH+wydcSpNE20AfSOduf6MkRFahL5FY7X1oU7nKVZFtfq8Fg==}
    engines: {node: '>=6'}

  queue-microtask@1.2.3:
    resolution: {integrity: sha512-NuaNSa6flKT5JaSYQzJok04JzTL1CA6aGhv5rfLW3PgqA+M2ChpZQnAC8h8i4ZFkBS8X5RqkDBHA7r4hej3K9A==}

  quick-lru@5.1.1:
    resolution: {integrity: sha512-WuyALRjWPDGtt/wzJiadO5AXY+8hZ80hVpe6MyivgraREW751X3SbhRvG3eLKOYN+8VEvqLcf3wdnt44Z4S4SA==}
    engines: {node: '>=10'}

  randombytes@2.1.0:
    resolution: {integrity: sha512-vYl3iOX+4CKUWuxGi9Ukhie6fsqXqS9FE2Zaic4tNFD2N2QQaXOMFbuKK4QmDHC0JO6B1Zp41J0LpT0oR68amQ==}

  read-binary-file-arch@1.0.6:
    resolution: {integrity: sha512-BNg9EN3DD3GsDXX7Aa8O4p92sryjkmzYYgmgTAc6CA4uGLEDzFfxOxugu21akOxpcXHiEgsYkC6nPsQvLLLmEg==}
    hasBin: true

  readable-stream@3.6.2:
    resolution: {integrity: sha512-9u/sniCrY3D5WdsERHzHE4G2YCXqoG5FTHUiCC4SIbr6XcLZBY05ya9EKjYek9O5xOAwjGq+1JdGBAS7Q9ScoA==}
    engines: {node: '>= 6'}

  readdirp@4.1.2:
    resolution: {integrity: sha512-GDhwkLfywWL2s6vEjyhri+eXmfH6j1L7JE27WhqLeYzoh/A3DBaYGEj2H/HFZCn/kMfim73FXxEJTw06WtxQwg==}
    engines: {node: '>= 14.18.0'}

  rechoir@0.7.1:
    resolution: {integrity: sha512-/njmZ8s1wVeR6pjTZ+0nCnv8SpZNRMT2D1RLOJQESlYFDBvwpTA4KWJpZ+sBJ4+vhjILRcK7JIFdGCdxEAAitg==}
    engines: {node: '>= 0.10'}

  relateurl@0.2.7:
    resolution: {integrity: sha512-G08Dxvm4iDN3MLM0EsP62EDV9IuhXPR6blNz6Utcp7zyV3tr4HVNINt6MpaRWbxoOHT3Q7YN2P+jaHX8vUbgog==}
    engines: {node: '>= 0.10'}

  renderkid@3.0.0:
    resolution: {integrity: sha512-q/7VIQA8lmM1hF+jn+sFSPWGlMkSAeNYcPLmDQx2zzuiDfaLrOmumR8iaUKlenFgh0XRPIUeSPlH3A+AW3Z5pg==}

  require-directory@2.1.1:
    resolution: {integrity: sha512-fGxEI7+wsG9xrvdjsrlmL22OMTTiHRwAMroiEeMgq8gzoLC/PQr7RsRDSTLUg/bZAZtF+TVIkHc6/4RIKrui+Q==}
    engines: {node: '>=0.10.0'}

  require-from-string@2.0.2:
    resolution: {integrity: sha512-Xf0nWe6RseziFMu+Ap9biiUbmplq6S9/p+7w7YXP/JBHhrUDDUhwa+vANyubuqfZWTveU//DYVGsDG7RKL/vEw==}
    engines: {node: '>=0.10.0'}

  resedit@1.7.2:
    resolution: {integrity: sha512-vHjcY2MlAITJhC0eRD/Vv8Vlgmu9Sd3LX9zZvtGzU5ZImdTN3+d6e/4mnTyV8vEbyf1sgNIrWxhWlrys52OkEA==}
    engines: {node: '>=12', npm: '>=6'}

  resolve-alpn@1.2.1:
    resolution: {integrity: sha512-0a1F4l73/ZFZOakJnQ3FvkJ2+gSTQWz/r2KE5OdDY0TxPm5h4GkqkWWfM47T7HsbnOtcJVEF4epCVy6u7Q3K+g==}

  resolve-cwd@3.0.0:
    resolution: {integrity: sha512-OrZaX2Mb+rJCpH/6CpSqt9xFVpN++x01XnN2ie9g6P5/3xelLAkXWVADpdz1IHD/KFfEXyE6V0U01OQ3UO2rEg==}
    engines: {node: '>=8'}

  resolve-from@4.0.0:
    resolution: {integrity: sha512-pb/MYmXstAkysRFx8piNI1tGFNQIFA3vkE3Gq4EuA1dF6gHp/+vgZqsCGJapvy8N3Q+4o7FwvquPJcnZ7RYy4g==}
    engines: {node: '>=4'}

  resolve-from@5.0.0:
    resolution: {integrity: sha512-qYg9KP24dD5qka9J47d0aVky0N+b4fTU89LN9iDnjB5waksiC49rvMB0PrUJQGoTmH50XPiqOvAjDfaijGxYZw==}
    engines: {node: '>=8'}

  resolve-pkg-maps@1.0.0:
    resolution: {integrity: sha512-seS2Tj26TBVOC2NIc2rOe2y2ZO7efxITtLZcGSOnHHNOQ7CkiUBfw0Iw2ck6xkIhPwLhKNLS8BO+hEpngQlqzw==}

  resolve@1.22.10:
    resolution: {integrity: sha512-NPRy+/ncIMeDlTAsuqwKIiferiawhefFJtkNSW0qZJEqMEb+qBt/77B/jGeeek+F0uOeN05CDa6HXbbIgtVX4w==}
    engines: {node: '>= 0.4'}
    hasBin: true

  responselike@2.0.1:
    resolution: {integrity: sha512-4gl03wn3hj1HP3yzgdI7d3lCkF95F21Pz4BPGvKHinyQzALR5CapwC8yIi0Rh58DEMQ/SguC03wFj2k0M/mHhw==}

  restore-cursor@3.1.0:
    resolution: {integrity: sha512-l+sSefzHpj5qimhFSE5a8nufZYAM3sBSVMAPtYkmC+4EH2anSGaEMXSD0izRQbu9nfyQ9y5JrVmp7E8oZrUjvA==}
    engines: {node: '>=8'}

  retry@0.12.0:
    resolution: {integrity: sha512-9LkiTwjUh6rT555DtE9rTX+BKByPfrMzEAtnlEtdEwr3Nkffwiihqe2bWADg+OQRjt9gl6ICdmB/ZFDCGAtSow==}
    engines: {node: '>= 4'}

  reusify@1.1.0:
    resolution: {integrity: sha512-g6QUff04oZpHs0eG5p83rFLhHeV00ug/Yf9nZM6fLeUrPguBTkTQOdpAWWspMh55TZfVQDPaN3NQJfbVRAxdIw==}
    engines: {iojs: '>=1.0.0', node: '>=0.10.0'}

  rimraf@2.6.3:
    resolution: {integrity: sha512-mwqeW5XsA2qAejG46gYdENaxXjx9onRNCfn7L0duuP4hCuTIi/QO7PDK07KJfp1d+izWPrzEJDcSqBa0OZQriA==}
    deprecated: Rimraf versions prior to v4 are no longer supported
    hasBin: true

  rimraf@2.7.1:
    resolution: {integrity: sha512-uWjbaKIK3T1OSVptzX7Nl6PvQ3qAGtKEtVRjRuazjfL3Bx5eI409VZSqgND+4UNnmzLVdPj9FqFJNPqBZFve4w==}
    deprecated: Rimraf versions prior to v4 are no longer supported
    hasBin: true

  rimraf@3.0.2:
    resolution: {integrity: sha512-JZkJMZkAGFFPP2YqXZXPbMlMBgsxzE8ILs4lMIX/2o0L9UBw9O/Y3o6wFw/i9YLapcUJWwqbi3kdxIPdC62TIA==}
    deprecated: Rimraf versions prior to v4 are no longer supported
    hasBin: true

  roarr@2.15.4:
    resolution: {integrity: sha512-CHhPh+UNHD2GTXNYhPWLnU8ONHdI+5DI+4EYIAOaiD63rHeYlZvyh8P+in5999TTSFgUYuKUAjzRI4mdh/p+2A==}
    engines: {node: '>=8.0'}

  run-parallel@1.2.0:
    resolution: {integrity: sha512-5l4VyZR86LZ/lDxZTR6jqL8AFE2S0IFLMP26AbjsLVADxHdhB/c0GUsH+y39UfCi3dzz8OlQuPmnaJOMoDHQBA==}

  safe-buffer@5.2.1:
    resolution: {integrity: sha512-rp3So07KcdmmKbGvgaNxQSJr7bGVSVk5S9Eq1F+ppbRo70+YeaDxkw5Dd8NPN+GD6bjnYm2VuPuCXmpuYvmCXQ==}

  safer-buffer@2.1.2:
    resolution: {integrity: sha512-YZo3K82SD7Riyi0E1EQPojLz7kpepnSQI9IyPbHHg1XXXevb5dJI7tpyN2ADxGcQbHG7vcyRHk0cbwqcQriUtg==}

  sanitize-filename@1.6.3:
    resolution: {integrity: sha512-y/52Mcy7aw3gRm7IrcGDFx/bCk4AhRh2eI9luHOQM86nZsqwiRkkq2GekHXBBD+SmPidc8i2PqtYZl+pWJ8Oeg==}

  sass-loader@16.0.5:
    resolution: {integrity: sha512-oL+CMBXrj6BZ/zOq4os+UECPL+bWqt6OAC6DWS8Ln8GZRcMDjlJ4JC3FBDuHJdYaFWIdKNIBYmtZtK2MaMkNIw==}
    engines: {node: '>= 18.12.0'}
    peerDependencies:
      '@rspack/core': 0.x || 1.x
      node-sass: ^4.0.0 || ^5.0.0 || ^6.0.0 || ^7.0.0 || ^8.0.0 || ^9.0.0
      sass: ^1.3.0
      sass-embedded: '*'
      webpack: ^5.0.0
    peerDependenciesMeta:
      '@rspack/core':
        optional: true
      node-sass:
        optional: true
      sass:
        optional: true
      sass-embedded:
        optional: true
      webpack:
        optional: true

  sass@1.89.2:
    resolution: {integrity: sha512-xCmtksBKd/jdJ9Bt9p7nPKiuqrlBMBuuGkQlkhZjjQk3Ty48lv93k5Dq6OPkKt4XwxDJ7tvlfrTa1MPA9bf+QA==}
    engines: {node: '>=14.0.0'}
    hasBin: true

  sax@1.4.1:
    resolution: {integrity: sha512-+aWOz7yVScEGoKNd4PA10LZ8sk0A/z5+nXQG5giUO5rprX9jgYsTdov9qCchZiPIZezbZH+jRut8nPodFAX4Jg==}

  schema-utils@3.3.0:
    resolution: {integrity: sha512-pN/yOAvcC+5rQ5nERGuwrjLlYvLTbCibnZ1I7B1LaiAz9BRBlE9GMgE/eqV30P7aJQUf7Ddimy/RsbYO/GrVGg==}
    engines: {node: '>= 10.13.0'}

  schema-utils@4.3.0:
    resolution: {integrity: sha512-Gf9qqc58SpCA/xdziiHz35F4GNIWYWZrEshUc/G/r5BnLph6xpKuLeoJoQuj5WfBIx/eQLf+hmVPYHaxJu7V2g==}
    engines: {node: '>= 10.13.0'}

  semver-compare@1.0.0:
    resolution: {integrity: sha512-YM3/ITh2MJ5MtzaM429anh+x2jiLVjqILF4m4oyQB18W7Ggea7BfqdH/wGMK7dDiMghv/6WG7znWMwUDzJiXow==}

  semver@5.7.2:
    resolution: {integrity: sha512-cBznnQ9KjJqU67B52RMC65CMarK2600WFnbkcaiwWq3xy/5haFJlshgnpjovMVJ+Hff49d8GEn0b87C5pDQ10g==}
    hasBin: true

  semver@6.3.1:
    resolution: {integrity: sha512-BR7VvDCVHO+q2xBEWskxS6DJE1qRnb7DxzUrogb71CWoSficBxYsiAGd+Kl0mmq/MprG9yArRkyrQxTO6XjMzA==}
    hasBin: true

  semver@7.7.1:
    resolution: {integrity: sha512-hlq8tAfn0m/61p4BVRcPzIGr6LKiMwo4VM6dGi6pt4qcRkmNzTcWq6eCEjEh+qXjkMDvPlOFFSGwQjoEa6gyMA==}
    engines: {node: '>=10'}
    hasBin: true

  serialize-error@7.0.1:
    resolution: {integrity: sha512-8I8TjW5KMOKsZQTvoxjuSIa7foAwPWGOts+6o7sgjz41/qMD9VQHEDxi6PBvK2l0MXUmqZyNpUK+T2tQaaElvw==}
    engines: {node: '>=10'}

  serialize-javascript@6.0.2:
    resolution: {integrity: sha512-Saa1xPByTTq2gdeFZYLLo+RFE35NHZkAbqZeWNd3BpzppeVisAqpDjcp8dyf6uIvEqJRd46jemmyA4iFIeVk8g==}

  shallow-clone@3.0.1:
    resolution: {integrity: sha512-/6KqX+GVUdqPuPPd2LxDDxzX6CAbjJehAAOKlNpqqUpAqPM6HeL8f+o3a+JsyGjn2lv0WY8UsTgUJjU9Ok55NA==}
    engines: {node: '>=8'}

  shebang-command@2.0.0:
    resolution: {integrity: sha512-kHxr2zZpYtdmrN1qDjrrX/Z1rR1kG8Dx+gkpK1G4eXmvXswmcE1hTWBWYUzlraYw1/yZp6YuDY77YtvbN0dmDA==}
    engines: {node: '>=8'}

  shebang-regex@3.0.0:
    resolution: {integrity: sha512-7++dFhtcx3353uBaq8DDR4NuxBetBzC7ZQOhmTQInHEd6bSrXdiEyzCvG07Z44UYdLShWUyXt5M/yhz8ekcb1A==}
    engines: {node: '>=8'}

  signal-exit@3.0.7:
    resolution: {integrity: sha512-wnD2ZE+l+SPC/uoS0vXeE9L1+0wuaMqKlfz9AMUo38JsyLSBWSFcHR1Rri62LZc12vLr1gb3jl7iwQhgwpAbGQ==}

  signal-exit@4.1.0:
    resolution: {integrity: sha512-bzyZ1e88w9O1iNJbKnOlvYTrWPDl46O1bG0D3XInv+9tkPrxrN8jUUTiFlDkkmKWgn1M6CfIA13SuGqOa9Korw==}
    engines: {node: '>=14'}

  simple-update-notifier@2.0.0:
    resolution: {integrity: sha512-a2B9Y0KlNXl9u/vsW6sTIu9vGEpfKu2wRV6l1H3XEas/0gUIzGzBoP/IouTcUQbm9JWZLH3COxyn03TYlFax6w==}
    engines: {node: '>=10'}

  sirv@2.0.4:
    resolution: {integrity: sha512-94Bdh3cC2PKrbgSOUqTiGPWVZeSiXfKOVZNJniWoqrWrRkB1CJzBU3NEbiTsPcYy1lDsANA/THzS+9WBiy5nfQ==}
    engines: {node: '>= 10'}

  slice-ansi@3.0.0:
    resolution: {integrity: sha512-pSyv7bSTC7ig9Dcgbw9AuRNUb5k5V6oDudjZoMBSr13qpLBG7tB+zgCkARjq7xIUgdz5P1Qe8u+rSGdouOOIyQ==}
    engines: {node: '>=8'}

  smart-buffer@4.2.0:
    resolution: {integrity: sha512-94hK0Hh8rPqQl2xXc3HsaBoOXKV20MToPkcXvwbISWLEs+64sBq5kFgn2kJDHb1Pry9yrP0dxrCI9RRci7RXKg==}
    engines: {node: '>= 6.0.0', npm: '>= 3.0.0'}

  socks-proxy-agent@7.0.0:
    resolution: {integrity: sha512-Fgl0YPZ902wEsAyiQ+idGd1A7rSFx/ayC1CQVMw5P+EQx2V0SgpGtf6OKFhVjPflPUl9YMmEOnmfjCdMUsygww==}
    engines: {node: '>= 10'}

  socks@2.8.4:
    resolution: {integrity: sha512-D3YaD0aRxR3mEcqnidIs7ReYJFVzWdd6fXJYUM8ixcQcJRGTka/b3saV0KflYhyVJXKhb947GndU35SxYNResQ==}
    engines: {node: '>= 10.0.0', npm: '>= 3.0.0'}

  source-list-map@2.0.1:
    resolution: {integrity: sha512-qnQ7gVMxGNxsiL4lEuJwe/To8UnK7fAnmbGEEH8RpLouuKbeEm0lhbQVFIrNSuB+G7tVrAlVsZgETT5nljf+Iw==}

  source-map-js@1.2.1:
    resolution: {integrity: sha512-UXWMKhLOwVKb728IUtQPXxfYU+usdybtUrK/8uGE8CQMvrhOpwvzDBwj0QhSL7MQc7vIsISBG8VQ8+IDQxpfQA==}
    engines: {node: '>=0.10.0'}

  source-map-support@0.5.21:
    resolution: {integrity: sha512-uBHU3L3czsIyYXKX88fdrGovxdSCoTGDRZ6SYXtSRxLZUzHg5P/66Ht6uoUlHu9EZod+inXhKo3qQgwXUT/y1w==}

  source-map@0.6.1:
    resolution: {integrity: sha512-UjgapumWlbMhkBgzT7Ykc5YXUT46F0iKu8SGXq0bcwP5dz/h0Plj6enJqjz1Zbq2l5WaqYnrVbwWOWMyF3F47g==}
    engines: {node: '>=0.10.0'}

  sprintf-js@1.1.3:
    resolution: {integrity: sha512-Oo+0REFV59/rz3gfJNKQiBlwfHaSESl1pcGyABQsnnIfWOFt6JNj5gCog2U6MLZ//IGYD+nA8nI+mTShREReaA==}

  ssri@9.0.1:
    resolution: {integrity: sha512-o57Wcn66jMQvfHG1FlYbWeZWW/dHZhJXjpIcTfXldXEk5nz5lStPo3mK0OJQfGR3RbZUlbISexbljkJzuEj/8Q==}
    engines: {node: ^12.13.0 || ^14.15.0 || >=16.0.0}

  stat-mode@1.0.0:
    resolution: {integrity: sha512-jH9EhtKIjuXZ2cWxmXS8ZP80XyC3iasQxMDV8jzhNJpfDb7VbQLVW4Wvsxz9QZvzV+G4YoSfBUVKDOyxLzi/sg==}
    engines: {node: '>= 6'}

  string-width@4.2.3:
    resolution: {integrity: sha512-wKyQRQpjJ0sIp62ErSZdGsjMJWsap5oRNihHhu6G7JVO/9jIB6UyevL+tXuOqrng8j/cxKTWyWUwvSTriiZz/g==}
    engines: {node: '>=8'}

  string-width@5.1.2:
    resolution: {integrity: sha512-HnLOCR3vjcY8beoNLtcjZ5/nxn2afmME6lhrDrebokqMap+XbeW8n9TXpPDOqdGK5qcI3oT0GKTW6wC7EMiVqA==}
    engines: {node: '>=12'}

  string_decoder@1.3.0:
    resolution: {integrity: sha512-hkRX8U1WjJFd8LsDJ2yQ/wWWxaopEsABU1XfkM8A+j0+85JAGppt16cr1Whg6KIbb4okU6Mql6BOj+uup/wKeA==}

  strip-ansi@6.0.1:
    resolution: {integrity: sha512-Y38VPSHcqkFrCpFnQ9vuSXmquuv5oXOKpGeT6aGrr3o3Gc9AlVa6JBfUSOCnbxGGZF+/0ooI7KrPuUSztUdU5A==}
    engines: {node: '>=8'}

  strip-ansi@7.1.0:
    resolution: {integrity: sha512-iq6eVVI64nQQTRYq2KtEg2d2uU7LElhTJwsH4YzIHZshxlgZms/wIc4VoDQTlG/IvVIrBKG06CrZnp0qv7hkcQ==}
    engines: {node: '>=12'}

  strip-json-comments@3.1.1:
    resolution: {integrity: sha512-6fPc+R4ihwqP6N/aIv2f1gMH8lOVtWQHoqC4yK6oSDVVocumAsfCqjkXnqiYMhmMwS/mEHLp7Vehlt3ql6lEig==}
    engines: {node: '>=8'}

  sumchecker@3.0.1:
    resolution: {integrity: sha512-MvjXzkz/BOfyVDkG0oFOtBxHX2u3gKbMHIF/dXblZsgD3BWOFLmHovIpZY7BykJdAjcqRCBi1WYBNdEC9yI7vg==}
    engines: {node: '>= 8.0'}

  supports-color@7.2.0:
    resolution: {integrity: sha512-qpCAvRl9stuOHveKsn7HncJRvv501qIacKzQlO/+Lwxc9+0q2wLyv4Dfvt80/DPn2pqOBsJdDiogXGR9+OvwRw==}
    engines: {node: '>=8'}

  supports-color@8.1.1:
    resolution: {integrity: sha512-MpUEN2OodtUzxvKQl72cUF7RQ5EiHsGvSsVG0ia9c5RbWGL2CI4C7EpPS8UTBIplnlzZiNuV56w+FuNxy3ty2Q==}
    engines: {node: '>=10'}

  supports-preserve-symlinks-flag@1.0.0:
    resolution: {integrity: sha512-ot0WnXS9fgdkgIcePe6RHNk1WA8+muPa6cSjeR3V8K27q9BB1rTE3R1p7Hv0z1ZyAc8s6Vvv8DIyWf681MAt0w==}
    engines: {node: '>= 0.4'}

  tapable@2.2.1:
    resolution: {integrity: sha512-GNzQvQTOIP6RyTfE2Qxb8ZVlNmw0n88vp1szwWRimP02mnTsx3Wtn5qRdqY9w2XduFNUgvOwhNnQsjwCp+kqaQ==}
    engines: {node: '>=6'}

  tar@6.2.1:
    resolution: {integrity: sha512-DZ4yORTwrbTj/7MZYq2w+/ZFdI6OZ/f9SFHR+71gIVUZhOQPHzVCLpvRnPgyaMpfWxxk/4ONva3GQSyNIKRv6A==}
    engines: {node: '>=10'}

  temp-file@3.4.0:
    resolution: {integrity: sha512-C5tjlC/HCtVUOi3KWVokd4vHVViOmGjtLwIh4MuzPo/nMYTV/p1urt3RnMz2IWXDdKEGJH3k5+KPxtqRsUYGtg==}

  temp@0.9.4:
    resolution: {integrity: sha512-yYrrsWnrXMcdsnu/7YMYAofM1ktpL5By7vZhf15CrXijWWrEYZks5AXBudalfSWJLlnen/QUJUB5aoB0kqZUGA==}
    engines: {node: '>=6.0.0'}

  terser-webpack-plugin@5.3.14:
    resolution: {integrity: sha512-vkZjpUjb6OMS7dhV+tILUW6BhpDR7P2L/aQSAv+Uwk+m8KATX9EccViHTJR2qDtACKPIYndLGCyl3FMo+r2LMw==}
    engines: {node: '>= 10.13.0'}
    peerDependencies:
      '@swc/core': '*'
      esbuild: '*'
      uglify-js: '*'
      webpack: ^5.1.0
    peerDependenciesMeta:
      '@swc/core':
        optional: true
      esbuild:
        optional: true
      uglify-js:
        optional: true

  terser@4.8.1:
    resolution: {integrity: sha512-4GnLC0x667eJG0ewJTa6z/yXrbLGv80D9Ru6HIpCQmO+Q4PfEtBFi0ObSckqwL6VyQv/7ENJieXHo2ANmdQwgw==}
    engines: {node: '>=6.0.0'}
    hasBin: true

  terser@5.39.0:
    resolution: {integrity: sha512-LBAhFyLho16harJoWMg/nZsQYgTrg5jXOn2nCYjRUcZZEdE3qa2zb8QEDRUGVZBW4rlazf2fxkg8tztybTaqWw==}
    engines: {node: '>=10'}
    hasBin: true

  tiny-async-pool@1.3.0:
    resolution: {integrity: sha512-01EAw5EDrcVrdgyCLgoSPvqznC0sVxDSVeiOz09FUpjh71G79VCqneOr+xvt7T1r76CF6ZZfPjHorN2+d+3mqA==}

  tmp-promise@3.0.3:
    resolution: {integrity: sha512-RwM7MoPojPxsOBYnyd2hy0bxtIlVrihNs9pj5SUvY8Zz1sQcQG2tG1hSr8PDxfgEB8RNKDhqbIlroIarSNDNsQ==}

  tmp@0.2.3:
    resolution: {integrity: sha512-nZD7m9iCPC5g0pYmcaxogYKggSfLsdxl8of3Q/oIbqCqLLIO9IAF0GWjX1z9NZRHPiXv8Wex4yDCaZsgEw0Y8w==}
    engines: {node: '>=14.14'}

  to-regex-range@5.0.1:
    resolution: {integrity: sha512-65P7iz6X5yEr1cwcgvQxbbIw7Uk3gOy5dIdtZ4rDveLqhrdJP+Li/Hx6tyK0NEb+2GCyneCMJiGqrADCSNk8sQ==}
    engines: {node: '>=8.0'}

  totalist@3.0.1:
    resolution: {integrity: sha512-sf4i37nQ2LBx4m3wB74y+ubopq6W/dIzXg0FDGjsYnZHVa1Da8FH853wlL2gtUhg+xJXjfk3kUZS3BRoQeoQBQ==}
    engines: {node: '>=6'}

  translate@3.0.1:
    resolution: {integrity: sha512-ZePIRh2uuN7ofL6V2KfRh71525pwPCC8CtoWJg29tQcr3vhGTFXzz2nYG+rmRxlZ5PCcMza/GDXqxLFx5omVpQ==}

  truncate-utf8-bytes@1.0.2:
    resolution: {integrity: sha512-95Pu1QXQvruGEhv62XCMO3Mm90GscOCClvrIUwCM0PYOXK3kaF3l3sIHxx71ThJfcbM2O5Au6SO3AWCSEfW4mQ==}

  ts-api-utils@2.1.0:
    resolution: {integrity: sha512-CUgTZL1irw8u29bzrOD/nH85jqyc74D6SshFgujOIA7osm2Rz7dYH77agkx7H4FBNxDq7Cjf+IjaX/8zwFW+ZQ==}
    engines: {node: '>=18.12'}
    peerDependencies:
      typescript: '>=4.8.4'

  tslib@2.8.1:
    resolution: {integrity: sha512-oJFu94HQb+KVduSUQL7wnpmqnfmLsOA/nAh6b6EH0wCEoK0/mPeXU6c3wKDV83MkOuHPRHtSXKKU99IBazS/2w==}

  type-check@0.4.0:
    resolution: {integrity: sha512-XleUoc9uwGXqjWwXaUTZAmzMcFZ5858QA2vvx1Ur5xIcixXIP+8LnFDgRplU30us6teqdlskFfu+ae4K79Ooew==}
    engines: {node: '>= 0.8.0'}

  type-fest@0.13.1:
    resolution: {integrity: sha512-34R7HTnG0XIJcBSn5XhDd7nNFPRcXYRZrBB2O2jdKqYODldSzBAqzsWoZYYvduky73toYS/ESqxPvkDf/F0XMg==}
    engines: {node: '>=10'}

  typescript@4.9.5:
    resolution: {integrity: sha512-1FXk9E2Hm+QzZQ7z+McJiHL4NW1F2EzMu9Nq9i3zAaGqibafqYwCVU6WyWAuyQRRzOlxou8xZSyXLEN8oKj24g==}
    engines: {node: '>=4.2.0'}
    hasBin: true

  typescript@5.8.3:
    resolution: {integrity: sha512-p1diW6TqL9L07nNxvRMM7hMMw4c5XOo/1ibL4aAIGmSAt9slTE1Xgw5KWuof2uTOvCg9BY7ZRi+GaF+7sfgPeQ==}
    engines: {node: '>=14.17'}
    hasBin: true

  undici-types@5.26.5:
    resolution: {integrity: sha512-JlCMO+ehdEIKqlFxk6IfVoAUVmgz7cU7zD/h9XZ0qzeosSHmUJVOzSQvvYSYWXkFXC+IfLKSIffhv0sVZup6pA==}

  undici-types@6.21.0:
    resolution: {integrity: sha512-iwDZqg0QAGrg9Rav5H4n0M64c3mkR59cJ6wQp+7C4nI0gsmExaedaYLNO44eT4AtBBwjbTiGPMlt2Md0T9H9JQ==}

  unique-filename@2.0.1:
    resolution: {integrity: sha512-ODWHtkkdx3IAR+veKxFV+VBkUMcN+FaqzUUd7IZzt+0zhDZFPFxhlqwPF3YQvMHx1TD0tdgYl+kuPnJ8E6ql7A==}
    engines: {node: ^12.13.0 || ^14.15.0 || >=16.0.0}

  unique-slug@3.0.0:
    resolution: {integrity: sha512-8EyMynh679x/0gqE9fT9oilG+qEt+ibFyqjuVTsZn1+CMxH+XLlpvr2UZx4nVcCwTpx81nICr2JQFkM+HPLq4w==}
    engines: {node: ^12.13.0 || ^14.15.0 || >=16.0.0}

  universalify@0.1.2:
    resolution: {integrity: sha512-rBJeI5CXAlmy1pV+617WB9J63U6XcazHHF2f2dbJix4XzpUF0RS3Zbj0FGIOCAva5P/d/GBOYaACQ1w+0azUkg==}
    engines: {node: '>= 4.0.0'}

  universalify@2.0.1:
    resolution: {integrity: sha512-gptHNQghINnc/vTGIk0SOFGFNXw7JVrlRUtConJRlvaw6DuX0wO5Jeko9sWrMBhh+PsYAZ7oXAiOnf/UKogyiw==}
    engines: {node: '>= 10.0.0'}

  update-browserslist-db@1.1.3:
    resolution: {integrity: sha512-UxhIZQ+QInVdunkDAaiazvvT/+fXL5Osr0JZlJulepYu6Jd7qJtDZjlur0emRlT71EN3ScPoE7gvsuIKKNavKw==}
    hasBin: true
    peerDependencies:
      browserslist: '>= 4.21.0'

  uri-js@4.4.1:
    resolution: {integrity: sha512-7rKUyy33Q1yc98pQ1DAmLtwX109F7TIfWlW1Ydo8Wl1ii1SeHieeh0HHfPeL2fMXK6z0s8ecKs9frCuLJvndBg==}

  utf8-byte-length@1.0.5:
    resolution: {integrity: sha512-Xn0w3MtiQ6zoz2vFyUVruaCL53O/DwUvkEeOvj+uulMm0BkUGYWmBYVyElqZaSLhY6ZD0ulfU3aBra2aVT4xfA==}

  util-deprecate@1.0.2:
    resolution: {integrity: sha512-EPD5q1uXyFxJpCrLnCc1nHnq3gOa6DZBocAIiI2TaSCA7VCJ1UJDMagCzIkXNsUYfD1daK//LTEQ8xiIbrHtcw==}

  utila@0.4.0:
    resolution: {integrity: sha512-Z0DbgELS9/L/75wZbro8xAnT50pBVFQZ+hUEueGDU5FN51YSCYM+jdxsfCiHjwNP/4LCDD0i/graKpeBnOXKRA==}

  verror@1.10.1:
    resolution: {integrity: sha512-veufcmxri4e3XSrT0xwfUR7kguIkaxBeosDg00yDWhk49wdwkSUrvvsm7nc75e1PUyvIeZj6nS8VQRYz2/S4Xg==}
    engines: {node: '>=0.6.0'}

  watchpack@2.4.2:
    resolution: {integrity: sha512-TnbFSbcOCcDgjZ4piURLCbJ3nJhznVh9kw6F6iokjiFPl8ONxe9A6nMDVXDiNbrSfLILs6vB07F7wLBrwPYzJw==}
    engines: {node: '>=10.13.0'}

  wcwidth@1.0.1:
    resolution: {integrity: sha512-XHPEwS0q6TaxcvG85+8EYkbiCux2XtWG2mkc47Ng2A77BQu9+DqIOJldST4HgPkuea7dvKSj5VgX3P1d4rW8Tg==}

  webpack-bundle-analyzer@4.10.2:
    resolution: {integrity: sha512-vJptkMm9pk5si4Bv922ZbKLV8UTT4zib4FPgXMhgzUny0bfDDkLXAVQs3ly3fS4/TN9ROFtb0NFrm04UXFE/Vw==}
    engines: {node: '>= 10.13.0'}
    hasBin: true

  webpack-cli@4.10.0:
    resolution: {integrity: sha512-NLhDfH/h4O6UOy+0LSso42xvYypClINuMNBVVzX4vX98TmTaTUxwRbXdhucbFMd2qLaCTcLq/PdYrvi8onw90w==}
    engines: {node: '>=10.13.0'}
    hasBin: true
    peerDependencies:
      '@webpack-cli/generators': '*'
      '@webpack-cli/migrate': '*'
      webpack: 4.x.x || 5.x.x
      webpack-bundle-analyzer: '*'
      webpack-dev-server: '*'
    peerDependenciesMeta:
      '@webpack-cli/generators':
        optional: true
      '@webpack-cli/migrate':
        optional: true
      webpack-bundle-analyzer:
        optional: true
      webpack-dev-server:
        optional: true

  webpack-merge@5.10.0:
    resolution: {integrity: sha512-+4zXKdx7UnO+1jaN4l2lHVD+mFvnlZQP/6ljaJVb4SZiwIKeUnrT5l0gkT8z+n4hKpC+jpOv6O9R+gLtag7pSA==}
    engines: {node: '>=10.0.0'}

  webpack-sources@1.4.3:
    resolution: {integrity: sha512-lgTS3Xhv1lCOKo7SA5TjKXMjpSM4sBjNV5+q2bqesbSPs5FjGmU6jjtBSkX9b4qW87vDIsCIlUPOEhbZrMdjeQ==}

  webpack-sources@3.2.3:
    resolution: {integrity: sha512-/DyMEOrDgLKKIG0fmvtz+4dUX/3Ghozwgm6iPp8KRhvn+eQf9+Q7GWxVNMk3+uCPWfdXYC4ExGBckIXdFEfH1w==}
    engines: {node: '>=10.13.0'}

  webpack@5.99.5:
    resolution: {integrity: sha512-q+vHBa6H9qwBLUlHL4Y7L0L1/LlyBKZtS9FHNCQmtayxjI5RKC9yD8gpvLeqGv5lCQp1Re04yi0MF40pf30Pvg==}
    engines: {node: '>=10.13.0'}
    hasBin: true
    peerDependencies:
      webpack-cli: '*'
    peerDependenciesMeta:
      webpack-cli:
        optional: true

  which@2.0.2:
    resolution: {integrity: sha512-BLI3Tl1TW3Pvl70l3yq3Y64i+awpwXqsGBYWkkqMtnbXgrMD+yj7rhW0kuEDxzJaYXGjEW5ogapKNMEKNMjibA==}
    engines: {node: '>= 8'}
    hasBin: true

  wildcard@2.0.1:
    resolution: {integrity: sha512-CC1bOL87PIWSBhDcTrdeLo6eGT7mCFtrg0uIJtqJUFyK+eJnzl8A1niH56uu7KMa5XFrtiV+AQuHO3n7DsHnLQ==}

  word-wrap@1.2.5:
    resolution: {integrity: sha512-BN22B5eaMMI9UMtjrGd5g5eCYPpCPDUy0FJXbYsaT5zYxjFOckS53SQDE3pWkVoWpHXVb3BrYcEN4Twa55B5cA==}
    engines: {node: '>=0.10.0'}

  wrap-ansi@7.0.0:
    resolution: {integrity: sha512-YVGIj2kamLSTxw6NsZjoBxfSwsn0ycdesmc4p+Q21c5zPuZ1pl+NfxVdxPtdHvmNVOQ6XSYG4AUtyt/Fi7D16Q==}
    engines: {node: '>=10'}

  wrap-ansi@8.1.0:
    resolution: {integrity: sha512-si7QWI6zUMq56bESFvagtmzMdGOtoxfR+Sez11Mobfc7tm+VkUckk9bW2UeffTGVUbOksxmSw0AA2gs8g71NCQ==}
    engines: {node: '>=12'}

  wrappy@1.0.2:
    resolution: {integrity: sha512-l4Sp/DRseor9wL6EvV2+TuQn63dMkPjZ/sp9XkghTEbV9KlPS1xUsZ3u7/IQO4wxtcFB4bgpQPRcR3QCvezPcQ==}

  ws@7.5.10:
    resolution: {integrity: sha512-+dbF1tHwZpXcbOJdVOkzLDxZP1ailvSxM6ZweXTegylPny803bFhA+vqBYw4s31NSAk4S2Qz+AKXK9a4wkdjcQ==}
    engines: {node: '>=8.3.0'}
    peerDependencies:
      bufferutil: ^4.0.1
      utf-8-validate: ^5.0.2
    peerDependenciesMeta:
      bufferutil:
        optional: true
      utf-8-validate:
        optional: true

  xmlbuilder@15.1.1:
    resolution: {integrity: sha512-yMqGBqtXyeN1e3TGYvgNgDVZ3j84W4cwkOXQswghol6APgZWaff9lnbvN7MHYJOiXsvGPXtjTYJEiC9J2wv9Eg==}
    engines: {node: '>=8.0'}

  y18n@5.0.8:
    resolution: {integrity: sha512-0pfFzegeDWJHJIAmTLRP2DwHjdF5s7jo9tuztdQxAhINCdvS+3nGINqPd00AphqJR/0LhANUS6/+7SCb98YOfA==}
    engines: {node: '>=10'}

  yallist@4.0.0:
    resolution: {integrity: sha512-3wdGidZyq5PB084XLES5TpOSRA3wjXAlIWMhum2kRcv/41Sn2emQ0dycQW4uZXLejwKvg6EsvbdlVL+FYEct7A==}

  yargs-parser@21.1.1:
    resolution: {integrity: sha512-tVpsJW7DdjecAiFpbIB1e3qxIQsE6NoPc5/eTdrbbIC4h0LVsWhnoa3g+m2HclBIujHzsxZ4VJVA+GUuc2/LBw==}
    engines: {node: '>=12'}

  yargs@17.7.2:
    resolution: {integrity: sha512-7dSzzRQ++CKnNI/krKnYRV7JKKPUXMEh61soaHKg9mrWEhzFWhFnxPxGl+69cD1Ou63C13NUPCnmIcrvqCuM6w==}
    engines: {node: '>=12'}

  yauzl@2.10.0:
    resolution: {integrity: sha512-p4a9I6X6nu6IhoGmBqAcbJy1mlC4j27vEPZX9F4L4/vZT3Lyq1VkFHw/V/PUcB9Buo+DG3iHkT0x3Qya58zc3g==}

  yocto-queue@0.1.0:
    resolution: {integrity: sha512-rVksvsnNCdJ/ohGc6xgPwyN8eheCxsiLM8mxuE/t/mOVqJewPuO1miLpTHQiRgTKCLexL4MeAFVagts7HmNZ2Q==}
    engines: {node: '>=10'}

snapshots:

  7zip-bin@5.2.0: {}

  '@develar/schema-utils@2.6.5':
    dependencies:
      ajv: 6.12.6
      ajv-keywords: 3.5.2(ajv@6.12.6)

  '@discoveryjs/json-ext@0.5.7': {}

  '@electron/asar@3.2.18':
    dependencies:
      commander: 5.1.0
      glob: 7.2.3
      minimatch: 3.1.2

  '@electron/asar@3.4.1':
    dependencies:
      commander: 5.1.0
      glob: 7.2.3
      minimatch: 3.1.2

  '@electron/fuses@1.8.0':
    dependencies:
      chalk: 4.1.2
      fs-extra: 9.1.0
      minimist: 1.2.8

  '@electron/get@2.0.3':
    dependencies:
      debug: 4.4.0
      env-paths: 2.2.1
      fs-extra: 8.1.0
      got: 11.8.6
      progress: 2.0.3
      semver: 6.3.1
      sumchecker: 3.0.1
    optionalDependencies:
      global-agent: 3.0.0
    transitivePeerDependencies:
      - supports-color

  '@electron/node-gyp@https://codeload.github.com/electron/node-gyp/tar.gz/06b29aafb7708acef8b3669835c8a7857ebc92d2':
    dependencies:
      env-paths: 2.2.1
      exponential-backoff: 3.1.2
      glob: 8.1.0
      graceful-fs: 4.2.11
      make-fetch-happen: 10.2.1
      nopt: 6.0.0
      proc-log: 2.0.1
      semver: 7.7.1
      tar: 6.2.1
      which: 2.0.2
    transitivePeerDependencies:
      - bluebird
      - supports-color

  '@electron/notarize@2.5.0':
    dependencies:
      debug: 4.4.0
      fs-extra: 9.1.0
      promise-retry: 2.0.1
    transitivePeerDependencies:
      - supports-color

  '@electron/osx-sign@1.3.1':
    dependencies:
      compare-version: 0.1.2
      debug: 4.4.0
      fs-extra: 10.1.0
      isbinaryfile: 4.0.10
      minimist: 1.2.8
      plist: 3.1.0
    transitivePeerDependencies:
      - supports-color

  '@electron/rebuild@3.7.0':
    dependencies:
      '@electron/node-gyp': https://codeload.github.com/electron/node-gyp/tar.gz/06b29aafb7708acef8b3669835c8a7857ebc92d2
      '@malept/cross-spawn-promise': 2.0.0
      chalk: 4.1.2
      debug: 4.4.0
      detect-libc: 2.0.3
      fs-extra: 10.1.0
      got: 11.8.6
      node-abi: 3.74.0
      node-api-version: 0.2.1
      ora: 5.4.1
      read-binary-file-arch: 1.0.6
      semver: 7.7.1
      tar: 6.2.1
      yargs: 17.7.2
    transitivePeerDependencies:
      - bluebird
      - supports-color

  '@electron/remote@2.1.3(electron@37.2.3)':
    dependencies:
      electron: 37.2.3

  '@electron/universal@2.0.1':
    dependencies:
      '@electron/asar': 3.4.1
      '@malept/cross-spawn-promise': 2.0.0
      debug: 4.4.0
      dir-compare: 4.2.0
      fs-extra: 11.3.0
      minimatch: 9.0.5
      plist: 3.1.0
    transitivePeerDependencies:
      - supports-color

  '@electron/windows-sign@1.2.1':
    dependencies:
      cross-dirname: 0.1.0
      debug: 4.4.0
      fs-extra: 11.3.0
      minimist: 1.2.8
      postject: 1.0.0-alpha.6
    transitivePeerDependencies:
      - supports-color
    optional: true

  '@esbuild/aix-ppc64@0.19.12':
    optional: true

  '@esbuild/android-arm64@0.19.12':
    optional: true

  '@esbuild/android-arm@0.19.12':
    optional: true

  '@esbuild/android-x64@0.19.12':
    optional: true

  '@esbuild/darwin-arm64@0.19.12':
    optional: true

  '@esbuild/darwin-x64@0.19.12':
    optional: true

  '@esbuild/freebsd-arm64@0.19.12':
    optional: true

  '@esbuild/freebsd-x64@0.19.12':
    optional: true

  '@esbuild/linux-arm64@0.19.12':
    optional: true

  '@esbuild/linux-arm@0.19.12':
    optional: true

  '@esbuild/linux-ia32@0.19.12':
    optional: true

  '@esbuild/linux-loong64@0.19.12':
    optional: true

  '@esbuild/linux-mips64el@0.19.12':
    optional: true

  '@esbuild/linux-ppc64@0.19.12':
    optional: true

  '@esbuild/linux-riscv64@0.19.12':
    optional: true

  '@esbuild/linux-s390x@0.19.12':
    optional: true

  '@esbuild/linux-x64@0.19.12':
    optional: true

  '@esbuild/netbsd-x64@0.19.12':
    optional: true

  '@esbuild/openbsd-x64@0.19.12':
    optional: true

  '@esbuild/sunos-x64@0.19.12':
    optional: true

  '@esbuild/win32-arm64@0.19.12':
    optional: true

  '@esbuild/win32-ia32@0.19.12':
    optional: true

  '@esbuild/win32-x64@0.19.12':
    optional: true

  '@eslint-community/eslint-utils@4.6.1(eslint@9.24.0)':
    dependencies:
      eslint: 9.24.0
      eslint-visitor-keys: 3.4.3

  '@eslint-community/regexpp@4.12.1': {}

  '@eslint/config-array@0.20.0':
    dependencies:
      '@eslint/object-schema': 2.1.6
      debug: 4.4.0
      minimatch: 3.1.2
    transitivePeerDependencies:
      - supports-color

  '@eslint/config-helpers@0.2.1': {}

  '@eslint/core@0.12.0':
    dependencies:
      '@types/json-schema': 7.0.15

  '@eslint/core@0.13.0':
    dependencies:
      '@types/json-schema': 7.0.15

  '@eslint/eslintrc@3.3.1':
    dependencies:
      ajv: 6.12.6
      debug: 4.4.0
      espree: 10.3.0
      globals: 14.0.0
      ignore: 5.3.2
      import-fresh: 3.3.1
      js-yaml: 4.1.0
      minimatch: 3.1.2
      strip-json-comments: 3.1.1
    transitivePeerDependencies:
      - supports-color

  '@eslint/js@9.24.0': {}

  '@eslint/object-schema@2.1.6': {}

  '@eslint/plugin-kit@0.2.8':
    dependencies:
      '@eslint/core': 0.13.0
      levn: 0.4.1

  '@gar/promisify@1.1.3': {}

  '@humanfs/core@0.19.1': {}

  '@humanfs/node@0.16.6':
    dependencies:
      '@humanfs/core': 0.19.1
      '@humanwhocodes/retry': 0.3.1

  '@humanwhocodes/module-importer@1.0.1': {}

  '@humanwhocodes/retry@0.3.1': {}

  '@humanwhocodes/retry@0.4.2': {}

  '@isaacs/cliui@8.0.2':
    dependencies:
      string-width: 5.1.2
      string-width-cjs: string-width@4.2.3
      strip-ansi: 7.1.0
      strip-ansi-cjs: strip-ansi@6.0.1
      wrap-ansi: 8.1.0
      wrap-ansi-cjs: wrap-ansi@7.0.0

  '@jridgewell/gen-mapping@0.3.8':
    dependencies:
      '@jridgewell/set-array': 1.2.1
      '@jridgewell/sourcemap-codec': 1.5.0
      '@jridgewell/trace-mapping': 0.3.25

  '@jridgewell/resolve-uri@3.1.2': {}

  '@jridgewell/set-array@1.2.1': {}

  '@jridgewell/source-map@0.3.6':
    dependencies:
      '@jridgewell/gen-mapping': 0.3.8
      '@jridgewell/trace-mapping': 0.3.25

  '@jridgewell/sourcemap-codec@1.5.0': {}

  '@jridgewell/trace-mapping@0.3.25':
    dependencies:
      '@jridgewell/resolve-uri': 3.1.2
      '@jridgewell/sourcemap-codec': 1.5.0

  '@malept/cross-spawn-promise@2.0.0':
    dependencies:
      cross-spawn: 7.0.6

  '@malept/flatpak-bundler@0.4.0':
    dependencies:
      debug: 4.4.0
      fs-extra: 9.1.0
      lodash: 4.17.21
      tmp-promise: 3.0.3
    transitivePeerDependencies:
      - supports-color

  '@nodelib/fs.scandir@2.1.5':
    dependencies:
      '@nodelib/fs.stat': 2.0.5
      run-parallel: 1.2.0

  '@nodelib/fs.stat@2.0.5': {}

  '@nodelib/fs.walk@1.2.8':
    dependencies:
      '@nodelib/fs.scandir': 2.1.5
      fastq: 1.19.1

  '@npmcli/fs@2.1.2':
    dependencies:
      '@gar/promisify': 1.1.3
      semver: 7.7.1

  '@npmcli/move-file@2.0.1':
    dependencies:
      mkdirp: 1.0.4
      rimraf: 3.0.2

  '@parcel/watcher-android-arm64@2.5.1':
    optional: true

  '@parcel/watcher-darwin-arm64@2.5.1':
    optional: true

  '@parcel/watcher-darwin-x64@2.5.1':
    optional: true

  '@parcel/watcher-freebsd-x64@2.5.1':
    optional: true

  '@parcel/watcher-linux-arm-glibc@2.5.1':
    optional: true

  '@parcel/watcher-linux-arm-musl@2.5.1':
    optional: true

  '@parcel/watcher-linux-arm64-glibc@2.5.1':
    optional: true

  '@parcel/watcher-linux-arm64-musl@2.5.1':
    optional: true

  '@parcel/watcher-linux-x64-glibc@2.5.1':
    optional: true

  '@parcel/watcher-linux-x64-musl@2.5.1':
    optional: true

  '@parcel/watcher-win32-arm64@2.5.1':
    optional: true

  '@parcel/watcher-win32-ia32@2.5.1':
    optional: true

  '@parcel/watcher-win32-x64@2.5.1':
    optional: true

  '@parcel/watcher@2.5.1':
    dependencies:
      detect-libc: 1.0.3
      is-glob: 4.0.3
      micromatch: 4.0.8
      node-addon-api: 7.1.1
    optionalDependencies:
      '@parcel/watcher-android-arm64': 2.5.1
      '@parcel/watcher-darwin-arm64': 2.5.1
      '@parcel/watcher-darwin-x64': 2.5.1
      '@parcel/watcher-freebsd-x64': 2.5.1
      '@parcel/watcher-linux-arm-glibc': 2.5.1
      '@parcel/watcher-linux-arm-musl': 2.5.1
      '@parcel/watcher-linux-arm64-glibc': 2.5.1
      '@parcel/watcher-linux-arm64-musl': 2.5.1
      '@parcel/watcher-linux-x64-glibc': 2.5.1
      '@parcel/watcher-linux-x64-musl': 2.5.1
      '@parcel/watcher-win32-arm64': 2.5.1
      '@parcel/watcher-win32-ia32': 2.5.1
      '@parcel/watcher-win32-x64': 2.5.1
    optional: true

  '@pkgjs/parseargs@0.11.0':
    optional: true

  '@polka/url@1.0.0-next.29': {}

  '@sindresorhus/is@4.6.0': {}

  '@szmarczak/http-timer@4.0.6':
    dependencies:
      defer-to-connect: 2.0.1

  '@tootallnate/once@2.0.0': {}

  '@types/cacheable-request@6.0.3':
    dependencies:
      '@types/http-cache-semantics': 4.0.4
      '@types/keyv': 3.1.4
      '@types/node': 18.19.86
      '@types/responselike': 1.0.3

  '@types/debug@4.1.12':
    dependencies:
      '@types/ms': 2.1.0

  '@types/eslint-scope@3.7.7':
    dependencies:
      '@types/eslint': 9.6.1
      '@types/estree': 1.0.7

  '@types/eslint@9.6.1':
    dependencies:
      '@types/estree': 1.0.7
      '@types/json-schema': 7.0.15

  '@types/estree@1.0.7': {}

  '@types/fs-extra@9.0.13':
    dependencies:
      '@types/node': 18.19.86

  '@types/glob@7.2.0':
    dependencies:
      '@types/minimatch': 5.1.2
      '@types/node': 18.19.86

  '@types/html-minifier-terser@6.1.0': {}

  '@types/http-cache-semantics@4.0.4': {}

  '@types/json-schema@7.0.15': {}

  '@types/keyv@3.1.4':
    dependencies:
      '@types/node': 18.19.86

  '@types/minimatch@5.1.2': {}

  '@types/ms@2.1.0': {}

  '@types/node@18.19.86':
    dependencies:
      undici-types: 5.26.5

  '@types/node@22.15.3':
    dependencies:
      undici-types: 6.21.0

  '@types/plist@3.0.5':
    dependencies:
      '@types/node': 18.19.86
      xmlbuilder: 15.1.1
    optional: true

  '@types/responselike@1.0.3':
    dependencies:
      '@types/node': 18.19.86

  '@types/verror@1.10.11':
    optional: true

  '@types/yauzl@2.10.3':
    dependencies:
      '@types/node': 18.19.86
    optional: true

  '@typescript-eslint/eslint-plugin@8.30.1(@typescript-eslint/parser@8.30.1(eslint@9.24.0)(typescript@4.9.5))(eslint@9.24.0)(typescript@4.9.5)':
    dependencies:
      '@eslint-community/regexpp': 4.12.1
      '@typescript-eslint/parser': 8.30.1(eslint@9.24.0)(typescript@4.9.5)
      '@typescript-eslint/scope-manager': 8.30.1
      '@typescript-eslint/type-utils': 8.30.1(eslint@9.24.0)(typescript@4.9.5)
      '@typescript-eslint/utils': 8.30.1(eslint@9.24.0)(typescript@4.9.5)
      '@typescript-eslint/visitor-keys': 8.30.1
      eslint: 9.24.0
      graphemer: 1.4.0
      ignore: 5.3.2
      natural-compare: 1.4.0
      ts-api-utils: 2.1.0(typescript@4.9.5)
      typescript: 4.9.5
    transitivePeerDependencies:
      - supports-color

  '@typescript-eslint/parser@8.30.1(eslint@9.24.0)(typescript@4.9.5)':
    dependencies:
      '@typescript-eslint/scope-manager': 8.30.1
      '@typescript-eslint/types': 8.30.1
      '@typescript-eslint/typescript-estree': 8.30.1(typescript@4.9.5)
      '@typescript-eslint/visitor-keys': 8.30.1
      debug: 4.4.0
      eslint: 9.24.0
      typescript: 4.9.5
    transitivePeerDependencies:
      - supports-color

  '@typescript-eslint/scope-manager@8.30.1':
    dependencies:
      '@typescript-eslint/types': 8.30.1
      '@typescript-eslint/visitor-keys': 8.30.1

  '@typescript-eslint/type-utils@8.30.1(eslint@9.24.0)(typescript@4.9.5)':
    dependencies:
      '@typescript-eslint/typescript-estree': 8.30.1(typescript@4.9.5)
      '@typescript-eslint/utils': 8.30.1(eslint@9.24.0)(typescript@4.9.5)
      debug: 4.4.0
      eslint: 9.24.0
      ts-api-utils: 2.1.0(typescript@4.9.5)
      typescript: 4.9.5
    transitivePeerDependencies:
      - supports-color

  '@typescript-eslint/types@8.30.1': {}

  '@typescript-eslint/typescript-estree@8.30.1(typescript@4.9.5)':
=======
      typescript: '*'
    peerDependenciesMeta:
      typescript:
        optional: true
>>>>>>> 2570a971
    dependencies:
      '@typescript-eslint/types': 8.15.0
      '@typescript-eslint/visitor-keys': 8.15.0
      debug: 4.4.1
      fast-glob: 3.3.3
      is-glob: 4.0.3
      minimatch: 9.0.5
      semver: 7.7.2
      ts-api-utils: 1.4.3(typescript@4.7.4)
      typescript: 4.7.4
    transitivePeerDependencies:
      - supports-color
    dev: true

  /@typescript-eslint/utils@8.15.0(eslint@9.15.0)(typescript@4.7.4):
    resolution: {integrity: sha512-k82RI9yGhr0QM3Dnq+egEpz9qB6Un+WLYhmoNcvl8ltMEededhh7otBVVIDDsEEttauwdY/hQoSsOv13lxrFzQ==}
    engines: {node: ^18.18.0 || ^20.9.0 || >=21.1.0}
    peerDependencies:
      eslint: ^8.57.0 || ^9.0.0
      typescript: '*'
    peerDependenciesMeta:
      typescript:
        optional: true
    dependencies:
      '@eslint-community/eslint-utils': 4.7.0(eslint@9.15.0)
      '@typescript-eslint/scope-manager': 8.15.0
      '@typescript-eslint/types': 8.15.0
      '@typescript-eslint/typescript-estree': 8.15.0(typescript@4.7.4)
      eslint: 9.15.0
      typescript: 4.7.4
    transitivePeerDependencies:
      - supports-color
    dev: true

  /@typescript-eslint/visitor-keys@8.15.0:
    resolution: {integrity: sha512-h8vYOulWec9LhpwfAdZf2bjr8xIp0KNKnpgqSz0qqYYKAW/QZKw3ktRndbiAtUz4acH4QLQavwZBYCc0wulA/Q==}
    engines: {node: ^18.18.0 || ^20.9.0 || >=21.1.0}
    dependencies:
      '@typescript-eslint/types': 8.15.0
      eslint-visitor-keys: 4.2.1
    dev: true

  /@webassemblyjs/ast@1.14.1:
    resolution: {integrity: sha512-nuBEDgQfm1ccRp/8bCQrx1frohyufl4JlbMMZ4P1wpeOfDhF6FQkxZJ1b/e+PLwr6X1Nhw6OLme5usuBWYBvuQ==}
    dependencies:
      '@webassemblyjs/helper-numbers': 1.13.2
      '@webassemblyjs/helper-wasm-bytecode': 1.13.2
    dev: true

  /@webassemblyjs/floating-point-hex-parser@1.13.2:
    resolution: {integrity: sha512-6oXyTOzbKxGH4steLbLNOu71Oj+C8Lg34n6CqRvqfS2O71BxY6ByfMDRhBytzknj9yGUPVJ1qIKhRlAwO1AovA==}
    dev: true

  /@webassemblyjs/helper-api-error@1.13.2:
    resolution: {integrity: sha512-U56GMYxy4ZQCbDZd6JuvvNV/WFildOjsaWD3Tzzvmw/mas3cXzRJPMjP83JqEsgSbyrmaGjBfDtV7KDXV9UzFQ==}
    dev: true

  /@webassemblyjs/helper-buffer@1.14.1:
    resolution: {integrity: sha512-jyH7wtcHiKssDtFPRB+iQdxlDf96m0E39yb0k5uJVhFGleZFoNw1c4aeIcVUPPbXUVJ94wwnMOAqUHyzoEPVMA==}
    dev: true

  /@webassemblyjs/helper-numbers@1.13.2:
    resolution: {integrity: sha512-FE8aCmS5Q6eQYcV3gI35O4J789wlQA+7JrqTTpJqn5emA4U2hvwJmvFRC0HODS+3Ye6WioDklgd6scJ3+PLnEA==}
    dependencies:
      '@webassemblyjs/floating-point-hex-parser': 1.13.2
      '@webassemblyjs/helper-api-error': 1.13.2
      '@xtuc/long': 4.2.2
    dev: true

  /@webassemblyjs/helper-wasm-bytecode@1.13.2:
    resolution: {integrity: sha512-3QbLKy93F0EAIXLh0ogEVR6rOubA9AoZ+WRYhNbFyuB70j3dRdwH9g+qXhLAO0kiYGlg3TxDV+I4rQTr/YNXkA==}
    dev: true

  /@webassemblyjs/helper-wasm-section@1.14.1:
    resolution: {integrity: sha512-ds5mXEqTJ6oxRoqjhWDU83OgzAYjwsCV8Lo/N+oRsNDmx/ZDpqalmrtgOMkHwxsG0iI//3BwWAErYRHtgn0dZw==}
    dependencies:
      '@webassemblyjs/ast': 1.14.1
      '@webassemblyjs/helper-buffer': 1.14.1
      '@webassemblyjs/helper-wasm-bytecode': 1.13.2
      '@webassemblyjs/wasm-gen': 1.14.1
    dev: true

  /@webassemblyjs/ieee754@1.13.2:
    resolution: {integrity: sha512-4LtOzh58S/5lX4ITKxnAK2USuNEvpdVV9AlgGQb8rJDHaLeHciwG4zlGr0j/SNWlr7x3vO1lDEsuePvtcDNCkw==}
    dependencies:
      '@xtuc/ieee754': 1.2.0
    dev: true

  /@webassemblyjs/leb128@1.13.2:
    resolution: {integrity: sha512-Lde1oNoIdzVzdkNEAWZ1dZ5orIbff80YPdHx20mrHwHrVNNTjNr8E3xz9BdpcGqRQbAEa+fkrCb+fRFTl/6sQw==}
    dependencies:
      '@xtuc/long': 4.2.2
    dev: true

  /@webassemblyjs/utf8@1.13.2:
    resolution: {integrity: sha512-3NQWGjKTASY1xV5m7Hr0iPeXD9+RDobLll3T9d2AO+g3my8xy5peVyjSag4I50mR1bBSN/Ct12lo+R9tJk0NZQ==}
    dev: true

  /@webassemblyjs/wasm-edit@1.14.1:
    resolution: {integrity: sha512-RNJUIQH/J8iA/1NzlE4N7KtyZNHi3w7at7hDjvRNm5rcUXa00z1vRz3glZoULfJ5mpvYhLybmVcwcjGrC1pRrQ==}
    dependencies:
      '@webassemblyjs/ast': 1.14.1
      '@webassemblyjs/helper-buffer': 1.14.1
      '@webassemblyjs/helper-wasm-bytecode': 1.13.2
      '@webassemblyjs/helper-wasm-section': 1.14.1
      '@webassemblyjs/wasm-gen': 1.14.1
      '@webassemblyjs/wasm-opt': 1.14.1
      '@webassemblyjs/wasm-parser': 1.14.1
      '@webassemblyjs/wast-printer': 1.14.1
    dev: true

  /@webassemblyjs/wasm-gen@1.14.1:
    resolution: {integrity: sha512-AmomSIjP8ZbfGQhumkNvgC33AY7qtMCXnN6bL2u2Js4gVCg8fp735aEiMSBbDR7UQIj90n4wKAFUSEd0QN2Ukg==}
    dependencies:
      '@webassemblyjs/ast': 1.14.1
      '@webassemblyjs/helper-wasm-bytecode': 1.13.2
      '@webassemblyjs/ieee754': 1.13.2
      '@webassemblyjs/leb128': 1.13.2
      '@webassemblyjs/utf8': 1.13.2
    dev: true

  /@webassemblyjs/wasm-opt@1.14.1:
    resolution: {integrity: sha512-PTcKLUNvBqnY2U6E5bdOQcSM+oVP/PmrDY9NzowJjislEjwP/C4an2303MCVS2Mg9d3AJpIGdUFIQQWbPds0Sw==}
    dependencies:
      '@webassemblyjs/ast': 1.14.1
      '@webassemblyjs/helper-buffer': 1.14.1
      '@webassemblyjs/wasm-gen': 1.14.1
      '@webassemblyjs/wasm-parser': 1.14.1
    dev: true

  /@webassemblyjs/wasm-parser@1.14.1:
    resolution: {integrity: sha512-JLBl+KZ0R5qB7mCnud/yyX08jWFw5MsoalJ1pQ4EdFlgj9VdXKGuENGsiCIjegI1W7p91rUlcB/LB5yRJKNTcQ==}
    dependencies:
      '@webassemblyjs/ast': 1.14.1
      '@webassemblyjs/helper-api-error': 1.13.2
      '@webassemblyjs/helper-wasm-bytecode': 1.13.2
      '@webassemblyjs/ieee754': 1.13.2
      '@webassemblyjs/leb128': 1.13.2
      '@webassemblyjs/utf8': 1.13.2
    dev: true

  /@webassemblyjs/wast-printer@1.14.1:
    resolution: {integrity: sha512-kPSSXE6De1XOR820C90RIo2ogvZG+c3KiHzqUoO/F34Y2shGzesfqv7o57xrxovZJH/MetF5UjroJ/R/3isoiw==}
    dependencies:
      '@webassemblyjs/ast': 1.14.1
      '@xtuc/long': 4.2.2
    dev: true

  /@webpack-cli/configtest@1.2.0(webpack-cli@4.10.0)(webpack@5.94.0):
    resolution: {integrity: sha512-4FB8Tj6xyVkyqjj1OaTqCjXYULB9FMkqQ8yGrZjRDrYh0nOE+7Lhs45WioWQQMV+ceFlE368Ukhe6xdvJM9Egg==}
    peerDependencies:
      webpack: 4.x.x || 5.x.x
      webpack-cli: 4.x.x
    dependencies:
      webpack: 5.94.0(webpack-cli@4.10.0)
      webpack-cli: 4.10.0(webpack-bundle-analyzer@4.5.0)(webpack@5.94.0)
    dev: true

  /@webpack-cli/info@1.5.0(webpack-cli@4.10.0):
    resolution: {integrity: sha512-e8tSXZpw2hPl2uMJY6fsMswaok5FdlGNRTktvFk2sD8RjH0hE2+XistawJx1vmKteh4NmGmNUrp+Tb2w+udPcQ==}
    peerDependencies:
      webpack-cli: 4.x.x
    dependencies:
      envinfo: 7.14.0
      webpack-cli: 4.10.0(webpack-bundle-analyzer@4.5.0)(webpack@5.94.0)
    dev: true

  /@webpack-cli/serve@1.7.0(webpack-cli@4.10.0):
    resolution: {integrity: sha512-oxnCNGj88fL+xzV+dacXs44HcDwf1ovs3AuEzvP7mqXw7fQntqIhQ1BRmynh4qEKQSSSRSWVyXRjmTbZIX9V2Q==}
    peerDependencies:
      webpack-cli: 4.x.x
      webpack-dev-server: '*'
    peerDependenciesMeta:
      webpack-dev-server:
        optional: true
    dependencies:
      webpack-cli: 4.10.0(webpack-bundle-analyzer@4.5.0)(webpack@5.94.0)
    dev: true

  /@xmldom/xmldom@0.8.11:
    resolution: {integrity: sha512-cQzWCtO6C8TQiYl1ruKNn2U6Ao4o4WBBcbL61yJl84x+j5sOWWFU9X7DpND8XZG3daDppSsigMdfAIl2upQBRw==}
    engines: {node: '>=10.0.0'}
    dev: true

  /@xtuc/ieee754@1.2.0:
    resolution: {integrity: sha512-DX8nKgqcGwsc0eJSqYt5lwP4DH5FlHnmuWWBRy7X0NcaGR0ZtuyeESgMwTYVEtxmsNGY+qit4QYT/MIYTOTPeA==}
    dev: true

  /@xtuc/long@4.2.2:
    resolution: {integrity: sha512-NuHqBY1PB/D8xU6s/thBgOAiAP7HOYDQ32+BFZILJ8ivkUkAHQnWfn6WhL79Owj1qmUnoN/YPhktdIoucipkAQ==}
    dev: true

  /abbrev@1.1.1:
    resolution: {integrity: sha512-nne9/IiQ/hzIhY6pdDnbBtz7DjPTKrY00P/zvPSm5pOFkl6xuGrGnXn/VtTNNfNtAfZ9/1RtehkszU9qcTii0Q==}
    dev: true

  /acorn-import-attributes@1.9.5(acorn@8.15.0):
    resolution: {integrity: sha512-n02Vykv5uA3eHGM/Z2dQrcD56kL8TyDb2p1+0P83PClMnC/nc+anbQRhIOWnSq4Ke/KvDPrY3C9hDtC/A3eHnQ==}
    peerDependencies:
      acorn: ^8
    dependencies:
      acorn: 8.15.0
    dev: true

  /acorn-jsx@5.3.2(acorn@8.15.0):
    resolution: {integrity: sha512-rq9s+JNhf0IChjtDXxllJ7g41oZk5SlXtp0LHwyA5cejwn7vKmKp4pPri6YEePv2PU65sAsegbXtIinmDFDXgQ==}
    peerDependencies:
      acorn: ^6.0.0 || ^7.0.0 || ^8.0.0
    dependencies:
      acorn: 8.15.0
    dev: true

  /acorn-walk@8.3.4:
    resolution: {integrity: sha512-ueEepnujpqee2o5aIYnvHU6C0A42MNdsIDeqy5BydrkuC5R1ZuUFnm27EeFJGoEHJQgn3uleRvmTXaJgfXbt4g==}
    engines: {node: '>=0.4.0'}
    dependencies:
      acorn: 8.15.0
    dev: true

  /acorn@8.15.0:
    resolution: {integrity: sha512-NZyJarBfL7nWwIq+FDL6Zp/yHEhePMNnnJ0y3qfieCrmNvYct8uvtiV41UvlSe6apAfk0fY1FbWx+NwfmpvtTg==}
    engines: {node: '>=0.4.0'}
    hasBin: true
    dev: true

  /agent-base@6.0.2:
    resolution: {integrity: sha512-RZNwNclF7+MS/8bDg70amg32dyeZGZxiDuQmZxKLAlQjr3jGyLx+4Kkk58UO7D2QdgFIQCovuSuZESne6RG6XQ==}
    engines: {node: '>= 6.0.0'}
    dependencies:
      debug: 4.4.1
    transitivePeerDependencies:
      - supports-color
    dev: true

  /agent-base@7.1.4:
    resolution: {integrity: sha512-MnA+YT8fwfJPgBx3m60MNqakm30XOkyIoH1y6huTQvC0PwZG7ki8NacLBcrPbNoo8vEZy7Jpuk7+jMO+CUovTQ==}
    engines: {node: '>= 14'}
    dev: true

  /agentkeepalive@4.6.0:
    resolution: {integrity: sha512-kja8j7PjmncONqaTsB8fQ+wE2mSU2DJ9D4XKoJ5PFWIdRMa6SLSN1ff4mOr4jCbfRSsxR4keIiySJU0N9T5hIQ==}
    engines: {node: '>= 8.0.0'}
    dependencies:
      humanize-ms: 1.2.1
    dev: true

  /aggregate-error@3.1.0:
    resolution: {integrity: sha512-4I7Td01quW/RpocfNayFdFVk1qSuoh0E7JrbRJ16nH01HhKFQ88INq9Sd+nd72zqRySlr9BmDA8xlEJ6vJMrYA==}
    engines: {node: '>=8'}
    dependencies:
      clean-stack: 2.2.0
      indent-string: 4.0.0
    dev: true

  /ajv-formats@2.1.1(ajv@8.17.1):
    resolution: {integrity: sha512-Wx0Kx52hxE7C18hkMEggYlEifqWZtYaRgouJor+WMdPnQyEK13vgEWyVNup7SoeeoLMsr4kf5h6dOW11I15MUA==}
    peerDependencies:
      ajv: ^8.0.0
    peerDependenciesMeta:
      ajv:
        optional: true
    dependencies:
      ajv: 8.17.1
    dev: true

  /ajv-keywords@3.5.2(ajv@6.12.6):
    resolution: {integrity: sha512-5p6WTN0DdTGVQk6VjcEju19IgaHudalcfabD7yhDGeA6bcQnmL+CpveLJq/3hvfwd1aof6L386Ougkx6RfyMIQ==}
    peerDependencies:
      ajv: ^6.9.1
    dependencies:
      ajv: 6.12.6
    dev: true

  /ajv-keywords@5.1.0(ajv@8.17.1):
    resolution: {integrity: sha512-YCS/JNFAUyr5vAuhk1DWm1CBxRHW9LbJ2ozWeemrIqpbsqKjHVxYPyi5GC0rjZIT5JxJ3virVTS8wk4i/Z+krw==}
    peerDependencies:
      ajv: ^8.8.2
    dependencies:
      ajv: 8.17.1
      fast-deep-equal: 3.1.3
    dev: true

  /ajv@6.12.6:
    resolution: {integrity: sha512-j3fVLgvTo527anyYyJOGTYJbG+vnnQYvE0m5mmkc1TK+nxAppkCLMIL0aZ4dblVCNoGShhm+kzE4ZUykBoMg4g==}
    dependencies:
      fast-deep-equal: 3.1.3
      fast-json-stable-stringify: 2.1.0
      json-schema-traverse: 0.4.1
      uri-js: 4.4.1
    dev: true

  /ajv@8.17.1:
    resolution: {integrity: sha512-B/gBuNg5SiMTrPkC+A2+cW0RszwxYmn6VYxB/inlBStS5nx6xHIt/ehKRhIMhqusl7a8LjQoZnjCs5vhwxOQ1g==}
    dependencies:
      fast-deep-equal: 3.1.3
      fast-uri: 3.1.0
      json-schema-traverse: 1.0.0
      require-from-string: 2.0.2
    dev: true

  /ansi-regex@5.0.1:
    resolution: {integrity: sha512-quJQXlTSUGL2LH9SUXo8VwsY4soanhgo6LNSm84E1LBcE8s3O0wpdiRzyR9z/ZZJMlMWv37qOOb9pdJlMUEKFQ==}
    engines: {node: '>=8'}
    dev: true

  /ansi-regex@6.2.0:
    resolution: {integrity: sha512-TKY5pyBkHyADOPYlRT9Lx6F544mPl0vS5Ew7BJ45hA08Q+t3GjbueLliBWN3sMICk6+y7HdyxSzC4bWS8baBdg==}
    engines: {node: '>=12'}
    dev: true

  /ansi-styles@4.3.0:
    resolution: {integrity: sha512-zbB9rCJAT1rbjiVDb2hqKFHNYLxgtk8NURxZ3IZwD3F6NtxbXZQCnnSi1Lkx+IDohdPlFp222wVALIheZJQSEg==}
    engines: {node: '>=8'}
    dependencies:
      color-convert: 2.0.1
    dev: true

  /ansi-styles@6.2.1:
    resolution: {integrity: sha512-bN798gFfQX+viw3R7yrGWRqnrN2oRkEkUjjl4JNn4E8GxxbjtG3FbrEIIY3l8/hrwUwIeCZvi4QuOTP4MErVug==}
    engines: {node: '>=12'}
    dev: true

  /app-builder-bin@5.0.0-alpha.12:
    resolution: {integrity: sha512-j87o0j6LqPL3QRr8yid6c+Tt5gC7xNfYo6uQIQkorAC6MpeayVMZrEDzKmJJ/Hlv7EnOQpaRm53k6ktDYZyB6w==}
    dev: true

  /app-builder-lib@26.0.12(dmg-builder@26.0.12)(electron-builder-squirrel-windows@26.0.12):
    resolution: {integrity: sha512-+/CEPH1fVKf6HowBUs6LcAIoRcjeqgvAeoSE+cl7Y7LndyQ9ViGPYibNk7wmhMHzNgHIuIbw4nWADPO+4mjgWw==}
    engines: {node: '>=14.0.0'}
    peerDependencies:
      dmg-builder: 26.0.12
      electron-builder-squirrel-windows: 26.0.12
    dependencies:
      '@develar/schema-utils': 2.6.5
      '@electron/asar': 3.2.18
      '@electron/fuses': 1.8.0
      '@electron/notarize': 2.5.0
      '@electron/osx-sign': 1.3.1
      '@electron/rebuild': 3.7.0
      '@electron/universal': 2.0.1
      '@malept/flatpak-bundler': 0.4.0
      '@types/fs-extra': 9.0.13
      async-exit-hook: 2.0.1
      builder-util: 26.0.11
      builder-util-runtime: 9.3.1
      chromium-pickle-js: 0.2.0
      config-file-ts: 0.2.8-rc1
      debug: 4.4.1
      dmg-builder: 26.0.12(electron-builder-squirrel-windows@26.0.12)
      dotenv: 16.6.1
      dotenv-expand: 11.0.7
      ejs: 3.1.10
      electron-builder-squirrel-windows: 26.0.12(dmg-builder@26.0.12)
      electron-publish: 26.0.11
      fs-extra: 10.1.0
      hosted-git-info: 4.1.0
      is-ci: 3.0.1
      isbinaryfile: 5.0.4
      js-yaml: 4.1.0
      json5: 2.2.3
      lazy-val: 1.0.5
      minimatch: 10.0.3
      plist: 3.1.0
      resedit: 1.7.2
      semver: 7.7.2
      tar: 6.2.1
      temp-file: 3.4.0
      tiny-async-pool: 1.3.0
    transitivePeerDependencies:
      - bluebird
      - supports-color
    dev: true

  /argparse@2.0.1:
    resolution: {integrity: sha512-8+9WqebbFzpX9OR+Wa6O29asIogeRMzcGtAINdpMHHyAg10f05aSFVBbcEqGf/PXw1EjAZ+q2/bEBg3DvurK3Q==}
    dev: true

  /array-union@1.0.2:
    resolution: {integrity: sha512-Dxr6QJj/RdU/hCaBjOfxW+q6lyuVE6JFWIrAUpuOOhoJJoQ99cUn3igRaHVB5P9WrgFVN0FfArM3x0cueOU8ng==}
    engines: {node: '>=0.10.0'}
    dependencies:
      array-uniq: 1.0.3
    dev: true

  /array-uniq@1.0.3:
    resolution: {integrity: sha512-MNha4BWQ6JbwhFhj03YK552f7cb3AzoE8SzeljgChvL1dl3IcvggXVz1DilzySZkCja+CXuZbdW7yATchWn8/Q==}
    engines: {node: '>=0.10.0'}
    dev: true

  /assert-plus@1.0.0:
    resolution: {integrity: sha512-NfJ4UzBCcQGLDlQq7nHxH+tv3kyZ0hHQqF5BO6J7tNJeP5do1llPr8dZ8zHonfhAu0PHAdMkSo+8o0wxg9lZWw==}
    engines: {node: '>=0.8'}
    dev: true
    optional: true

  /astral-regex@2.0.0:
    resolution: {integrity: sha512-Z7tMw1ytTXt5jqMcOP+OQteU1VuNK9Y02uuJtKQ1Sv69jXQKKg5cibLwGJow8yzZP+eAc18EmLGPal0bp36rvQ==}
    engines: {node: '>=8'}
    dev: true
    optional: true

  /async-exit-hook@2.0.1:
    resolution: {integrity: sha512-NW2cX8m1Q7KPA7a5M2ULQeZ2wR5qI5PAbw5L0UOMxdioVk9PMZ0h1TmyZEkPYrCvYjDlFICusOu1dlEKAAeXBw==}
    engines: {node: '>=0.12.0'}
    dev: true

  /async@3.2.6:
    resolution: {integrity: sha512-htCUDlxyyCLMgaM3xXg0C0LW2xqfuQ6p05pCEIsXuyQ+a1koYKTuBMzRNwmybfLgvJDMd0r1LTn4+E0Ti6C2AA==}
    dev: true

  /asynckit@0.4.0:
    resolution: {integrity: sha512-Oei9OH4tRh0YqU3GxhX79dM/mwVgvbZJaSNaRk+bshkj0S5cfHcgYakreBjrHwatXKbz+IoIdYLxrKim2MjW0Q==}
    dev: true

  /at-least-node@1.0.0:
    resolution: {integrity: sha512-+q/t7Ekv1EDY2l6Gda6LLiX14rU9TV20Wa3ofeQmwPFZbOMo9DXrLbOjFaaclkXKWidIaopwAObQDqwWtGUjqg==}
    engines: {node: '>= 4.0.0'}
    dev: true

  /balanced-match@1.0.2:
    resolution: {integrity: sha512-3oSeUO0TMV67hN1AmbXsK4yaqU7tjiHlbxRDZOpH0KW9+CeX4bRAaX0Anxt0tx2MrpRpWwQaPwIlISEJhYU5Pw==}
    dev: true

  /base64-js@1.5.1:
    resolution: {integrity: sha512-AKpaYlHn8t4SVbOHCy+b5+KKgvR4vrsD8vbvrbiQJps7fKDTkjkDry6ji0rUJjC0kzbNePLwzxq8iypo41qeWA==}
    dev: true

  /big.js@5.2.2:
    resolution: {integrity: sha512-vyL2OymJxmarO8gxMr0mhChsO9QGwhynfuu4+MHTAW6czfq9humCB7rKpUjDd9YUiDPU4mzpyupFSvOClAwbmQ==}
    dev: true

  /bl@4.1.0:
    resolution: {integrity: sha512-1W07cM9gS6DcLperZfFSj+bWLtaPGSOHWhPiGzXmvVJbRLdG82sH/Kn8EtW1VqWVA54AKf2h5k5BbnIbwF3h6w==}
    dependencies:
      buffer: 5.7.1
      inherits: 2.0.4
      readable-stream: 3.6.2
    dev: true

  /blueimp-md5@2.19.0:
    resolution: {integrity: sha512-DRQrD6gJyy8FbiE4s+bDoXS9hiW3Vbx5uCdwvcCf3zLHL+Iv7LtGHLpr+GZV8rHG8tK766FGYBwRbu8pELTt+w==}
    dev: true

  /boolbase@1.0.0:
    resolution: {integrity: sha512-JZOSA7Mo9sNGB8+UjSgzdLtokWAky1zbztM3WRLCbZ70/3cTANmQmOdR7y2g+J0e2WXywy1yS468tY+IruqEww==}
    dev: true

  /boolean@3.2.0:
    resolution: {integrity: sha512-d0II/GO9uf9lfUHH2BQsjxzRJZBdsjgsBiW4BvhWk/3qoKwQFjIDVN19PfX8F2D/r9PCMTtLWjYVCFrpeYUzsw==}
    deprecated: Package no longer supported. Contact Support at https://www.npmjs.com/support for more info.
    optional: true

  /brace-expansion@1.1.12:
    resolution: {integrity: sha512-9T9UjW3r0UW5c1Q7GTwllptXwhvYmEzFhzMfZ9H7FQWt+uZePjZPjBP/W1ZEyZ1twGWom5/56TF4lPcqjnDHcg==}
    dependencies:
      balanced-match: 1.0.2
      concat-map: 0.0.1
    dev: true

  /brace-expansion@2.0.2:
    resolution: {integrity: sha512-Jt0vHyM+jmUBqojB7E1NIYadt0vI0Qxjxd2TErW94wDz+E2LAm5vKMXXwg6ZZBTHPuUlDgQHKXvjGBdfcF1ZDQ==}
    dependencies:
      balanced-match: 1.0.2
    dev: true

  /braces@3.0.3:
    resolution: {integrity: sha512-yQbXgO/OSZVD2IsiLlro+7Hf6Q18EJrKSEsdoMzKePKXct3gvD8oLcOQdIzGupr5Fj+EDe8gO/lxc1BzfMpxvA==}
    engines: {node: '>=8'}
    dependencies:
      fill-range: 7.1.1
    dev: true

  /browserslist@4.25.3:
    resolution: {integrity: sha512-cDGv1kkDI4/0e5yON9yM5G/0A5u8sf5TnmdX5C9qHzI9PPu++sQ9zjm1k9NiOrf3riY4OkK0zSGqfvJyJsgCBQ==}
    engines: {node: ^6 || ^7 || ^8 || ^9 || ^10 || ^11 || ^12 || >=13.7}
    hasBin: true
    dependencies:
      caniuse-lite: 1.0.30001737
      electron-to-chromium: 1.5.209
      node-releases: 2.0.19
      update-browserslist-db: 1.1.3(browserslist@4.25.3)
    dev: true

  /buffer-crc32@0.2.13:
    resolution: {integrity: sha512-VO9Ht/+p3SN7SKWqcrgEzjGbRSJYTx+Q1pTQC0wrWqHx0vpJraQ6GtHx8tvcg1rlK1byhU5gccxgOgj7B0TDkQ==}

  /buffer-from@1.1.2:
    resolution: {integrity: sha512-E+XQCRwSbaaiChtv6k6Dwgc+bx+Bs6vuKJHHl5kox/BaKbhiXzqQOwK4cO22yElGp2OCmjwVhT3HmxgyPGnJfQ==}
    dev: true

  /buffer@5.7.1:
    resolution: {integrity: sha512-EHcyIPBQ4BSGlvjB16k5KgAJ27CIsHY/2JBmCRReo48y9rQ3MaUzWX3KVlBa4U7MyX02HdVj0K7C3WaB3ju7FQ==}
    dependencies:
      base64-js: 1.5.1
      ieee754: 1.2.1
    dev: true

  /builder-util-runtime@9.3.1:
    resolution: {integrity: sha512-2/egrNDDnRaxVwK3A+cJq6UOlqOdedGA7JPqCeJjN2Zjk1/QB/6QUi3b714ScIGS7HafFXTyzJEOr5b44I3kvQ==}
    engines: {node: '>=12.0.0'}
    dependencies:
      debug: 4.4.1
      sax: 1.4.1
    transitivePeerDependencies:
      - supports-color
    dev: true

  /builder-util@26.0.11:
    resolution: {integrity: sha512-xNjXfsldUEe153h1DraD0XvDOpqGR0L5eKFkdReB7eFW5HqysDZFfly4rckda6y9dF39N3pkPlOblcfHKGw+uA==}
    dependencies:
      7zip-bin: 5.2.0
      '@types/debug': 4.1.12
      app-builder-bin: 5.0.0-alpha.12
      builder-util-runtime: 9.3.1
      chalk: 4.1.2
      cross-spawn: 7.0.6
      debug: 4.4.1
      fs-extra: 10.1.0
      http-proxy-agent: 7.0.2
      https-proxy-agent: 7.0.6
      is-ci: 3.0.1
      js-yaml: 4.1.0
      sanitize-filename: 1.6.3
      source-map-support: 0.5.21
      stat-mode: 1.0.0
      temp-file: 3.4.0
      tiny-async-pool: 1.3.0
    transitivePeerDependencies:
      - supports-color
    dev: true

  /cacache@16.1.3:
    resolution: {integrity: sha512-/+Emcj9DAXxX4cwlLmRI9c166RuL3w30zp4R7Joiv2cQTtTtA+jeuCAjH3ZlGnYS3tKENSrKhAzVVP9GVyzeYQ==}
    engines: {node: ^12.13.0 || ^14.15.0 || >=16.0.0}
    dependencies:
      '@npmcli/fs': 2.1.2
      '@npmcli/move-file': 2.0.1
      chownr: 2.0.0
      fs-minipass: 2.1.0
      glob: 8.1.0
      infer-owner: 1.0.4
      lru-cache: 7.18.3
      minipass: 3.3.6
      minipass-collect: 1.0.2
      minipass-flush: 1.0.5
      minipass-pipeline: 1.2.4
      mkdirp: 1.0.4
      p-map: 4.0.0
      promise-inflight: 1.0.1
      rimraf: 3.0.2
      ssri: 9.0.1
      tar: 6.2.1
      unique-filename: 2.0.1
    transitivePeerDependencies:
      - bluebird
    dev: true

  /cacheable-lookup@5.0.4:
    resolution: {integrity: sha512-2/kNscPhpcxrOigMZzbiWF7dz8ilhb/nIHU3EyZiXWXpeq/au8qJ8VhdftMkty3n7Gj6HIGalQG8oiBNB3AJgA==}
    engines: {node: '>=10.6.0'}

  /cacheable-request@7.0.4:
    resolution: {integrity: sha512-v+p6ongsrp0yTGbJXjgxPow2+DL93DASP4kXCDKb8/bwRtt9OEF3whggkkDkGNzgcWy2XaF4a8nZglC7uElscg==}
    engines: {node: '>=8'}
    dependencies:
      clone-response: 1.0.3
      get-stream: 5.2.0
      http-cache-semantics: 4.2.0
      keyv: 4.5.4
      lowercase-keys: 2.0.0
      normalize-url: 6.1.0
      responselike: 2.0.1

  /call-bind-apply-helpers@1.0.2:
    resolution: {integrity: sha512-Sp1ablJ0ivDkSzjcaJdxEunN5/XvksFJ2sMBFfq6x0ryhQV/2b/KwFe21cMpmHtPOSij8K99/wSfoEuTObmuMQ==}
    engines: {node: '>= 0.4'}
    dependencies:
      es-errors: 1.3.0
      function-bind: 1.1.2
    dev: true

  /callsites@3.1.0:
    resolution: {integrity: sha512-P8BjAsXvZS+VIDUI11hHCQEv74YT67YUi5JJFNWIqL235sBmjX4+qx9Muvls5ivyNENctx46xQLQ3aTuE7ssaQ==}
    engines: {node: '>=6'}
    dev: true

  /camel-case@4.1.2:
    resolution: {integrity: sha512-gxGWBrTT1JuMx6R+o5PTXMmUnhnVzLQ9SNutD4YqKtI6ap897t3tKECYla6gCWEkplXnlNybEkZg9GEGxKFCgw==}
    dependencies:
      pascal-case: 3.1.2
      tslib: 2.8.1
    dev: true

  /caniuse-lite@1.0.30001737:
    resolution: {integrity: sha512-BiloLiXtQNrY5UyF0+1nSJLXUENuhka2pzy2Fx5pGxqavdrxSCW4U6Pn/PoG3Efspi2frRbHpBV2XsrPE6EDlw==}
    dev: true

  /chalk@4.1.2:
    resolution: {integrity: sha512-oKnbhFyRIXpUuez8iBMmyEa4nbj4IOQyuhc/wy9kY7/WVPcwIO9VA668Pu8RkO7+0G76SLROeyw9CpQ061i4mA==}
    engines: {node: '>=10'}
    dependencies:
      ansi-styles: 4.3.0
      supports-color: 7.2.0
    dev: true

  /chokidar@4.0.3:
    resolution: {integrity: sha512-Qgzu8kfBvo+cA4962jnP1KkS6Dop5NS6g7R5LFYJr4b8Ub94PPQXUksCw9PvXoeXPRRddRNC5C1JQUR2SMGtnA==}
    engines: {node: '>= 14.16.0'}
    dependencies:
      readdirp: 4.1.2
    dev: true

  /chownr@2.0.0:
    resolution: {integrity: sha512-bIomtDF5KGpdogkLd9VspvFzk9KfpyyGlS8YFVZl7TGPBHL5snIOnxeshwVgPteQ9b4Eydl+pVbIyE1DcvCWgQ==}
    engines: {node: '>=10'}
    dev: true

  /chrome-trace-event@1.0.4:
    resolution: {integrity: sha512-rNjApaLzuwaOTjCiT8lSDdGN1APCiqkChLMJxJPWLunPAt5fy8xgU9/jNOchV84wfIxrA0lRQB7oCT8jrn/wrQ==}
    engines: {node: '>=6.0'}
    dev: true

  /chromium-pickle-js@0.2.0:
    resolution: {integrity: sha512-1R5Fho+jBq0DDydt+/vHWj5KJNJCKdARKOCwZUen84I5BreWoLqRLANH1U87eJy1tiASPtMnGqJJq0ZsLoRPOw==}
    dev: true

  /ci-info@3.9.0:
    resolution: {integrity: sha512-NIxF55hv4nSqQswkAeiOi1r83xy8JldOFDTWiug55KBu9Jnblncd2U6ViHmYgHf01TPZS77NJBhBMKdWj9HQMQ==}
    engines: {node: '>=8'}
    dev: true

  /clean-css@4.2.4:
    resolution: {integrity: sha512-EJUDT7nDVFDvaQgAo2G/PJvxmp1o/c6iXLbswsBbUFXi1Nr+AjA2cKmfbKDMjMvzEe75g3P6JkaDDAKk96A85A==}
    engines: {node: '>= 4.0'}
    dependencies:
      source-map: 0.6.1
    dev: true

  /clean-css@5.3.3:
    resolution: {integrity: sha512-D5J+kHaVb/wKSFcyyV75uCn8fiY4sV38XJoe4CUyGQ+mOU/fMVYUdH1hJC+CJQ5uY3EnW27SbJYS4X8BiLrAFg==}
    engines: {node: '>= 10.0'}
    dependencies:
      source-map: 0.6.1
    dev: true

  /clean-stack@2.2.0:
    resolution: {integrity: sha512-4diC9HaTE+KRAMWhDhrGOECgWZxoevMc5TlkObMqNSsVU62PYzXZ/SMTjzyGAFF1YusgxGcSWTEXBhp0CPwQ1A==}
    engines: {node: '>=6'}
    dev: true

  /clean-webpack-plugin@4.0.0(webpack@5.94.0):
    resolution: {integrity: sha512-WuWE1nyTNAyW5T7oNyys2EN0cfP2fdRxhxnIQWiAp0bMabPdHhoGxM8A6YL2GhqwgrPnnaemVE7nv5XJ2Fhh2w==}
    engines: {node: '>=10.0.0'}
    peerDependencies:
      webpack: '>=4.0.0 <6.0.0'
    dependencies:
      del: 4.1.1
      webpack: 5.94.0(webpack-cli@4.10.0)
    dev: true

  /cli-cursor@3.1.0:
    resolution: {integrity: sha512-I/zHAwsKf9FqGoXM4WWRACob9+SNukZTd94DWF57E4toouRulbCxcUh6RKUEOQlYTHJnzkPMySvPNaaSLNfLZw==}
    engines: {node: '>=8'}
    dependencies:
      restore-cursor: 3.1.0
    dev: true

  /cli-spinners@2.9.2:
    resolution: {integrity: sha512-ywqV+5MmyL4E7ybXgKys4DugZbX0FC6LnwrhjuykIjnK9k8OQacQ7axGKnjDXWNhns0xot3bZI5h55H8yo9cJg==}
    engines: {node: '>=6'}
    dev: true

  /cli-truncate@2.1.0:
    resolution: {integrity: sha512-n8fOixwDD6b/ObinzTrp1ZKFzbgvKZvuz/TvejnLn1aQfC6r52XEx85FmuC+3HI+JM7coBRXUvNqEU2PHVrHpg==}
    engines: {node: '>=8'}
    dependencies:
      slice-ansi: 3.0.0
      string-width: 4.2.3
    dev: true
    optional: true

  /cliui@8.0.1:
    resolution: {integrity: sha512-BSeNnyus75C4//NQ9gQt1/csTXyo/8Sb+afLAkzAptFuMsod9HFokGNudZpi/oQV73hnVK+sR+5PVRMd+Dr7YQ==}
    engines: {node: '>=12'}
    dependencies:
      string-width: 4.2.3
      strip-ansi: 6.0.1
      wrap-ansi: 7.0.0
    dev: true

  /clone-deep@4.0.1:
    resolution: {integrity: sha512-neHB9xuzh/wk0dIHweyAXv2aPGZIVk3pLMe+/RNzINf17fe0OG96QroktYAUm7SM1PBnzTabaLboqqxDyMU+SQ==}
    engines: {node: '>=6'}
    dependencies:
      is-plain-object: 2.0.4
      kind-of: 6.0.3
      shallow-clone: 3.0.1
    dev: true

  /clone-response@1.0.3:
    resolution: {integrity: sha512-ROoL94jJH2dUVML2Y/5PEDNaSHgeOdSDicUyS7izcF63G6sTc/FTjLub4b8Il9S8S0beOfYt0TaA5qvFK+w0wA==}
    dependencies:
      mimic-response: 1.0.1

  /clone@1.0.4:
    resolution: {integrity: sha512-JQHZ2QMW6l3aH/j6xCqQThY/9OH4D/9ls34cgkUBiEeocRTU04tHfKPBsUK1PqZCUQM7GiA0IIXJSuXHI64Kbg==}
    engines: {node: '>=0.8'}
    dev: true

  /color-convert@2.0.1:
    resolution: {integrity: sha512-RRECPsj7iu/xb5oKYcsFHSppFNnsj/52OVTRKb4zP5onXwVF3zVmmToNcOfGC+CRDpfK/U584fMg38ZHCaElKQ==}
    engines: {node: '>=7.0.0'}
    dependencies:
      color-name: 1.1.4
    dev: true

  /color-name@1.1.4:
    resolution: {integrity: sha512-dOy+3AuW3a2wNbZHIuMZpTcgjGuLU/uBL/ubcZF9OXbDo8ff4O8yVp5Bf0efS8uEoYo5q4Fx7dY9OgQGXgAsQA==}
    dev: true

  /colorette@2.0.20:
    resolution: {integrity: sha512-IfEDxwoWIjkeXL1eXcDiow4UbKjhLdq6/EuSVR9GMN7KVH3r9gQ83e73hsz1Nd1T3ijd5xv1wcWRYO+D6kCI2w==}
    dev: true

  /combined-stream@1.0.8:
    resolution: {integrity: sha512-FQN4MRfuJeHf7cBbBMJFXhKSDq+2kAArBlmRBvcvFE5BB1HZKXtSFASDhdlz9zOYwxh8lDdnvmMOe/+5cdoEdg==}
    engines: {node: '>= 0.8'}
    dependencies:
      delayed-stream: 1.0.0
    dev: true

  /commander@2.20.3:
    resolution: {integrity: sha512-GpVkmM8vF2vQUkj2LvZmD35JxeJOLCwJ9cUkugyk2nuhbv3+mJvpLYYt+0+USMxE+oj+ey/lJEnhZw75x/OMcQ==}
    dev: true

  /commander@4.1.1:
    resolution: {integrity: sha512-NOKm8xhkzAjzFx8B2v5OAHT+u5pRQc2UCa2Vq9jYL/31o2wi9mxBA7LIFs3sV5VSC49z6pEhfbMULvShKj26WA==}
    engines: {node: '>= 6'}
    dev: true

  /commander@5.1.0:
    resolution: {integrity: sha512-P0CysNDQ7rtVw4QIQtm+MRxV66vKFSvlsQvGYXZWR3qFU0jlMKHZZZgw8e+8DSah4UDKMqnknRDQz+xuQXQ/Zg==}
    engines: {node: '>= 6'}
    dev: true

  /commander@7.2.0:
    resolution: {integrity: sha512-QrWXB+ZQSVPmIWIhtEO9H+gwHaMGYiF5ChvoJ+K9ZGHG/sVsa6yiesAD1GC/x46sET00Xlwo1u49RVVVzvcSkw==}
    engines: {node: '>= 10'}
    dev: true

  /commander@8.3.0:
    resolution: {integrity: sha512-OkTL9umf+He2DZkUq8f8J9of7yL6RJKI24dVITBmNfZBmri9zYZQrKkuXiKhyfPSu8tUhnVBB1iKXevvnlR4Ww==}
    engines: {node: '>= 12'}
    dev: true

  /commander@9.5.0:
    resolution: {integrity: sha512-KRs7WVDKg86PWiuAqhDrAQnTXZKraVcCc6vFdL14qrZ/DcWwuRo7VoiYXalXO7S5GKpqYiVEwCbgFDfxNHKJBQ==}
    engines: {node: ^12.20.0 || >=14}
    dev: true
    optional: true

  /compare-version@0.1.2:
    resolution: {integrity: sha512-pJDh5/4wrEnXX/VWRZvruAGHkzKdr46z11OlTPN+VrATlWWhSKewNCJ1futCO5C7eJB3nPMFZA1LeYtcFboZ2A==}
    engines: {node: '>=0.10.0'}
    dev: true

  /concat-map@0.0.1:
    resolution: {integrity: sha512-/Srv4dswyQNBfohGpz9o6Yb3Gz3SrUDqBH5rTuhGR7ahtlbYKnVxw2bCFMRljaA7EXHaXZ8wsHdodFvbkhKmqg==}
    dev: true

  /config-file-ts@0.2.8-rc1:
    resolution: {integrity: sha512-GtNECbVI82bT4RiDIzBSVuTKoSHufnU7Ce7/42bkWZJZFLjmDF2WBpVsvRkhKCfKBnTBb3qZrBwPpFBU/Myvhg==}
    dependencies:
      glob: 10.4.5
      typescript: 5.9.2
    dev: true

  /core-util-is@1.0.2:
    resolution: {integrity: sha512-3lqz5YjWTYnW6dlDa5TLaTCcShfar1e40rmcJVwCBJC6mWlFuj0eCHIElmG1g5kyuJ/GD+8Wn4FFCcz4gJPfaQ==}
    dev: true
    optional: true

  /crc@3.8.0:
    resolution: {integrity: sha512-iX3mfgcTMIq3ZKLIsVFAbv7+Mc10kxabAGQb8HvjA1o3T1PIYprbakQ65d3I+2HGHt6nSKkM9PYjgoJO2KcFBQ==}
    dependencies:
      buffer: 5.7.1
    dev: true
    optional: true

  /cross-dirname@0.1.0:
    resolution: {integrity: sha512-+R08/oI0nl3vfPcqftZRpytksBXDzOUveBq/NBVx0sUp1axwzPQrKinNx5yd5sxPu8j1wIy8AfnVQ+5eFdha6Q==}
    dev: true
    optional: true

  /cross-spawn@7.0.6:
    resolution: {integrity: sha512-uV2QOWP2nWzsy2aMp8aRibhi9dlzF5Hgh5SHaB9OiTGEyDTiJJyx0uy51QXdyWbtAHNua4XJzUKca3OzKUd3vA==}
    engines: {node: '>= 8'}
    dependencies:
      path-key: 3.1.1
      shebang-command: 2.0.0
      which: 2.0.2
    dev: true

  /css-loader@7.1.2(webpack@5.94.0):
    resolution: {integrity: sha512-6WvYYn7l/XEGN8Xu2vWFt9nVzrCn39vKyTEFf/ExEyoksJjjSZV/0/35XPlMbpnr6VGhZIUg5yJrL8tGfes/FA==}
    engines: {node: '>= 18.12.0'}
    peerDependencies:
      '@rspack/core': 0.x || 1.x
      webpack: ^5.27.0
    peerDependenciesMeta:
      '@rspack/core':
        optional: true
      webpack:
        optional: true
    dependencies:
      icss-utils: 5.1.0(postcss@8.5.6)
      postcss: 8.5.6
      postcss-modules-extract-imports: 3.1.0(postcss@8.5.6)
      postcss-modules-local-by-default: 4.2.0(postcss@8.5.6)
      postcss-modules-scope: 3.2.1(postcss@8.5.6)
      postcss-modules-values: 4.0.0(postcss@8.5.6)
      postcss-value-parser: 4.2.0
      semver: 7.7.2
      webpack: 5.94.0(webpack-cli@4.10.0)
    dev: true

  /css-select@4.3.0:
    resolution: {integrity: sha512-wPpOYtnsVontu2mODhA19JrqWxNsfdatRKd64kmpRbQgh1KtItko5sTnEpPdpSaJszTOhEMlF/RPz28qj4HqhQ==}
    dependencies:
      boolbase: 1.0.0
      css-what: 6.2.2
      domhandler: 4.3.1
      domutils: 2.8.0
      nth-check: 2.1.1
    dev: true

  /css-what@6.2.2:
    resolution: {integrity: sha512-u/O3vwbptzhMs3L1fQE82ZSLHQQfto5gyZzwteVIEyeaY5Fc7R4dapF/BvRoSYFeqfBk4m0V1Vafq5Pjv25wvA==}
    engines: {node: '>= 6'}
    dev: true

  /cssesc@3.0.0:
    resolution: {integrity: sha512-/Tb/JcjK111nNScGob5MNtsntNM1aCNUDipB/TkwZFhyDrrE47SOx/18wF2bbjgc3ZzCSKW1T5nt5EbFoAz/Vg==}
    engines: {node: '>=4'}
    hasBin: true
    dev: true

  /dayjs@1.11.5:
    resolution: {integrity: sha512-CAdX5Q3YW3Gclyo5Vpqkgpj8fSdLQcRuzfX6mC6Phy0nfJ0eGYOeS7m4mt2plDWLAtA4TqTakvbboHvUxfe4iA==}
    dev: true

  /debug@4.4.1:
    resolution: {integrity: sha512-KcKCqiftBJcZr++7ykoDIEwSa3XWowTfNPo92BYxjXiyYEVrUQh2aLyhxBCwww+heortUFxEJYcRzosstTEBYQ==}
    engines: {node: '>=6.0'}
    peerDependencies:
      supports-color: '*'
    peerDependenciesMeta:
      supports-color:
        optional: true
    dependencies:
      ms: 2.1.3

  /decompress-response@6.0.0:
    resolution: {integrity: sha512-aW35yZM6Bb/4oJlZncMH2LCoZtJXTRxES17vE3hoRiowU2kWHaJKFkSBDnDR+cm9J+9QhXmREyIfv0pji9ejCQ==}
    engines: {node: '>=10'}
    dependencies:
      mimic-response: 3.1.0

  /deep-is@0.1.4:
    resolution: {integrity: sha512-oIPzksmTg4/MriiaYGO+okXDT7ztn/w3Eptv/+gSIdMdKsJo0u4CfYNFJPy+4SKMuCqGw2wxnA+URMg3t8a/bQ==}
    dev: true

  /defaults@1.0.4:
    resolution: {integrity: sha512-eFuaLoy/Rxalv2kr+lqMlUnrDWV+3j4pljOIJgLIhI058IQfWJ7vXhyEIHu+HtC738klGALYxOKDO0bQP3tg8A==}
    dependencies:
      clone: 1.0.4
    dev: true

  /defer-to-connect@2.0.1:
    resolution: {integrity: sha512-4tvttepXG1VaYGrRibk5EwJd1t4udunSOVMdLSAL6mId1ix438oPwPZMALY41FCijukO1L0twNcGsdzS7dHgDg==}
    engines: {node: '>=10'}

  /define-data-property@1.1.4:
    resolution: {integrity: sha512-rBMvIzlpA8v6E+SJZoo++HAYqsLrkg7MSfIinMPFhmkorw7X+dOXVJQs+QT69zGkzMyfDnIMN2Wid1+NbL3T+A==}
    engines: {node: '>= 0.4'}
    dependencies:
      es-define-property: 1.0.1
      es-errors: 1.3.0
      gopd: 1.2.0
    optional: true

  /define-properties@1.2.1:
    resolution: {integrity: sha512-8QmQKqEASLd5nx0U1B1okLElbUuuttJ/AnYmRXbbbGDWh6uS208EjD4Xqq/I9wK7u0v6O08XhTWnt5XtEbR6Dg==}
    engines: {node: '>= 0.4'}
    dependencies:
      define-data-property: 1.1.4
      has-property-descriptors: 1.0.2
      object-keys: 1.1.1
    optional: true

  /del@4.1.1:
    resolution: {integrity: sha512-QwGuEUouP2kVwQenAsOof5Fv8K9t3D8Ca8NxcXKrIpEHjTXK5J2nXLdP+ALI1cgv8wj7KuwBhTwBkOZSJKM5XQ==}
    engines: {node: '>=6'}
    dependencies:
      '@types/glob': 7.2.0
      globby: 6.1.0
      is-path-cwd: 2.2.0
      is-path-in-cwd: 2.1.0
      p-map: 2.1.0
      pify: 4.0.1
      rimraf: 2.7.1
    dev: true

  /delayed-stream@1.0.0:
    resolution: {integrity: sha512-ZySD7Nf91aLB0RxL4KGrKHBXl7Eds1DAmEdcoVawXnLD7SDhpNgtuII2aAkg7a7QS41jxPSZ17p4VdGnMHk3MQ==}
    engines: {node: '>=0.4.0'}
    dev: true

  /detect-libc@1.0.3:
    resolution: {integrity: sha512-pGjwhsmsp4kL2RTz08wcOlGN83otlqHeD/Z5T8GXZB+/YcpQ/dgo+lbU8ZsGxV0HIvqqxo9l7mqYwyYMD9bKDg==}
    engines: {node: '>=0.10'}
    hasBin: true
    dev: true
    optional: true

  /detect-libc@2.0.4:
    resolution: {integrity: sha512-3UDv+G9CsCKO1WKMGw9fwq/SWJYbI0c5Y7LU1AXYoDdbhE2AHQ6N6Nb34sG8Fj7T5APy8qXDCKuuIHd1BR0tVA==}
    engines: {node: '>=8'}
    dev: true

  /detect-node@2.1.0:
    resolution: {integrity: sha512-T0NIuQpnTvFDATNuHN5roPwSBG83rFsuO+MXXH9/3N1eFbn4wcPjttvjMLEPWJ0RGUYgQE7cGgS3tNxbqCGM7g==}
    optional: true

  /dir-compare@4.2.0:
    resolution: {integrity: sha512-2xMCmOoMrdQIPHdsTawECdNPwlVFB9zGcz3kuhmBO6U3oU+UQjsue0i8ayLKpgBcm+hcXPMVSGUN9d+pvJ6+VQ==}
    dependencies:
      minimatch: 3.1.2
      p-limit: 3.1.0
    dev: true

  /dmg-builder@26.0.12(electron-builder-squirrel-windows@26.0.12):
    resolution: {integrity: sha512-59CAAjAhTaIMCN8y9kD573vDkxbs1uhDcrFLHSgutYdPcGOU35Rf95725snvzEOy4BFB7+eLJ8djCNPmGwG67w==}
    dependencies:
      app-builder-lib: 26.0.12(dmg-builder@26.0.12)(electron-builder-squirrel-windows@26.0.12)
      builder-util: 26.0.11
      builder-util-runtime: 9.3.1
      fs-extra: 10.1.0
      iconv-lite: 0.6.3
      js-yaml: 4.1.0
    optionalDependencies:
      dmg-license: 1.0.11
    transitivePeerDependencies:
      - bluebird
      - electron-builder-squirrel-windows
      - supports-color
    dev: true

  /dmg-license@1.0.11:
    resolution: {integrity: sha512-ZdzmqwKmECOWJpqefloC5OJy1+WZBBse5+MR88z9g9Zn4VY+WYUkAyojmhzJckH5YbbZGcYIuGAkY5/Ys5OM2Q==}
    engines: {node: '>=8'}
    os: [darwin]
    hasBin: true
    requiresBuild: true
    dependencies:
      '@types/plist': 3.0.5
      '@types/verror': 1.10.11
      ajv: 6.12.6
      crc: 3.8.0
      iconv-corefoundation: 1.1.7
      plist: 3.1.0
      smart-buffer: 4.2.0
      verror: 1.10.1
    dev: true
    optional: true

  /dom-converter@0.2.0:
    resolution: {integrity: sha512-gd3ypIPfOMr9h5jIKq8E3sHOTCjeirnl0WK5ZdS1AW0Odt0b1PaWaHdJ4Qk4klv+YB9aJBS7mESXjFoDQPu6DA==}
    dependencies:
      utila: 0.4.0
    dev: true

  /dom-serializer@1.4.1:
    resolution: {integrity: sha512-VHwB3KfrcOOkelEG2ZOfxqLZdfkil8PtJi4P8N2MMXucZq2yLp75ClViUlOVwyoHEDjYU433Aq+5zWP61+RGag==}
    dependencies:
      domelementtype: 2.3.0
      domhandler: 4.3.1
      entities: 2.2.0
    dev: true

  /domelementtype@2.3.0:
    resolution: {integrity: sha512-OLETBj6w0OsagBwdXnPdN0cnMfF9opN69co+7ZrbfPGrdpPVNBUj02spi6B1N7wChLQiPn4CSH/zJvXw56gmHw==}
    dev: true

  /domhandler@4.3.1:
    resolution: {integrity: sha512-GrwoxYN+uWlzO8uhUXRl0P+kHE4GtVPfYzVLcUxPL7KNdHKj66vvlhiweIHqYYXWlw+T8iLMp42Lm67ghw4WMQ==}
    engines: {node: '>= 4'}
    dependencies:
      domelementtype: 2.3.0
    dev: true

  /domutils@2.8.0:
    resolution: {integrity: sha512-w96Cjofp72M5IIhpjgobBimYEfoPjx1Vx0BSX9P30WBdZW2WIKU0T1Bd0kz2eNZ9ikjKgHbEyKx8BB6H1L3h3A==}
    dependencies:
      dom-serializer: 1.4.1
      domelementtype: 2.3.0
      domhandler: 4.3.1
    dev: true

  /dot-case@3.0.4:
    resolution: {integrity: sha512-Kv5nKlh6yRrdrGvxeJ2e5y2eRUpkUosIW4A2AS38zwSz27zu7ufDwQPi5Jhs3XAlGNetl3bmnGhQsMtkKJnj3w==}
    dependencies:
      no-case: 3.0.4
      tslib: 2.8.1
    dev: true

  /dotenv-expand@11.0.7:
    resolution: {integrity: sha512-zIHwmZPRshsCdpMDyVsqGmgyP0yT8GAgXUnkdAoJisxvf33k7yO6OuoKmcTGuXPWSsm8Oh88nZicRLA9Y0rUeA==}
    engines: {node: '>=12'}
    dependencies:
      dotenv: 16.6.1
    dev: true

  /dotenv@16.6.1:
    resolution: {integrity: sha512-uBq4egWHTcTt33a72vpSG0z3HnPuIl6NqYcTrKEg2azoEyl2hpW0zqlxysq2pK9HlDIHyHyakeYaYnSAwd8bow==}
    engines: {node: '>=12'}
    dev: true

  /dunder-proto@1.0.1:
    resolution: {integrity: sha512-KIN/nDJBQRcXw0MLVhZE9iQHmG68qAVIBg9CqmUYjmQIhgij9U5MFvrqkUL5FbtyyzZuOeOt0zdeRe4UY7ct+A==}
    engines: {node: '>= 0.4'}
    dependencies:
      call-bind-apply-helpers: 1.0.2
      es-errors: 1.3.0
      gopd: 1.2.0
    dev: true

  /duplexer@0.1.2:
    resolution: {integrity: sha512-jtD6YG370ZCIi/9GTaJKQxWTZD045+4R4hTk/x1UyoqadyJ9x9CgSi1RlVDQF8U2sxLLSnFkCaMihqljHIWgMg==}
    dev: true

  /eastasianwidth@0.2.0:
    resolution: {integrity: sha512-I88TYZWc9XiYHRQ4/3c5rjjfgkjhLyW2luGIheGERbNQ6OY7yTybanSpDXZa8y7VUP9YmDcYa+eyq4ca7iLqWA==}
    dev: true

  /ejs@3.1.10:
    resolution: {integrity: sha512-UeJmFfOrAQS8OJWPZ4qtgHyWExa088/MtK5UEyoJGFH67cDEXkZSviOiKRCZ4Xij0zxI3JECgYs3oKx+AizQBA==}
    engines: {node: '>=0.10.0'}
    hasBin: true
    dependencies:
      jake: 10.9.4
    dev: true

  /electron-builder-squirrel-windows@26.0.12(dmg-builder@26.0.12):
    resolution: {integrity: sha512-kpwXM7c/ayRUbYVErQbsZ0nQZX4aLHQrPEG9C4h9vuJCXylwFH8a7Jgi2VpKIObzCXO7LKHiCw4KdioFLFOgqA==}
    dependencies:
      app-builder-lib: 26.0.12(dmg-builder@26.0.12)(electron-builder-squirrel-windows@26.0.12)
      builder-util: 26.0.11
      electron-winstaller: 5.4.0
    transitivePeerDependencies:
      - bluebird
      - dmg-builder
      - supports-color
    dev: true

  /electron-builder@26.0.12(electron-builder-squirrel-windows@26.0.12):
    resolution: {integrity: sha512-cD1kz5g2sgPTMFHjLxfMjUK5JABq3//J4jPswi93tOPFz6btzXYtK5NrDt717NRbukCUDOrrvmYVOWERlqoiXA==}
    engines: {node: '>=14.0.0'}
    hasBin: true
    dependencies:
      app-builder-lib: 26.0.12(dmg-builder@26.0.12)(electron-builder-squirrel-windows@26.0.12)
      builder-util: 26.0.11
      builder-util-runtime: 9.3.1
      chalk: 4.1.2
      dmg-builder: 26.0.12(electron-builder-squirrel-windows@26.0.12)
      fs-extra: 10.1.0
      is-ci: 3.0.1
      lazy-val: 1.0.5
      simple-update-notifier: 2.0.0
      yargs: 17.7.2
    transitivePeerDependencies:
      - bluebird
      - electron-builder-squirrel-windows
      - supports-color
    dev: true

  /electron-publish@26.0.11:
    resolution: {integrity: sha512-a8QRH0rAPIWH9WyyS5LbNvW9Ark6qe63/LqDB7vu2JXYpi0Gma5Q60Dh4tmTqhOBQt0xsrzD8qE7C+D7j+B24A==}
    dependencies:
      '@types/fs-extra': 9.0.13
      builder-util: 26.0.11
      builder-util-runtime: 9.3.1
      chalk: 4.1.2
      form-data: 4.0.4
      fs-extra: 10.1.0
      lazy-val: 1.0.5
      mime: 2.6.0
    transitivePeerDependencies:
      - supports-color
    dev: true

  /electron-to-chromium@1.5.209:
    resolution: {integrity: sha512-Xoz0uMrim9ZETCQt8UgM5FxQF9+imA7PBpokoGcZloA1uw2LeHzTlip5cb5KOAsXZLjh/moN2vReN3ZjJmjI9A==}
    dev: true

  /electron-winstaller@5.4.0:
    resolution: {integrity: sha512-bO3y10YikuUwUuDUQRM4KfwNkKhnpVO7IPdbsrejwN9/AABJzzTQ4GeHwyzNSrVO+tEH3/Np255a3sVZpZDjvg==}
    engines: {node: '>=8.0.0'}
    requiresBuild: true
    dependencies:
      '@electron/asar': 3.4.1
      debug: 4.4.1
      fs-extra: 7.0.1
      lodash: 4.17.21
      temp: 0.9.4
    optionalDependencies:
      '@electron/windows-sign': 1.2.2
    transitivePeerDependencies:
      - supports-color
    dev: true

  /electron@37.3.1:
    resolution: {integrity: sha512-7DhktRLqhe6OJh/Bo75bTI0puUYEmIwSzMinocgO63mx3MVjtIn2tYMzLmAleNIlud2htkjpsMG2zT4PiTCloA==}
    engines: {node: '>= 12.20.55'}
    hasBin: true
    requiresBuild: true
    dependencies:
      '@electron/get': 2.0.3
      '@types/node': 22.18.0
      extract-zip: 2.0.1
    transitivePeerDependencies:
      - supports-color

  /emoji-regex@8.0.0:
    resolution: {integrity: sha512-MSjYzcWNOA0ewAHpz0MxpYFvwg6yjy1NG3xteoqz644VCo/RPgnr1/GGt+ic3iJTzQ8Eu3TdM14SawnVUmGE6A==}
    dev: true

  /emoji-regex@9.2.2:
    resolution: {integrity: sha512-L18DaJsXSUk2+42pv8mLs5jJT2hqFkFE4j21wOmgbUqsZ2hL72NsUU785g9RXgo3s0ZNgVl42TiHp3ZtOv/Vyg==}
    dev: true

  /emojis-list@3.0.0:
    resolution: {integrity: sha512-/kyM18EfinwXZbno9FyUGeFh87KC8HRQBQGildHZbEuRyWFOmv1U10o9BBp8XVZDVNNuQKyIGIu5ZYAAXJ0V2Q==}
    engines: {node: '>= 4'}
    dev: true

  /encoding@0.1.13:
    resolution: {integrity: sha512-ETBauow1T35Y/WZMkio9jiM0Z5xjHHmJ4XmjZOq1l/dXz3lr2sRn87nJy20RupqSh1F2m3HHPSp8ShIPQJrJ3A==}
    dependencies:
      iconv-lite: 0.6.3
    dev: true

  /end-of-stream@1.4.5:
    resolution: {integrity: sha512-ooEGc6HP26xXq/N+GCGOT0JKCLDGrq2bQUZrQ7gyrJiZANJ/8YDTxTpQBXGMn+WbIQXNVpyWymm7KYVICQnyOg==}
    dependencies:
      once: 1.4.0

  /enhanced-resolve@5.18.3:
    resolution: {integrity: sha512-d4lC8xfavMeBjzGr2vECC3fsGXziXZQyJxD868h2M/mBI3PwAuODxAkLkq5HYuvrPYcUtiLzsTo8U3PgX3Ocww==}
    engines: {node: '>=10.13.0'}
    dependencies:
      graceful-fs: 4.2.11
      tapable: 2.2.3
    dev: true

  /entities@2.2.0:
    resolution: {integrity: sha512-p92if5Nz619I0w+akJrLZH0MX0Pb5DX39XOwQTtXSdQQOaYH03S1uIQp4mhOZtAXrxq4ViO67YTiLBo2638o9A==}
    dev: true

  /env-paths@2.2.1:
    resolution: {integrity: sha512-+h1lkLKhZMTYjog1VEpJNG7NZJWcuc2DDk/qsqSTRRCOXiLjeQ1d1/udrUGhqMxUgAlwKNZ0cf2uqan5GLuS2A==}
    engines: {node: '>=6'}

  /envinfo@7.14.0:
    resolution: {integrity: sha512-CO40UI41xDQzhLB1hWyqUKgFhs250pNcGbyGKe1l/e4FSaI/+YE4IMG76GDt0In67WLPACIITC+sOi08x4wIvg==}
    engines: {node: '>=4'}
    hasBin: true
    dev: true

  /err-code@2.0.3:
    resolution: {integrity: sha512-2bmlRpNKBxT/CRmPOlyISQpNj+qSeYvcym/uT0Jx2bMOlKLtSy1ZmLuVxSEKKyor/N5yhvp/ZiG1oE3DEYMSFA==}
    dev: true

  /es-define-property@1.0.1:
    resolution: {integrity: sha512-e3nRfgfUZ4rNGL232gUgX06QNyyez04KdjFrF+LTRoOXmrOgFKDg4BCdsjW8EnT69eqdYGmRpJwiPVYNrCaW3g==}
    engines: {node: '>= 0.4'}

  /es-errors@1.3.0:
    resolution: {integrity: sha512-Zf5H2Kxt2xjTvbJvP2ZWLEICxA6j+hAmMzIlypy4xcBg1vKVnx89Wy0GbS+kf5cwCVFFzdCFh2XSCFNULS6csw==}
    engines: {node: '>= 0.4'}

  /es-module-lexer@1.7.0:
    resolution: {integrity: sha512-jEQoCwk8hyb2AZziIOLhDqpm5+2ww5uIE6lkO/6jcOCusfk6LhMHpXXfBLXTZ7Ydyt0j4VoUQv6uGNYbdW+kBA==}
    dev: true

  /es-object-atoms@1.1.1:
    resolution: {integrity: sha512-FGgH2h8zKNim9ljj7dankFPcICIK9Cp5bm+c2gQSYePhpaG5+esrLODihIorn+Pe6FGJzWhXQotPv73jTaldXA==}
    engines: {node: '>= 0.4'}
    dependencies:
      es-errors: 1.3.0
    dev: true

  /es-set-tostringtag@2.1.0:
    resolution: {integrity: sha512-j6vWzfrGVfyXxge+O0x5sh6cvxAog0a/4Rdd2K36zCMV5eJ+/+tOAngRO8cODMNWbVRdVlmGZQL2YS3yR8bIUA==}
    engines: {node: '>= 0.4'}
    dependencies:
      es-errors: 1.3.0
      get-intrinsic: 1.3.0
      has-tostringtag: 1.0.2
      hasown: 2.0.2
    dev: true

  /es6-error@4.1.1:
    resolution: {integrity: sha512-Um/+FxMr9CISWh0bi5Zv0iOD+4cFh5qLeks1qhAopKVAJw3drgKbKySikp7wGhDL0HPeaja0P5ULZrxLkniUVg==}
    optional: true

  /esbuild-loader@3.0.1(webpack@5.94.0):
    resolution: {integrity: sha512-aZfGybqTeuyCd4AsVvWOOfkhIuN+wfZFjMyh3gyQEU1Uvsl8L6vye9HqP93iRa0iTA+6Jclap514PJIC3cLnMA==}
    peerDependencies:
      webpack: ^4.40.0 || ^5.0.0
    dependencies:
      esbuild: 0.17.19
      get-tsconfig: 4.10.1
      loader-utils: 2.0.4
      webpack: 5.94.0(webpack-cli@4.10.0)
      webpack-sources: 1.4.3
    dev: true

  /esbuild@0.17.19:
    resolution: {integrity: sha512-XQ0jAPFkK/u3LcVRcvVHQcTIqD6E2H1fvZMA5dQPSOWb3suUbWbfbRf94pjc0bNzRYLfIrDRQXr7X+LHIm5oHw==}
    engines: {node: '>=12'}
    hasBin: true
    requiresBuild: true
    optionalDependencies:
      '@esbuild/android-arm': 0.17.19
      '@esbuild/android-arm64': 0.17.19
      '@esbuild/android-x64': 0.17.19
      '@esbuild/darwin-arm64': 0.17.19
      '@esbuild/darwin-x64': 0.17.19
      '@esbuild/freebsd-arm64': 0.17.19
      '@esbuild/freebsd-x64': 0.17.19
      '@esbuild/linux-arm': 0.17.19
      '@esbuild/linux-arm64': 0.17.19
      '@esbuild/linux-ia32': 0.17.19
      '@esbuild/linux-loong64': 0.17.19
      '@esbuild/linux-mips64el': 0.17.19
      '@esbuild/linux-ppc64': 0.17.19
      '@esbuild/linux-riscv64': 0.17.19
      '@esbuild/linux-s390x': 0.17.19
      '@esbuild/linux-x64': 0.17.19
      '@esbuild/netbsd-x64': 0.17.19
      '@esbuild/openbsd-x64': 0.17.19
      '@esbuild/sunos-x64': 0.17.19
      '@esbuild/win32-arm64': 0.17.19
      '@esbuild/win32-ia32': 0.17.19
      '@esbuild/win32-x64': 0.17.19
    dev: true

  /escalade@3.2.0:
    resolution: {integrity: sha512-WUj2qlxaQtO4g6Pq5c29GTcWGDyd8itL8zTlipgECz3JesAiiOKotd8JU6otB3PACgG6xkJUyVhboMS+bje/jA==}
    engines: {node: '>=6'}
    dev: true

  /escape-string-regexp@4.0.0:
    resolution: {integrity: sha512-TtpcNJ3XAzx3Gq8sWRzJaVajRs0uVxA2YAkdb1jm2YkPz4G6egUFAyA3n5vtEIZefPk5Wa4UXbKuS5fKkJWdgA==}
    engines: {node: '>=10'}

  /eslint-scope@5.1.1:
    resolution: {integrity: sha512-2NxwbF/hZ0KpepYN0cNbo+FN6XoK7GaHlQhgx/hIZl6Va0bF45RQOOwhLIy8lQDbuCiadSLCBnH2CFYquit5bw==}
    engines: {node: '>=8.0.0'}
    dependencies:
      esrecurse: 4.3.0
      estraverse: 4.3.0
    dev: true

  /eslint-scope@8.4.0:
    resolution: {integrity: sha512-sNXOfKCn74rt8RICKMvJS7XKV/Xk9kA7DyJr8mJik3S7Cwgy3qlkkmyS2uQB3jiJg6VNdZd/pDBJu0nvG2NlTg==}
    engines: {node: ^18.18.0 || ^20.9.0 || >=21.1.0}
    dependencies:
      esrecurse: 4.3.0
      estraverse: 5.3.0
    dev: true

  /eslint-visitor-keys@3.4.3:
    resolution: {integrity: sha512-wpc+LXeiyiisxPlEkUzU6svyS1frIO3Mgxj1fdy7Pm8Ygzguax2N3Fa/D/ag1WqbOprdI+uY6wMUl8/a2G+iag==}
    engines: {node: ^12.22.0 || ^14.17.0 || >=16.0.0}
    dev: true

  /eslint-visitor-keys@4.2.1:
    resolution: {integrity: sha512-Uhdk5sfqcee/9H/rCOJikYz67o0a2Tw2hGRPOG2Y1R2dg7brRe1uG0yaNQDHu+TO/uQPF/5eCapvYSmHUjt7JQ==}
    engines: {node: ^18.18.0 || ^20.9.0 || >=21.1.0}
    dev: true

  /eslint@9.15.0:
    resolution: {integrity: sha512-7CrWySmIibCgT1Os28lUU6upBshZ+GxybLOrmRzi08kS8MBuO8QA7pXEgYgY5W8vK3e74xv0lpjo9DbaGU9Rkw==}
    engines: {node: ^18.18.0 || ^20.9.0 || >=21.1.0}
    hasBin: true
    peerDependencies:
      jiti: '*'
    peerDependenciesMeta:
      jiti:
        optional: true
    dependencies:
      '@eslint-community/eslint-utils': 4.7.0(eslint@9.15.0)
      '@eslint-community/regexpp': 4.12.1
      '@eslint/config-array': 0.19.2
      '@eslint/core': 0.9.1
      '@eslint/eslintrc': 3.3.1
      '@eslint/js': 9.15.0
      '@eslint/plugin-kit': 0.2.8
      '@humanfs/node': 0.16.6
      '@humanwhocodes/module-importer': 1.0.1
      '@humanwhocodes/retry': 0.4.3
      '@types/estree': 1.0.8
      '@types/json-schema': 7.0.15
      ajv: 6.12.6
      chalk: 4.1.2
      cross-spawn: 7.0.6
      debug: 4.4.1
      escape-string-regexp: 4.0.0
      eslint-scope: 8.4.0
      eslint-visitor-keys: 4.2.1
      espree: 10.4.0
      esquery: 1.6.0
      esutils: 2.0.3
      fast-deep-equal: 3.1.3
      file-entry-cache: 8.0.0
      find-up: 5.0.0
      glob-parent: 6.0.2
      ignore: 5.3.2
      imurmurhash: 0.1.4
      is-glob: 4.0.3
      json-stable-stringify-without-jsonify: 1.0.1
      lodash.merge: 4.6.2
      minimatch: 3.1.2
      natural-compare: 1.4.0
      optionator: 0.9.4
    transitivePeerDependencies:
      - supports-color
    dev: true

  /espree@10.4.0:
    resolution: {integrity: sha512-j6PAQ2uUr79PZhBjP5C5fhl8e39FmRnOjsD5lGnWrFU8i2G776tBK7+nP8KuQUTTyAZUwfQqXAgrVH5MbH9CYQ==}
    engines: {node: ^18.18.0 || ^20.9.0 || >=21.1.0}
    dependencies:
      acorn: 8.15.0
      acorn-jsx: 5.3.2(acorn@8.15.0)
      eslint-visitor-keys: 4.2.1
    dev: true

  /esquery@1.6.0:
    resolution: {integrity: sha512-ca9pw9fomFcKPvFLXhBKUK90ZvGibiGOvRJNbjljY7s7uq/5YO4BOzcYtJqExdx99rF6aAcnRxHmcUHcz6sQsg==}
    engines: {node: '>=0.10'}
    dependencies:
      estraverse: 5.3.0
    dev: true

  /esrecurse@4.3.0:
    resolution: {integrity: sha512-KmfKL3b6G+RXvP8N1vr3Tq1kL/oCFgn2NYXEtqP8/L3pKapUA4G8cFVaoF3SU323CD4XypR/ffioHmkti6/Tag==}
    engines: {node: '>=4.0'}
    dependencies:
      estraverse: 5.3.0
    dev: true

  /estraverse@4.3.0:
    resolution: {integrity: sha512-39nnKffWz8xN1BU/2c79n9nB9HDzo0niYUqx6xyqUnyoAnQyyWpOTdZEeiCch8BBu515t4wp9ZmgVfVhn9EBpw==}
    engines: {node: '>=4.0'}
    dev: true

  /estraverse@5.3.0:
    resolution: {integrity: sha512-MMdARuVEQziNTeJD8DgMqmhwR11BRQ/cBP+pLtYdSTnf3MIO8fFeiINEbX36ZdNlfU/7A9f3gUw49B3oQsvwBA==}
    engines: {node: '>=4.0'}
    dev: true

  /esutils@2.0.3:
    resolution: {integrity: sha512-kVscqXk4OCp68SZ0dkgEKVi6/8ij300KBWTJq32P/dYeWTSwK41WyTxalN1eRmA5Z9UU/LX9D7FWSmV9SAYx6g==}
    engines: {node: '>=0.10.0'}
    dev: true

  /events@3.3.0:
    resolution: {integrity: sha512-mQw+2fkQbALzQ7V0MY0IqdnXNOeTtP4r0lN9z7AAawCXgqea7bDii20AYrIBrFd/Hx0M2Ocz6S111CaFkUcb0Q==}
    engines: {node: '>=0.8.x'}
    dev: true

  /exponential-backoff@3.1.2:
    resolution: {integrity: sha512-8QxYTVXUkuy7fIIoitQkPwGonB8F3Zj8eEO8Sqg9Zv/bkI7RJAzowee4gr81Hak/dUTpA2Z7VfQgoijjPNlUZA==}
    dev: true

  /extract-zip@2.0.1:
    resolution: {integrity: sha512-GDhU9ntwuKyGXdZBUgTIe+vXnWj0fppUEtMDL0+idd5Sta8TGpHssn/eusA9mrPr9qNDym6SxAYZjNvCn/9RBg==}
    engines: {node: '>= 10.17.0'}
    hasBin: true
    dependencies:
      debug: 4.4.1
      get-stream: 5.2.0
      yauzl: 2.10.0
    optionalDependencies:
      '@types/yauzl': 2.10.3
    transitivePeerDependencies:
      - supports-color

  /extsprintf@1.4.1:
    resolution: {integrity: sha512-Wrk35e8ydCKDj/ArClo1VrPVmN8zph5V4AtHwIuHhvMXsKf73UT3BOD+azBIW+3wOJ4FhEH7zyaJCFvChjYvMA==}
    engines: {'0': node >=0.6.0}
    dev: true
    optional: true

  /fast-deep-equal@3.1.3:
    resolution: {integrity: sha512-f3qQ9oQy9j2AhBe/H9VC91wLmKBCCU/gDOnKNAYG5hswO7BLKj09Hc5HYNz9cGI++xlpDCIgDaitVs03ATR84Q==}
    dev: true

  /fast-glob@3.3.3:
    resolution: {integrity: sha512-7MptL8U0cqcFdzIzwOTHoilX9x5BrNqye7Z/LuC7kCMRio1EMSyqRK3BEAUD7sXRq4iT4AzTVuZdhgQ2TCvYLg==}
    engines: {node: '>=8.6.0'}
    dependencies:
      '@nodelib/fs.stat': 2.0.5
      '@nodelib/fs.walk': 1.2.8
      glob-parent: 5.1.2
      merge2: 1.4.1
      micromatch: 4.0.8
    dev: true

  /fast-json-stable-stringify@2.1.0:
    resolution: {integrity: sha512-lhd/wF+Lk98HZoTCtlVraHtfh5XYijIjalXck7saUtuanSDyLMxnHhSXEDJqHxD7msR8D0uCmqlkwjCV8xvwHw==}
    dev: true

  /fast-levenshtein@2.0.6:
    resolution: {integrity: sha512-DCXu6Ifhqcks7TZKY3Hxp3y6qphY5SJZmrWMDrKcERSOXWQdMhU9Ig/PYrzyw/ul9jOIyh0N4M0tbC5hodg8dw==}
    dev: true

  /fast-uri@3.1.0:
    resolution: {integrity: sha512-iPeeDKJSWf4IEOasVVrknXpaBV0IApz/gp7S2bb7Z4Lljbl2MGJRqInZiUrQwV16cpzw/D3S5j5Julj/gT52AA==}
    dev: true

  /fastest-levenshtein@1.0.16:
    resolution: {integrity: sha512-eRnCtTTtGZFpQCwhJiUOuxPQWRXVKYDn0b2PeHfXL6/Zi53SLAzAHfVhVWK2AryC/WH05kGfxhFIPvTF0SXQzg==}
    engines: {node: '>= 4.9.1'}
    dev: true

  /fastq@1.19.1:
    resolution: {integrity: sha512-GwLTyxkCXjXbxqIhTsMI2Nui8huMPtnxg7krajPJAjnEG/iiOS7i+zCtWGZR9G0NBKbXKh6X9m9UIsYX/N6vvQ==}
    dependencies:
      reusify: 1.1.0
    dev: true

  /fd-slicer@1.1.0:
    resolution: {integrity: sha512-cE1qsB/VwyQozZ+q1dGxR8LBYNZeofhEdUNGSMbQD3Gw2lAzX9Zb3uIU6Ebc/Fmyjo9AWWfnn0AUCHqtevs/8g==}
    dependencies:
      pend: 1.2.0

  /file-entry-cache@8.0.0:
    resolution: {integrity: sha512-XXTUwCvisa5oacNGRP9SfNtYBNAMi+RPwBFmblZEF7N7swHYQS6/Zfk7SRwx4D5j3CH211YNRco1DEMNVfZCnQ==}
    engines: {node: '>=16.0.0'}
    dependencies:
      flat-cache: 4.0.1
    dev: true

  /file-loader@6.2.0(webpack@5.94.0):
    resolution: {integrity: sha512-qo3glqyTa61Ytg4u73GultjHGjdRyig3tG6lPtyX/jOEJvHif9uB0/OCI2Kif6ctF3caQTW2G5gym21oAsI4pw==}
    engines: {node: '>= 10.13.0'}
    peerDependencies:
      webpack: ^4.0.0 || ^5.0.0
    dependencies:
      loader-utils: 2.0.4
      schema-utils: 3.3.0
      webpack: 5.94.0(webpack-cli@4.10.0)
    dev: true

  /filelist@1.0.4:
    resolution: {integrity: sha512-w1cEuf3S+DrLCQL7ET6kz+gmlJdbq9J7yXCSjK/OZCPA+qEN1WyF4ZAf0YYJa4/shHJra2t/d/r8SV4Ji+x+8Q==}
    dependencies:
      minimatch: 5.1.6
    dev: true

  /fill-range@7.1.1:
    resolution: {integrity: sha512-YsGpe3WHLK8ZYi4tWDg2Jy3ebRz2rXowDxnld4bkQB00cc/1Zw9AWnC0i9ztDJitivtQvaI9KaLyKrc+hBW0yg==}
    engines: {node: '>=8'}
    dependencies:
      to-regex-range: 5.0.1
    dev: true

  /find-up@4.1.0:
    resolution: {integrity: sha512-PpOwAdQ/YlXQ2vj8a3h8IipDuYRi3wceVQQGYWxNINccq40Anw7BlsEXCMbt1Zt+OLA6Fq9suIpIWD0OsnISlw==}
    engines: {node: '>=8'}
    dependencies:
      locate-path: 5.0.0
      path-exists: 4.0.0
    dev: true

  /find-up@5.0.0:
    resolution: {integrity: sha512-78/PXT1wlLLDgTzDs7sjq9hzz0vXD+zn+7wypEe4fXQxCmdmqfGsEPQxmiCSQI3ajFV91bVSsvNtrJRiW6nGng==}
    engines: {node: '>=10'}
    dependencies:
      locate-path: 6.0.0
      path-exists: 4.0.0
    dev: true

  /flat-cache@4.0.1:
    resolution: {integrity: sha512-f7ccFPK3SXFHpx15UIGyRJ/FJQctuKZ0zVuN3frBo4HnK3cay9VEW0R6yPYFHC0AgqhukPzKjq22t5DmAyqGyw==}
    engines: {node: '>=16'}
    dependencies:
      flatted: 3.3.3
      keyv: 4.5.4
    dev: true

  /flat@5.0.2:
    resolution: {integrity: sha512-b6suED+5/3rTpUBdG1gupIl8MPFCAMA0QXwmljLhvCUKcUvdE4gWky9zpuGCcXHOsz4J9wPGNWq6OKpmIzz3hQ==}
    hasBin: true
    dev: true

  /flatted@3.3.3:
    resolution: {integrity: sha512-GX+ysw4PBCz0PzosHDepZGANEuFCMLrnRTiEy9McGjmkCQYwRq4A/X786G/fjM/+OjsWSU1ZrY5qyARZmO/uwg==}
    dev: true

  /foreground-child@3.3.1:
    resolution: {integrity: sha512-gIXjKqtFuWEgzFRJA9WCQeSJLZDjgJUOMCMzxtvFq/37KojM1BFGufqsCy0r4qSQmYLsZYMeyRqzIWOMup03sw==}
    engines: {node: '>=14'}
    dependencies:
      cross-spawn: 7.0.6
      signal-exit: 4.1.0
    dev: true

  /form-data@4.0.4:
    resolution: {integrity: sha512-KrGhL9Q4zjj0kiUt5OO4Mr/A/jlI2jDYs5eHBpYHPcBEVSiipAvn2Ko2HnPe20rmcuuvMHNdZFp+4IlGTMF0Ow==}
    engines: {node: '>= 6'}
    dependencies:
      asynckit: 0.4.0
      combined-stream: 1.0.8
      es-set-tostringtag: 2.1.0
      hasown: 2.0.2
      mime-types: 2.1.35
    dev: true

  /fs-extra@10.1.0:
    resolution: {integrity: sha512-oRXApq54ETRj4eMiFzGnHWGy+zo5raudjuxN0b8H7s/RU2oW0Wvsx9O0ACRN/kRq9E8Vu/ReskGB5o3ji+FzHQ==}
    engines: {node: '>=12'}
    dependencies:
      graceful-fs: 4.2.11
      jsonfile: 6.2.0
      universalify: 2.0.1
    dev: true

  /fs-extra@11.3.1:
    resolution: {integrity: sha512-eXvGGwZ5CL17ZSwHWd3bbgk7UUpF6IFHtP57NYYakPvHOs8GDgDe5KJI36jIJzDkJ6eJjuzRA8eBQb6SkKue0g==}
    engines: {node: '>=14.14'}
    dependencies:
      graceful-fs: 4.2.11
      jsonfile: 6.2.0
      universalify: 2.0.1
    dev: true

  /fs-extra@7.0.1:
    resolution: {integrity: sha512-YJDaCJZEnBmcbw13fvdAM9AwNOJwOzrE4pqMqBq5nFiEqXUqHwlK4B+3pUw6JNvfSPtX05xFHtYy/1ni01eGCw==}
    engines: {node: '>=6 <7 || >=8'}
    dependencies:
      graceful-fs: 4.2.11
      jsonfile: 4.0.0
      universalify: 0.1.2
    dev: true

  /fs-extra@8.1.0:
    resolution: {integrity: sha512-yhlQgA6mnOJUKOsRUFsgJdQCvkKhcz8tlZG5HBQfReYZy46OwLcY+Zia0mtdHsOo9y/hP+CxMN0TU9QxoOtG4g==}
    engines: {node: '>=6 <7 || >=8'}
    dependencies:
      graceful-fs: 4.2.11
      jsonfile: 4.0.0
      universalify: 0.1.2

  /fs-extra@9.1.0:
    resolution: {integrity: sha512-hcg3ZmepS30/7BSFqRvoo3DOMQu7IjqxO5nCDt+zM9XWjb33Wg7ziNT+Qvqbuc3+gWpzO02JubVyk2G4Zvo1OQ==}
    engines: {node: '>=10'}
    dependencies:
      at-least-node: 1.0.0
      graceful-fs: 4.2.11
      jsonfile: 6.2.0
      universalify: 2.0.1
    dev: true

  /fs-minipass@2.1.0:
    resolution: {integrity: sha512-V/JgOLFCS+R6Vcq0slCuaeWEdNC3ouDlJMNIsacH2VtALiu9mV4LPrHc5cDl8k5aw6J8jwgWWpiTo5RYhmIzvg==}
    engines: {node: '>= 8'}
    dependencies:
      minipass: 3.3.6
    dev: true

  /fs.realpath@1.0.0:
    resolution: {integrity: sha512-OO0pH2lK6a0hZnAdau5ItzHPI6pUlvI7jMVnxUQRtw4owF2wk8lOSabtGDCTP4Ggrg2MbGnWO9X8K1t4+fGMDw==}
    dev: true

  /function-bind@1.1.2:
    resolution: {integrity: sha512-7XHNxH7qX9xG5mIwxkhumTox/MIRNcOgDrxWsMt2pAr23WHp6MrRlN7FBSFpCpr+oVO0F744iUgR82nJMfG2SA==}
    dev: true

  /get-caller-file@2.0.5:
    resolution: {integrity: sha512-DyFP3BM/3YHTQOCUL/w0OZHR0lpKeGrxotcHWcqNEdnltqFwXVfhEBQ94eIo34AfQpo0rGki4cyIiftY06h2Fg==}
    engines: {node: 6.* || 8.* || >= 10.*}
    dev: true

  /get-intrinsic@1.3.0:
    resolution: {integrity: sha512-9fSjSaos/fRIVIp+xSJlE6lfwhES7LNtKaCBIamHsjr2na1BiABJPo0mOjjz8GJDURarmCPGqaiVg5mfjb98CQ==}
    engines: {node: '>= 0.4'}
    dependencies:
      call-bind-apply-helpers: 1.0.2
      es-define-property: 1.0.1
      es-errors: 1.3.0
      es-object-atoms: 1.1.1
      function-bind: 1.1.2
      get-proto: 1.0.1
      gopd: 1.2.0
      has-symbols: 1.1.0
      hasown: 2.0.2
      math-intrinsics: 1.1.0
    dev: true

  /get-proto@1.0.1:
    resolution: {integrity: sha512-sTSfBjoXBp89JvIKIefqw7U2CCebsc74kiY6awiGogKtoSGbgjYE/G/+l9sF3MWFPNc9IcoOC4ODfKHfxFmp0g==}
    engines: {node: '>= 0.4'}
    dependencies:
      dunder-proto: 1.0.1
      es-object-atoms: 1.1.1
    dev: true

  /get-stream@5.2.0:
    resolution: {integrity: sha512-nBF+F1rAZVCu/p7rjzgA+Yb4lfYXrpl7a6VmJrU8wF9I1CKvP/QwPNZHnOlwbTkY6dvtFIzFMSyQXbLoTQPRpA==}
    engines: {node: '>=8'}
    dependencies:
      pump: 3.0.3

  /get-tsconfig@4.10.1:
    resolution: {integrity: sha512-auHyJ4AgMz7vgS8Hp3N6HXSmlMdUyhSUrfBF16w153rxtLIEOE+HGqaBppczZvnHLqQJfiHotCYpNhl0lUROFQ==}
    dependencies:
      resolve-pkg-maps: 1.0.0
    dev: true

  /glob-parent@5.1.2:
    resolution: {integrity: sha512-AOIgSQCepiJYwP3ARnGx+5VnTu2HBYdzbGP45eLw1vr3zB3vZLeyed1sC9hnbcOc9/SrMyM5RPQrkGz4aS9Zow==}
    engines: {node: '>= 6'}
    dependencies:
      is-glob: 4.0.3
    dev: true

  /glob-parent@6.0.2:
    resolution: {integrity: sha512-XxwI8EOhVQgWp6iDL+3b0r86f4d6AX6zSU55HfB4ydCEuXLXc5FcYeOu+nnGftS4TEju/11rt4KJPTMgbfmv4A==}
    engines: {node: '>=10.13.0'}
    dependencies:
      is-glob: 4.0.3
    dev: true

  /glob-to-regexp@0.4.1:
    resolution: {integrity: sha512-lkX1HJXwyMcprw/5YUZc2s7DrpAiHB21/V+E1rHUrVNokkvB6bqMzT0VfV6/86ZNabt1k14YOIaT7nDvOX3Iiw==}
    dev: true

  /glob@10.4.5:
    resolution: {integrity: sha512-7Bv8RF0k6xjo7d4A/PxYLbUCfb6c+Vpd2/mB2yRDlew7Jb5hEXiCD9ibfO7wpk8i4sevK6DFny9h7EYbM3/sHg==}
    hasBin: true
    dependencies:
      foreground-child: 3.3.1
      jackspeak: 3.4.3
      minimatch: 9.0.5
      minipass: 7.1.2
      package-json-from-dist: 1.0.1
      path-scurry: 1.11.1
    dev: true

  /glob@7.2.3:
    resolution: {integrity: sha512-nFR0zLpU2YCaRxwoCJvL6UvCH2JFyFVIvwTLsIf21AuHlMskA1hhTdk+LlYJtOlYt9v6dvszD2BGRqBL+iQK9Q==}
    deprecated: Glob versions prior to v9 are no longer supported
    dependencies:
      fs.realpath: 1.0.0
      inflight: 1.0.6
      inherits: 2.0.4
      minimatch: 3.1.2
      once: 1.4.0
      path-is-absolute: 1.0.1
    dev: true

  /glob@8.1.0:
    resolution: {integrity: sha512-r8hpEjiQEYlF2QU0df3dS+nxxSIreXQS1qRhMJM0Q5NDdR386C7jb7Hwwod8Fgiuex+k0GFjgft18yvxm5XoCQ==}
    engines: {node: '>=12'}
    deprecated: Glob versions prior to v9 are no longer supported
    dependencies:
      fs.realpath: 1.0.0
      inflight: 1.0.6
      inherits: 2.0.4
      minimatch: 5.1.6
      once: 1.4.0
    dev: true

  /global-agent@3.0.0:
    resolution: {integrity: sha512-PT6XReJ+D07JvGoxQMkT6qji/jVNfX/h364XHZOWeRzy64sSFr+xJ5OX7LI3b4MPQzdL4H8Y8M0xzPpsVMwA8Q==}
    engines: {node: '>=10.0'}
    requiresBuild: true
    dependencies:
      boolean: 3.2.0
      es6-error: 4.1.1
      matcher: 3.0.0
      roarr: 2.15.4
      semver: 7.7.2
      serialize-error: 7.0.1
    optional: true

  /globals@14.0.0:
    resolution: {integrity: sha512-oahGvuMGQlPw/ivIYBjVSrWAfWLBeku5tpPE2fOPLi+WHffIWbuh2tCjhyQhTBPMf5E9jDEH4FOmTYgYwbKwtQ==}
    engines: {node: '>=18'}
    dev: true

  /globals@15.12.0:
    resolution: {integrity: sha512-1+gLErljJFhbOVyaetcwJiJ4+eLe45S2E7P5UiZ9xGfeq3ATQf5DOv9G7MH3gGbKQLkzmNh2DxfZwLdw+j6oTQ==}
    engines: {node: '>=18'}
    dev: true

  /globalthis@1.0.4:
    resolution: {integrity: sha512-DpLKbNU4WylpxJykQujfCcwYWiV/Jhm50Goo0wrVILAv5jOr9d+H+UR3PhSCD2rCCEIg0uc+G+muBTwD54JhDQ==}
    engines: {node: '>= 0.4'}
    dependencies:
      define-properties: 1.2.1
      gopd: 1.2.0
    optional: true

  /globby@6.1.0:
    resolution: {integrity: sha512-KVbFv2TQtbzCoxAnfD6JcHZTYCzyliEaaeM/gH8qQdkKr5s0OP9scEgvdcngyk7AVdY6YVW/TJHd+lQ/Df3Daw==}
    engines: {node: '>=0.10.0'}
    dependencies:
      array-union: 1.0.2
      glob: 7.2.3
      object-assign: 4.1.1
      pify: 2.3.0
      pinkie-promise: 2.0.1
    dev: true

  /gopd@1.2.0:
    resolution: {integrity: sha512-ZUKRh6/kUFoAiTAtTYPZJ3hw9wNxx+BIBOijnlG9PnrJsCcSjs1wyyD6vJpaYtgnzDrKYRSqf3OO6Rfa93xsRg==}
    engines: {node: '>= 0.4'}

  /got@11.8.6:
    resolution: {integrity: sha512-6tfZ91bOr7bOXnK7PRDCGBLa1H4U080YHNaAQ2KsMGlLEzRbk44nsZF2E1IeRc3vtJHPVbKCYgdFbaGO2ljd8g==}
    engines: {node: '>=10.19.0'}
    dependencies:
      '@sindresorhus/is': 4.6.0
      '@szmarczak/http-timer': 4.0.6
      '@types/cacheable-request': 6.0.3
      '@types/responselike': 1.0.3
      cacheable-lookup: 5.0.4
      cacheable-request: 7.0.4
      decompress-response: 6.0.0
      http2-wrapper: 1.0.3
      lowercase-keys: 2.0.0
      p-cancelable: 2.1.1
      responselike: 2.0.1

  /graceful-fs@4.2.11:
    resolution: {integrity: sha512-RbJ5/jmFcNNCcDV5o9eTnBLJ/HszWV0P73bc+Ff4nS/rJj+YaS6IGyiOL0VoBYX+l1Wrl3k63h/KrH+nhJ0XvQ==}

  /graphemer@1.4.0:
    resolution: {integrity: sha512-EtKwoO6kxCL9WO5xipiHTZlSzBm7WLT627TqC/uVRd0HKmq8NXyebnNYxDoBi7wt8eTWrUrKXCOVaFq9x1kgag==}
    dev: true

  /gzip-size@6.0.0:
    resolution: {integrity: sha512-ax7ZYomf6jqPTQ4+XCpUGyXKHk5WweS+e05MBO4/y3WJ5RkmPXNKvX+bx1behVILVwr6JSQvZAku021CHPXG3Q==}
    engines: {node: '>=10'}
    dependencies:
      duplexer: 0.1.2
    dev: true

  /has-flag@4.0.0:
    resolution: {integrity: sha512-EykJT/Q1KjTWctppgIAgfSO0tKVuZUjhgMr17kqTumMl6Afv3EISleU7qZUzoXDFTAHTDC4NOoG/ZxU3EvlMPQ==}
    engines: {node: '>=8'}
    dev: true

  /has-property-descriptors@1.0.2:
    resolution: {integrity: sha512-55JNKuIW+vq4Ke1BjOTjM2YctQIvCT7GFzHwmfZPGo5wnrgkid0YQtnAleFSqumZm4az3n2BS+erby5ipJdgrg==}
    dependencies:
      es-define-property: 1.0.1
    optional: true

  /has-symbols@1.1.0:
    resolution: {integrity: sha512-1cDNdwJ2Jaohmb3sg4OmKaMBwuC48sYni5HUw2DvsC8LjGTLK9h+eb1X6RyuOHe4hT0ULCW68iomhjUoKUqlPQ==}
    engines: {node: '>= 0.4'}
    dev: true

  /has-tostringtag@1.0.2:
    resolution: {integrity: sha512-NqADB8VjPFLM2V0VvHUewwwsw0ZWBaIdgo+ieHtK3hasLz4qeCRjYcqfB6AQrBggRKppKF8L52/VqdVsO47Dlw==}
    engines: {node: '>= 0.4'}
    dependencies:
      has-symbols: 1.1.0
    dev: true

  /hasown@2.0.2:
    resolution: {integrity: sha512-0hJU9SCPvmMzIBdZFqNPXWa6dqh7WdH0cII9y+CyS8rG3nL48Bclra9HmKhVVUHyPWNH5Y7xDwAB7bfgSjkUMQ==}
    engines: {node: '>= 0.4'}
    dependencies:
      function-bind: 1.1.2
    dev: true

  /he@1.2.0:
    resolution: {integrity: sha512-F/1DnUGPopORZi0ni+CvrCgHQ5FyEAHRLSApuYWMmrbSwoN2Mn/7k+Gl38gJnR7yyDZk6WLXwiGod1JOWNDKGw==}
    hasBin: true
    dev: true

  /hosted-git-info@4.1.0:
    resolution: {integrity: sha512-kyCuEOWjJqZuDbRHzL8V93NzQhwIB71oFWSyzVo+KPZI+pnQPPxucdkrOZvkLRnrf5URsQM+IJ09Dw29cRALIA==}
    engines: {node: '>=10'}
    dependencies:
      lru-cache: 6.0.0
    dev: true

  /html-loader@2.1.2(webpack@5.94.0):
    resolution: {integrity: sha512-XB4O1+6mpLp4qy/3qg5+1QPZ/uXvWtO64hNAX87sKHwcHkp1LJGU7V3sJ9iVmRACElAZXQ4YOO/Lbkx5kYfl9A==}
    engines: {node: '>= 10.13.0'}
    peerDependencies:
      webpack: ^5.0.0
    dependencies:
      html-minifier-terser: 5.1.1
      parse5: 6.0.1
      webpack: 5.94.0(webpack-cli@4.10.0)
    dev: true

  /html-minifier-terser@5.1.1:
    resolution: {integrity: sha512-ZPr5MNObqnV/T9akshPKbVgyOqLmy+Bxo7juKCfTfnjNniTAMdy4hz21YQqoofMBJD2kdREaqPPdThoR78Tgxg==}
    engines: {node: '>=6'}
    hasBin: true
    dependencies:
      camel-case: 4.1.2
      clean-css: 4.2.4
      commander: 4.1.1
      he: 1.2.0
      param-case: 3.0.4
      relateurl: 0.2.7
      terser: 4.8.1
    dev: true

  /html-minifier-terser@6.1.0:
    resolution: {integrity: sha512-YXxSlJBZTP7RS3tWnQw74ooKa6L9b9i9QYXY21eUEvhZ3u9XLfv6OnFsQq6RxkhHygsaUMvYsZRV5rU/OVNZxw==}
    engines: {node: '>=12'}
    hasBin: true
    dependencies:
      camel-case: 4.1.2
      clean-css: 5.3.3
      commander: 8.3.0
      he: 1.2.0
      param-case: 3.0.4
      relateurl: 0.2.7
      terser: 5.43.1
    dev: true

  /html-webpack-plugin@5.5.0(webpack@5.94.0):
    resolution: {integrity: sha512-sy88PC2cRTVxvETRgUHFrL4No3UxvcH8G1NepGhqaTT+GXN2kTamqasot0inS5hXeg1cMbFDt27zzo9p35lZVw==}
    engines: {node: '>=10.13.0'}
    peerDependencies:
      webpack: ^5.20.0
    dependencies:
      '@types/html-minifier-terser': 6.1.0
      html-minifier-terser: 6.1.0
      lodash: 4.17.21
      pretty-error: 4.0.0
      tapable: 2.2.3
      webpack: 5.94.0(webpack-cli@4.10.0)
    dev: true

  /htmlparser2@6.1.0:
    resolution: {integrity: sha512-gyyPk6rgonLFEDGoeRgQNaEUvdJ4ktTmmUh/h2t7s+M8oPpIPxgNACWa+6ESR57kXstwqPiCut0V8NRpcwgU7A==}
    dependencies:
      domelementtype: 2.3.0
      domhandler: 4.3.1
      domutils: 2.8.0
      entities: 2.2.0
    dev: true

  /http-cache-semantics@4.2.0:
    resolution: {integrity: sha512-dTxcvPXqPvXBQpq5dUr6mEMJX4oIEFv6bwom3FDwKRDsuIjjJGANqhBuoAn9c1RQJIdAKav33ED65E2ys+87QQ==}

  /http-proxy-agent@5.0.0:
    resolution: {integrity: sha512-n2hY8YdoRE1i7r6M0w9DIw5GgZN0G25P8zLCRQ8rjXtTU3vsNFBI/vWK/UIeE6g5MUUz6avwAPXmL6Fy9D/90w==}
    engines: {node: '>= 6'}
    dependencies:
      '@tootallnate/once': 2.0.0
      agent-base: 6.0.2
      debug: 4.4.1
    transitivePeerDependencies:
      - supports-color
    dev: true

  /http-proxy-agent@7.0.2:
    resolution: {integrity: sha512-T1gkAiYYDWYx3V5Bmyu7HcfcvL7mUrTWiM6yOfa3PIphViJ/gFPbvidQ+veqSOHci/PxBcDabeUNCzpOODJZig==}
    engines: {node: '>= 14'}
    dependencies:
      agent-base: 7.1.4
      debug: 4.4.1
    transitivePeerDependencies:
      - supports-color
    dev: true

  /http2-wrapper@1.0.3:
    resolution: {integrity: sha512-V+23sDMr12Wnz7iTcDeJr3O6AIxlnvT/bmaAAAP/Xda35C90p9599p0F1eHR/N1KILWSoWVAiOMFjBBXaXSMxg==}
    engines: {node: '>=10.19.0'}
    dependencies:
      quick-lru: 5.1.1
      resolve-alpn: 1.2.1

  /https-proxy-agent@5.0.1:
    resolution: {integrity: sha512-dFcAjpTQFgoLMzC2VwU+C/CbS7uRL0lWmxDITmqm7C+7F0Odmj6s9l6alZc6AELXhrnggM2CeWSXHGOdX2YtwA==}
    engines: {node: '>= 6'}
    dependencies:
      agent-base: 6.0.2
      debug: 4.4.1
    transitivePeerDependencies:
      - supports-color
    dev: true

  /https-proxy-agent@7.0.6:
    resolution: {integrity: sha512-vK9P5/iUfdl95AI+JVyUuIcVtd4ofvtrOr3HNtM2yxC9bnMbEdp3x01OhQNnjb8IJYi38VlTE3mBXwcfvywuSw==}
    engines: {node: '>= 14'}
    dependencies:
      agent-base: 7.1.4
      debug: 4.4.1
    transitivePeerDependencies:
      - supports-color
    dev: true

  /humanize-ms@1.2.1:
    resolution: {integrity: sha512-Fl70vYtsAFb/C06PTS9dZBo7ihau+Tu/DNCk/OyHhea07S+aeMWpFFkUaXRa8fI+ScZbEI8dfSxwY7gxZ9SAVQ==}
    dependencies:
      ms: 2.1.3
    dev: true

  /iconv-corefoundation@1.1.7:
    resolution: {integrity: sha512-T10qvkw0zz4wnm560lOEg0PovVqUXuOFhhHAkixw8/sycy7TJt7v/RrkEKEQnAw2viPSJu6iAkErxnzR0g8PpQ==}
    engines: {node: ^8.11.2 || >=10}
    os: [darwin]
    dependencies:
      cli-truncate: 2.1.0
      node-addon-api: 1.7.2
    dev: true
    optional: true

  /iconv-lite@0.6.3:
    resolution: {integrity: sha512-4fCk79wshMdzMp2rH06qWrJE4iolqLhCUH+OiuIgU++RB0+94NlDL81atO7GX55uUKueo0txHNtvEyI6D7WdMw==}
    engines: {node: '>=0.10.0'}
    dependencies:
      safer-buffer: 2.1.2
    dev: true

  /icss-utils@5.1.0(postcss@8.5.6):
    resolution: {integrity: sha512-soFhflCVWLfRNOPU3iv5Z9VUdT44xFRbzjLsEzSr5AQmgqPMTHdU3PMT1Cf1ssx8fLNJDA1juftYl+PUcv3MqA==}
    engines: {node: ^10 || ^12 || >= 14}
    peerDependencies:
      postcss: ^8.1.0
    dependencies:
      postcss: 8.5.6
    dev: true

  /ieee754@1.2.1:
    resolution: {integrity: sha512-dcyqhDvX1C46lXZcVqCpK+FtMRQVdIMN6/Df5js2zouUsqG7I6sFxitIC+7KYK29KdXOLHdu9zL4sFnoVQnqaA==}
    dev: true

  /ifdef-loader@2.3.2:
    resolution: {integrity: sha512-kH9bHPrfIFxLpq3XEruJqSlHXch2nOljKIDRS/6MU5LDZTyHeaSWVf04wNYX+8RT+NDmeS8Vm5HwZ7akkXo8ig==}
    dependencies:
      loader-utils: 1.4.2
    dev: true

  /ignore@5.3.2:
    resolution: {integrity: sha512-hsBTNUqQTDwkWtcdYI2i06Y/nUBEsNEDJKjWdigLvegy8kDuJAS8uRlpkkcQpyEXL0Z/pjDy5HBmMjRCJ2gq+g==}
    engines: {node: '>= 4'}
    dev: true

  /immutable@5.1.3:
    resolution: {integrity: sha512-+chQdDfvscSF1SJqv2gn4SRO2ZyS3xL3r7IW/wWEEzrzLisnOlKiQu5ytC/BVNcS15C39WT2Hg/bjKjDMcu+zg==}
    dev: true

  /import-fresh@3.3.1:
    resolution: {integrity: sha512-TR3KfrTZTYLPB6jUjfx6MF9WcWrHL9su5TObK4ZkYgBdWKPOFoSoQIdEuTuR82pmtxH2spWG9h6etwfr1pLBqQ==}
    engines: {node: '>=6'}
    dependencies:
      parent-module: 1.0.1
      resolve-from: 4.0.0
    dev: true

  /import-local@3.2.0:
    resolution: {integrity: sha512-2SPlun1JUPWoM6t3F0dw0FkCF/jWY8kttcY4f599GLTSjh2OCuuhdTkJQsEcZzBqbXZGKMK2OqW1oZsjtf/gQA==}
    engines: {node: '>=8'}
    hasBin: true
    dependencies:
      pkg-dir: 4.2.0
      resolve-cwd: 3.0.0
    dev: true

  /imurmurhash@0.1.4:
    resolution: {integrity: sha512-JmXMZ6wuvDmLiHEml9ykzqO6lwFbof0GG4IkcGaENdCRDDmMVnny7s5HsIgHCbaq0w2MyPhDqkhTUgS2LU2PHA==}
    engines: {node: '>=0.8.19'}
    dev: true

  /indent-string@4.0.0:
    resolution: {integrity: sha512-EdDDZu4A2OyIK7Lr/2zG+w5jmbuk1DVBnEwREQvBzspBJkCEbRa8GxU1lghYcaGJCnRWibjDXlq779X1/y5xwg==}
    engines: {node: '>=8'}
    dev: true

  /infer-owner@1.0.4:
    resolution: {integrity: sha512-IClj+Xz94+d7irH5qRyfJonOdfTzuDaifE6ZPWfx0N0+/ATZCbuTPq2prFl526urkQd90WyUKIh1DfBQ2hMz9A==}
    dev: true

  /inflight@1.0.6:
    resolution: {integrity: sha512-k92I/b08q4wvFscXCLvqfsHCrjrF7yiXsQuIVvVE7N82W3+aqpzuUdBbfhWcy/FZR3/4IgflMgKLOsvPDrGCJA==}
    deprecated: This module is not supported, and leaks memory. Do not use it. Check out lru-cache if you want a good and tested way to coalesce async requests by a key value, which is much more comprehensive and powerful.
    dependencies:
      once: 1.4.0
      wrappy: 1.0.2
    dev: true

  /inherits@2.0.4:
    resolution: {integrity: sha512-k/vGaX4/Yla3WzyMCvTQOXYeIHvqOKtnqBduzTHpzpQZzAskKMhZ2K+EnBiSM9zGSoIFeMpXKxa4dYeZIQqewQ==}
    dev: true

  /interpret@2.2.0:
    resolution: {integrity: sha512-Ju0Bz/cEia55xDwUWEa8+olFpCiQoypjnQySseKtmjNrnps3P+xfpUmGr90T7yjlVJmOtybRvPXhKMbHr+fWnw==}
    engines: {node: '>= 0.10'}
    dev: true

  /ip-address@10.0.1:
    resolution: {integrity: sha512-NWv9YLW4PoW2B7xtzaS3NCot75m6nK7Icdv0o3lfMceJVRfSoQwqD4wEH5rLwoKJwUiZ/rfpiVBhnaF0FK4HoA==}
    engines: {node: '>= 12'}
    dev: true

  /is-ci@3.0.1:
    resolution: {integrity: sha512-ZYvCgrefwqoQ6yTyYUbQu64HsITZ3NfKX1lzaEYdkTDcfKzzCI/wthRRYKkdjHKFVgNiXKAKm65Zo1pk2as/QQ==}
    hasBin: true
    dependencies:
      ci-info: 3.9.0
    dev: true

  /is-core-module@2.16.1:
    resolution: {integrity: sha512-UfoeMA6fIJ8wTYFEUjelnaGI67v6+N7qXJEvQuIGa99l4xsCruSYOVSQ0uPANn4dAzm8lkYPaKLrrijLq7x23w==}
    engines: {node: '>= 0.4'}
    dependencies:
      hasown: 2.0.2
    dev: true

  /is-extglob@2.1.1:
    resolution: {integrity: sha512-SbKbANkN603Vi4jEZv49LeVJMn4yGwsbzZworEoyEiutsN3nJYdbO36zfhGJ6QEDpOZIFkDtnq5JRxmvl3jsoQ==}
    engines: {node: '>=0.10.0'}
    dev: true

  /is-fullwidth-code-point@3.0.0:
    resolution: {integrity: sha512-zymm5+u+sCsSWyD9qNaejV3DFvhCKclKdizYaJUuHA83RLjb7nSuGnddCHGv0hk+KY7BMAlsWeK4Ueg6EV6XQg==}
    engines: {node: '>=8'}
    dev: true

  /is-glob@4.0.3:
    resolution: {integrity: sha512-xelSayHH36ZgE7ZWhli7pW34hNbNl8Ojv5KVmkJD4hBdD3th8Tfk9vYasLM+mXWOZhFkgZfxhLSnrwRr4elSSg==}
    engines: {node: '>=0.10.0'}
    dependencies:
      is-extglob: 2.1.1
    dev: true

  /is-interactive@1.0.0:
    resolution: {integrity: sha512-2HvIEKRoqS62guEC+qBjpvRubdX910WCMuJTZ+I9yvqKU2/12eSL549HMwtabb4oupdj2sMP50k+XJfB/8JE6w==}
    engines: {node: '>=8'}
    dev: true

  /is-lambda@1.0.1:
    resolution: {integrity: sha512-z7CMFGNrENq5iFB9Bqo64Xk6Y9sg+epq1myIcdHaGnbMTYOxvzsEtdYqQUylB7LxfkvgrrjP32T6Ywciio9UIQ==}
    dev: true

  /is-number@7.0.0:
    resolution: {integrity: sha512-41Cifkg6e8TylSpdtTpeLVMqvSBEVzTttHvERD741+pnZ8ANv0004MRL43QKPDlK9cGvNp6NZWZUBlbGXYxxng==}
    engines: {node: '>=0.12.0'}
    dev: true

  /is-path-cwd@2.2.0:
    resolution: {integrity: sha512-w942bTcih8fdJPJmQHFzkS76NEP8Kzzvmw92cXsazb8intwLqPibPPdXf4ANdKV3rYMuuQYGIWtvz9JilB3NFQ==}
    engines: {node: '>=6'}
    dev: true

  /is-path-in-cwd@2.1.0:
    resolution: {integrity: sha512-rNocXHgipO+rvnP6dk3zI20RpOtrAM/kzbB258Uw5BWr3TpXi861yzjo16Dn4hUox07iw5AyeMLHWsujkjzvRQ==}
    engines: {node: '>=6'}
    dependencies:
      is-path-inside: 2.1.0
    dev: true

  /is-path-inside@2.1.0:
    resolution: {integrity: sha512-wiyhTzfDWsvwAW53OBWF5zuvaOGlZ6PwYxAbPVDhpm+gM09xKQGjBq/8uYN12aDvMxnAnq3dxTyoSoRNmg5YFg==}
    engines: {node: '>=6'}
    dependencies:
      path-is-inside: 1.0.2
    dev: true

  /is-plain-object@2.0.4:
    resolution: {integrity: sha512-h5PpgXkWitc38BBMYawTYMWJHFZJVnBquFE57xFpjB8pJFiF6gZ+bU+WyI/yqXiFR5mdLsgYNaPe8uao6Uv9Og==}
    engines: {node: '>=0.10.0'}
    dependencies:
      isobject: 3.0.1
    dev: true

  /is-unicode-supported@0.1.0:
    resolution: {integrity: sha512-knxG2q4UC3u8stRGyAVJCOdxFmv5DZiRcdlIaAQXAbSfJya+OhopNotLQrstBhququ4ZpuKbDc/8S6mgXgPFPw==}
    engines: {node: '>=10'}
    dev: true

  /isbinaryfile@4.0.10:
    resolution: {integrity: sha512-iHrqe5shvBUcFbmZq9zOQHBoeOhZJu6RQGrDpBgenUm/Am+F3JM2MgQj+rK3Z601fzrL5gLZWtAPH2OBaSVcyw==}
    engines: {node: '>= 8.0.0'}
    dev: true

  /isbinaryfile@5.0.4:
    resolution: {integrity: sha512-YKBKVkKhty7s8rxddb40oOkuP0NbaeXrQvLin6QMHL7Ypiy2RW9LwOVrVgZRyOrhQlayMd9t+D8yDy8MKFTSDQ==}
    engines: {node: '>= 18.0.0'}
    dev: true

  /isexe@2.0.0:
    resolution: {integrity: sha512-RHxMLp9lnKHGHRng9QFhRCMbYAcVpn69smSGcq3f36xjgVVWThj4qqLbTLlq7Ssj8B+fIQ1EuCEGI2lKsyQeIw==}
    dev: true

  /isobject@3.0.1:
    resolution: {integrity: sha512-WhB9zCku7EGTj/HQQRz5aUQEUeoQZH2bWcltRErOpymJ4boYE6wL9Tbr23krRPSZ+C5zqNSrSw+Cc7sZZ4b7vg==}
    engines: {node: '>=0.10.0'}
    dev: true

  /jackspeak@3.4.3:
    resolution: {integrity: sha512-OGlZQpz2yfahA/Rd1Y8Cd9SIEsqvXkLVoSw/cgwhnhFMDbsQFeZYoJJ7bIZBS9BcamUW96asq/npPWugM+RQBw==}
    dependencies:
      '@isaacs/cliui': 8.0.2
    optionalDependencies:
      '@pkgjs/parseargs': 0.11.0
    dev: true

  /jake@10.9.4:
    resolution: {integrity: sha512-wpHYzhxiVQL+IV05BLE2Xn34zW1S223hvjtqk0+gsPrwd/8JNLXJgZZM/iPFsYc1xyphF+6M6EvdE5E9MBGkDA==}
    engines: {node: '>=10'}
    hasBin: true
    dependencies:
      async: 3.2.6
      filelist: 1.0.4
      picocolors: 1.1.1
    dev: true

  /jest-worker@27.5.1:
    resolution: {integrity: sha512-7vuh85V5cdDofPyxn58nrPjBktZo0u9x1g8WtjQol+jZDaE+fhN+cIvTj11GndBnMnyfrUOG1sZQxCdjKh+DKg==}
    engines: {node: '>= 10.13.0'}
    dependencies:
      '@types/node': 18.13.0
      merge-stream: 2.0.0
      supports-color: 8.1.1
    dev: true

  /js-yaml@4.1.0:
    resolution: {integrity: sha512-wpxZs9NoxZaJESJGIZTyDEaYpl0FKSA+FB9aJiyemKhMwkxQg63h4T1KJgUGHpTqPDNRcmmYLugrRjJlBtWvRA==}
    hasBin: true
    dependencies:
      argparse: 2.0.1
    dev: true

  /json-buffer@3.0.1:
    resolution: {integrity: sha512-4bV5BfR2mqfQTJm+V5tPPdf+ZpuhiIvTuAB5g8kcrXOZpTT/QwwVRWBywX1ozr6lEuPdbHxwaJlm9G6mI2sfSQ==}

  /json-parse-even-better-errors@2.3.1:
    resolution: {integrity: sha512-xyFwyhro/JEof6Ghe2iz2NcXoj2sloNsWr/XsERDK/oiPCfaNhl5ONfp+jQdAZRQQ0IJWNzH9zIZF7li91kh2w==}
    dev: true

  /json-schema-traverse@0.4.1:
    resolution: {integrity: sha512-xbbCH5dCYU5T8LcEhhuh7HJ88HXuW3qsI3Y0zOZFKfZEHcpWiHU/Jxzk629Brsab/mMiHQti9wMP+845RPe3Vg==}
    dev: true

  /json-schema-traverse@1.0.0:
    resolution: {integrity: sha512-NM8/P9n3XjXhIZn1lLhkFaACTOURQXjWhV4BA/RnOv8xvgqtqpAX9IO4mRQxSx1Rlo4tqzeqb0sOlruaOy3dug==}
    dev: true

  /json-stable-stringify-without-jsonify@1.0.1:
    resolution: {integrity: sha512-Bdboy+l7tA3OGW6FjyFHWkP5LuByj1Tk33Ljyq0axyzdk9//JSi2u3fP1QSmd1KNwq6VOKYGlAu87CisVir6Pw==}
    dev: true

  /json-stringify-safe@5.0.1:
    resolution: {integrity: sha512-ZClg6AaYvamvYEE82d3Iyd3vSSIjQ+odgjaTzRuO3s7toCdFKczob2i0zCh7JE8kWn17yvAWhUVxvqGwUalsRA==}
    optional: true

  /json5@1.0.2:
    resolution: {integrity: sha512-g1MWMLBiz8FKi1e4w0UyVL3w+iJceWAFBAaBnnGKOpNa5f8TLktkbre1+s6oICydWAm+HRUGTmI+//xv2hvXYA==}
    hasBin: true
    dependencies:
      minimist: 1.2.8
    dev: true

  /json5@2.2.3:
    resolution: {integrity: sha512-XmOWe7eyHYH14cLdVPoyg+GOH3rYX++KpzrylJwSW98t3Nk+U8XOl8FWKOgwtzdb8lXGf6zYwDUzeHMWfxasyg==}
    engines: {node: '>=6'}
    hasBin: true
    dev: true

  /jsonfile@4.0.0:
    resolution: {integrity: sha512-m6F1R3z8jjlf2imQHS2Qez5sjKWQzbuuhuJ/FKYFRZvPE3PuHcSMVZzfsLhGVOkfd20obL5SWEBew5ShlquNxg==}
    optionalDependencies:
      graceful-fs: 4.2.11

  /jsonfile@6.2.0:
    resolution: {integrity: sha512-FGuPw30AdOIUTRMC2OMRtQV+jkVj2cfPqSeWXv1NEAJ1qZ5zb1X6z1mFhbfOB/iy3ssJCD+3KuZ8r8C3uVFlAg==}
    dependencies:
      universalify: 2.0.1
    optionalDependencies:
      graceful-fs: 4.2.11
    dev: true

  /keyv@4.5.4:
    resolution: {integrity: sha512-oxVHkHR/EJf2CNXnWxRLW6mg7JyCCUcG0DtEGmL2ctUo1PNTin1PUil+r/+4r5MpVgC/fn1kjsx7mjSujKqIpw==}
    dependencies:
      json-buffer: 3.0.1

  /kind-of@6.0.3:
    resolution: {integrity: sha512-dcS1ul+9tmeD95T+x28/ehLgd9mENa3LsvDTtzm3vyBEO7RPptvAD+t44WVXaUjTBRcrpFeFlC8WCruUR456hw==}
    engines: {node: '>=0.10.0'}
    dev: true

  /lazy-val@1.0.5:
    resolution: {integrity: sha512-0/BnGCCfyUMkBpeDgWihanIAF9JmZhHBgUhEqzvf+adhNGLoP6TaiI5oF8oyb3I45P+PcnrqihSf01M0l0G5+Q==}
    dev: true

  /levn@0.4.1:
    resolution: {integrity: sha512-+bT2uH4E5LGE7h/n3evcS/sQlJXCpIp6ym8OWJ5eV6+67Dsql/LaaT7qJBAt2rzfoa/5QBGBhxDix1dMt2kQKQ==}
    engines: {node: '>= 0.8.0'}
    dependencies:
      prelude-ls: 1.2.1
      type-check: 0.4.0
    dev: true

  /loader-runner@4.3.0:
    resolution: {integrity: sha512-3R/1M+yS3j5ou80Me59j7F9IMs4PXs3VqRrm0TU3AbKPxlmpoY1TNscJV/oGJXo8qCatFGTfDbY6W6ipGOYXfg==}
    engines: {node: '>=6.11.5'}
    dev: true

  /loader-utils@1.4.2:
    resolution: {integrity: sha512-I5d00Pd/jwMD2QCduo657+YM/6L3KZu++pmX9VFncxaxvHcru9jx1lBaFft+r4Mt2jK0Yhp41XlRAihzPxHNCg==}
    engines: {node: '>=4.0.0'}
    dependencies:
      big.js: 5.2.2
      emojis-list: 3.0.0
      json5: 1.0.2
    dev: true

  /loader-utils@2.0.4:
    resolution: {integrity: sha512-xXqpXoINfFhgua9xiqD8fPFHgkoq1mmmpE92WlDbm9rNRd/EbRb+Gqf908T2DMfuHjjJlksiK2RbHVOdD/MqSw==}
    engines: {node: '>=8.9.0'}
    dependencies:
      big.js: 5.2.2
      emojis-list: 3.0.0
      json5: 2.2.3
    dev: true

  /locate-path@5.0.0:
    resolution: {integrity: sha512-t7hw9pI+WvuwNJXwk5zVHpyhIqzg2qTlklJOf0mVxGSbe3Fp2VieZcduNYjaLDoy6p9uGpQEGWG87WpMKlNq8g==}
    engines: {node: '>=8'}
    dependencies:
      p-locate: 4.1.0
    dev: true

  /locate-path@6.0.0:
    resolution: {integrity: sha512-iPZK6eYjbxRu3uB4/WZ3EsEIMJFMqAoopl3R+zuq0UjcAm/MO6KCweDgPfP3elTztoKP3KtnVHxTn2NHBSDVUw==}
    engines: {node: '>=10'}
    dependencies:
      p-locate: 5.0.0
    dev: true

  /lodash.merge@4.6.2:
    resolution: {integrity: sha512-0KpjqXRVvrYyCsX1swR/XTK0va6VQkQM6MNo7PqW77ByjAhoARA8EfrP1N4+KlKj8YS0ZUCtRT/YUuhyYDujIQ==}
    dev: true

  /lodash@4.17.21:
    resolution: {integrity: sha512-v2kDEe57lecTulaDIuNTPy3Ry4gLGJ6Z1O3vE1krgXZNrsQ+LFTGHVxVjcXPs17LhbZVGedAJv8XZ1tvj5FvSg==}
    dev: true

  /log-symbols@4.1.0:
    resolution: {integrity: sha512-8XPvpAA8uyhfteu8pIvQxpJZ7SYYdpUivZpGy6sFsBuKRY/7rQGavedeB8aK+Zkyq6upMFVL/9AW6vOYzfRyLg==}
    engines: {node: '>=10'}
    dependencies:
      chalk: 4.1.2
      is-unicode-supported: 0.1.0
    dev: true

  /lower-case@2.0.2:
    resolution: {integrity: sha512-7fm3l3NAF9WfN6W3JOmf5drwpVqX78JtoGJ3A6W0a6ZnldM41w2fV5D490psKFTpMds8TJse/eHLFFsNHHjHgg==}
    dependencies:
      tslib: 2.8.1
    dev: true

  /lowercase-keys@2.0.0:
    resolution: {integrity: sha512-tqNXrS78oMOE73NMxK4EMLQsQowWf8jKooH9g7xPavRT706R6bkQJ6DY2Te7QukaZsulxa30wQ7bk0pm4XiHmA==}
    engines: {node: '>=8'}

  /lru-cache@10.4.3:
    resolution: {integrity: sha512-JNAzZcXrCt42VGLuYz0zfAzDfAvJWW6AfYlDBQyDV5DClI2m5sAmK+OIO7s59XfsRsWHp02jAJrRadPRGTt6SQ==}
    dev: true

  /lru-cache@6.0.0:
    resolution: {integrity: sha512-Jo6dJ04CmSjuznwJSS3pUeWmd/H0ffTlkXXgwZi+eq1UCmqQwCh+eLsYOYCwY991i2Fah4h1BEMCx4qThGbsiA==}
    engines: {node: '>=10'}
    dependencies:
      yallist: 4.0.0
    dev: true

  /lru-cache@7.18.3:
    resolution: {integrity: sha512-jumlc0BIUrS3qJGgIkWZsyfAM7NCWiBcCDhnd+3NNM5KbBmLTgHVfWBcg6W+rLUsIpzpERPsvwUP7CckAQSOoA==}
    engines: {node: '>=12'}
    dev: true

  /make-fetch-happen@10.2.1:
    resolution: {integrity: sha512-NgOPbRiaQM10DYXvN3/hhGVI2M5MtITFryzBGxHM5p4wnFxsVCbxkrBrDsk+EZ5OB4jEOT7AjDxtdF+KVEFT7w==}
    engines: {node: ^12.13.0 || ^14.15.0 || >=16.0.0}
    dependencies:
      agentkeepalive: 4.6.0
      cacache: 16.1.3
      http-cache-semantics: 4.2.0
      http-proxy-agent: 5.0.0
      https-proxy-agent: 5.0.1
      is-lambda: 1.0.1
      lru-cache: 7.18.3
      minipass: 3.3.6
      minipass-collect: 1.0.2
      minipass-fetch: 2.1.2
      minipass-flush: 1.0.5
      minipass-pipeline: 1.2.4
      negotiator: 0.6.4
      promise-retry: 2.0.1
      socks-proxy-agent: 7.0.0
      ssri: 9.0.1
    transitivePeerDependencies:
      - bluebird
      - supports-color
    dev: true

  /matcher@3.0.0:
    resolution: {integrity: sha512-OkeDaAZ/bQCxeFAozM55PKcKU0yJMPGifLwV4Qgjitu+5MoAfSQN4lsLJeXZ1b8w0x+/Emda6MZgXS1jvsapng==}
    engines: {node: '>=10'}
    dependencies:
      escape-string-regexp: 4.0.0
    optional: true

  /math-intrinsics@1.1.0:
    resolution: {integrity: sha512-/IXtbwEk5HTPyEwyKX6hGkYXxM9nbj64B+ilVJnC/R6B0pH5G4V3b0pVbL7DBj4tkhBAppbQUlf6F6Xl9LHu1g==}
    engines: {node: '>= 0.4'}
    dev: true

  /merge-stream@2.0.0:
    resolution: {integrity: sha512-abv/qOcuPfk3URPfDzmZU1LKmuw8kT+0nIHvKrKgFrwifol/doWcdA4ZqsWQ8ENrFKkd67Mfpo/LovbIUsbt3w==}
    dev: true

  /merge2@1.4.1:
    resolution: {integrity: sha512-8q7VEgMJW4J8tcfVPy8g09NcQwZdbwFEqhe/WZkoIzjn/3TGDwtOCYtXGxA3O8tPzpczCCDgv+P2P5y00ZJOOg==}
    engines: {node: '>= 8'}
    dev: true

  /micromatch@4.0.8:
    resolution: {integrity: sha512-PXwfBhYu0hBCPw8Dn0E+WDYb7af3dSLVWKi3HGv84IdF4TyFoC0ysxFd0Goxw7nSv4T/PzEJQxsYsEiFCKo2BA==}
    engines: {node: '>=8.6'}
    dependencies:
      braces: 3.0.3
      picomatch: 2.3.1
    dev: true

  /mime-db@1.52.0:
    resolution: {integrity: sha512-sPU4uV7dYlvtWJxwwxHD0PuihVNiE7TyAbQ5SWxDCB9mUYvOgroQOwYQQOKPJ8CIbE+1ETVlOoK1UC2nU3gYvg==}
    engines: {node: '>= 0.6'}
    dev: true

  /mime-types@2.1.35:
    resolution: {integrity: sha512-ZDY+bPm5zTTF+YpCrAU9nK0UgICYPT0QtT1NZWFv4s++TNkcgVaT0g6+4R2uI4MjQjzysHB1zxuWL50hzaeXiw==}
    engines: {node: '>= 0.6'}
    dependencies:
      mime-db: 1.52.0
    dev: true

  /mime@2.6.0:
    resolution: {integrity: sha512-USPkMeET31rOMiarsBNIHZKLGgvKc/LrjofAnBlOttf5ajRvqiRA8QsenbcooctK6d6Ts6aqZXBA+XbkKthiQg==}
    engines: {node: '>=4.0.0'}
    hasBin: true
    dev: true

  /mimic-fn@2.1.0:
    resolution: {integrity: sha512-OqbOk5oEQeAZ8WXWydlu9HJjz9WVdEIvamMCcXmuqUYjTknH/sqsWvhQ3vgwKFRR1HpjvNBKQ37nbJgYzGqGcg==}
    engines: {node: '>=6'}
    dev: true

  /mimic-response@1.0.1:
    resolution: {integrity: sha512-j5EctnkH7amfV/q5Hgmoal1g2QHFJRraOtmx0JpIqkxhBhI/lJSl1nMpQ45hVarwNETOoWEimndZ4QK0RHxuxQ==}
    engines: {node: '>=4'}

  /mimic-response@3.1.0:
    resolution: {integrity: sha512-z0yWI+4FDrrweS8Zmt4Ej5HdJmky15+L2e6Wgn3+iK5fWzb6T3fhNFq2+MeTRb064c6Wr4N/wv0DzQTjNzHNGQ==}
    engines: {node: '>=10'}

  /mini-css-extract-plugin@2.9.2(webpack@5.94.0):
    resolution: {integrity: sha512-GJuACcS//jtq4kCtd5ii/M0SZf7OZRH+BxdqXZHaJfb8TJiVl+NgQRPwiYt2EuqeSkNydn/7vP+bcE27C5mb9w==}
    engines: {node: '>= 12.13.0'}
    peerDependencies:
      webpack: ^5.0.0
    dependencies:
      schema-utils: 4.3.2
      tapable: 2.2.3
      webpack: 5.94.0(webpack-cli@4.10.0)
    dev: true

  /minimatch@10.0.3:
    resolution: {integrity: sha512-IPZ167aShDZZUMdRk66cyQAW3qr0WzbHkPdMYa8bzZhlHhO3jALbKdxcaak7W9FfT2rZNpQuUu4Od7ILEpXSaw==}
    engines: {node: 20 || >=22}
    dependencies:
      '@isaacs/brace-expansion': 5.0.0
    dev: true

  /minimatch@3.1.2:
    resolution: {integrity: sha512-J7p63hRiAjw1NDEww1W7i37+ByIrOWO5XQQAzZ3VOcL0PNybwpfmV/N05zFAzwQ9USyEcX6t3UO+K5aqBQOIHw==}
    dependencies:
      brace-expansion: 1.1.12
    dev: true

  /minimatch@5.1.6:
    resolution: {integrity: sha512-lKwV/1brpG6mBUFHtb7NUmtABCb2WZZmm2wNiOA5hAb8VdCS4B3dtMWyvcoViccwAW/COERjXLt0zP1zXUN26g==}
    engines: {node: '>=10'}
    dependencies:
      brace-expansion: 2.0.2
    dev: true

  /minimatch@9.0.5:
    resolution: {integrity: sha512-G6T0ZX48xgozx7587koeX9Ys2NYy6Gmv//P89sEte9V9whIapMNF4idKxnW2QtCcLiTWlb/wfCabAtAFWhhBow==}
    engines: {node: '>=16 || 14 >=14.17'}
    dependencies:
      brace-expansion: 2.0.2
    dev: true

  /minimist@1.2.8:
    resolution: {integrity: sha512-2yyAR8qBkN3YuheJanUpWC5U3bb5osDywNB8RzDVlDwDHbocAJveqqj1u8+SVD7jkWT4yvsHCpWqqWqAxb0zCA==}
    dev: true

  /minipass-collect@1.0.2:
    resolution: {integrity: sha512-6T6lH0H8OG9kITm/Jm6tdooIbogG9e0tLgpY6mphXSm/A9u8Nq1ryBG+Qspiub9LjWlBPsPS3tWQ/Botq4FdxA==}
    engines: {node: '>= 8'}
    dependencies:
      minipass: 3.3.6
    dev: true

  /minipass-fetch@2.1.2:
    resolution: {integrity: sha512-LT49Zi2/WMROHYoqGgdlQIZh8mLPZmOrN2NdJjMXxYe4nkN6FUyuPuOAOedNJDrx0IRGg9+4guZewtp8hE6TxA==}
    engines: {node: ^12.13.0 || ^14.15.0 || >=16.0.0}
    dependencies:
      minipass: 3.3.6
      minipass-sized: 1.0.3
      minizlib: 2.1.2
    optionalDependencies:
      encoding: 0.1.13
    dev: true

  /minipass-flush@1.0.5:
    resolution: {integrity: sha512-JmQSYYpPUqX5Jyn1mXaRwOda1uQ8HP5KAT/oDSLCzt1BYRhQU0/hDtsB1ufZfEEzMZ9aAVmsBw8+FWsIXlClWw==}
    engines: {node: '>= 8'}
    dependencies:
      minipass: 3.3.6
    dev: true

  /minipass-pipeline@1.2.4:
    resolution: {integrity: sha512-xuIq7cIOt09RPRJ19gdi4b+RiNvDFYe5JH+ggNvBqGqpQXcru3PcRmOZuHBKWK1Txf9+cQ+HMVN4d6z46LZP7A==}
    engines: {node: '>=8'}
    dependencies:
      minipass: 3.3.6
    dev: true

  /minipass-sized@1.0.3:
    resolution: {integrity: sha512-MbkQQ2CTiBMlA2Dm/5cY+9SWFEN8pzzOXi6rlM5Xxq0Yqbda5ZQy9sU75a673FE9ZK0Zsbr6Y5iP6u9nktfg2g==}
    engines: {node: '>=8'}
    dependencies:
      minipass: 3.3.6
    dev: true

  /minipass@3.3.6:
    resolution: {integrity: sha512-DxiNidxSEK+tHG6zOIklvNOwm3hvCrbUrdtzY74U6HKTJxvIDfOUL5W5P2Ghd3DTkhhKPYGqeNUIh5qcM4YBfw==}
    engines: {node: '>=8'}
    dependencies:
      yallist: 4.0.0
    dev: true

  /minipass@5.0.0:
    resolution: {integrity: sha512-3FnjYuehv9k6ovOEbyOswadCDPX1piCfhV8ncmYtHOjuPwylVWsghTLo7rabjC3Rx5xD4HDx8Wm1xnMF7S5qFQ==}
    engines: {node: '>=8'}
    dev: true

  /minipass@7.1.2:
    resolution: {integrity: sha512-qOOzS1cBTWYF4BH8fVePDBOO9iptMnGUEZwNc/cMWnTV2nVLZ7VoNWEPHkYczZA0pdoA7dl6e7FL659nX9S2aw==}
    engines: {node: '>=16 || 14 >=14.17'}
    dev: true

  /minizlib@2.1.2:
    resolution: {integrity: sha512-bAxsR8BVfj60DWXHE3u30oHzfl4G7khkSuPW+qvpd7jFRHm7dLxOjUk1EHACJ/hxLY8phGJ0YhYHZo7jil7Qdg==}
    engines: {node: '>= 8'}
    dependencies:
      minipass: 3.3.6
      yallist: 4.0.0
    dev: true

  /mkdirp@0.5.6:
    resolution: {integrity: sha512-FP+p8RB8OWpF3YZBCrP5gtADmtXApB5AMLn+vdyA+PyxCjrCs00mjyUozssO33cwDeT3wNGdLxJ5M//YqtHAJw==}
    hasBin: true
    dependencies:
      minimist: 1.2.8
    dev: true

  /mkdirp@1.0.4:
    resolution: {integrity: sha512-vVqVZQyf3WLx2Shd0qJ9xuvqgAyKPLAiqITEtqW0oIUjzo3PePDd6fW9iFz30ef7Ysp/oiWqbhszeGWW2T6Gzw==}
    engines: {node: '>=10'}
    hasBin: true
    dev: true

  /mrmime@1.0.1:
    resolution: {integrity: sha512-hzzEagAgDyoU1Q6yg5uI+AorQgdvMCur3FcKf7NhMKWsaYg+RnbTyHRa/9IlLF9rf455MOCtcqqrQQ83pPP7Uw==}
    engines: {node: '>=10'}
    dev: true

  /ms@2.1.3:
    resolution: {integrity: sha512-6FlzubTLZG3J2a/NVCAleEhjzq5oxgHyaCU9yYXvcLsvoVaHJq/s5xXI6/XXP6tz7R9xAOtHnSO/tXtF3WRTlA==}

  /nanoid@3.3.11:
    resolution: {integrity: sha512-N8SpfPUnUp1bK+PMYW8qSWdl9U+wwNWI4QKxOYDy9JAro3WMX7p2OeVRF9v+347pnakNevPmiHhNmZ2HbFA76w==}
    engines: {node: ^10 || ^12 || ^13.7 || ^14 || >=15.0.1}
    hasBin: true
    dev: true

  /natural-compare@1.4.0:
    resolution: {integrity: sha512-OWND8ei3VtNC9h7V60qff3SVobHr996CTwgxubgyQYEpg290h9J0buyECNNJexkFm5sOajh5G116RYA1c8ZMSw==}
    dev: true

  /negotiator@0.6.4:
    resolution: {integrity: sha512-myRT3DiWPHqho5PrJaIRyaMv2kgYf0mUVgBNOYMuCH5Ki1yEiQaf/ZJuQ62nvpc44wL5WDbTX7yGJi1Neevw8w==}
    engines: {node: '>= 0.6'}
    dev: true

  /neo-async@2.6.2:
    resolution: {integrity: sha512-Yd3UES5mWCSqR+qNT93S3UoYUkqAZ9lLg8a7g9rimsWmYGK8cVToA4/sF3RrshdyV3sAGMXVUmpMYOw+dLpOuw==}
    dev: true

  /no-case@3.0.4:
    resolution: {integrity: sha512-fgAN3jGAh+RoxUGZHTSOLJIqUc2wmoBwGR4tbpNAKmmovFoWq0OdRkb0VkldReO2a2iBT/OEulG9XSUc10r3zg==}
    dependencies:
      lower-case: 2.0.2
      tslib: 2.8.1
    dev: true

  /node-abi@3.75.0:
    resolution: {integrity: sha512-OhYaY5sDsIka7H7AtijtI9jwGYLyl29eQn/W623DiN/MIv5sUqc4g7BIDThX+gb7di9f6xK02nkp8sdfFWZLTg==}
    engines: {node: '>=10'}
    dependencies:
      semver: 7.7.2
    dev: true

  /node-addon-api@1.7.2:
    resolution: {integrity: sha512-ibPK3iA+vaY1eEjESkQkM0BbCqFOaZMiXRTtdB0u7b4djtY6JnsjvPdUHVMg6xQt3B8fpTTWHI9A+ADjM9frzg==}
    dev: true
    optional: true

  /node-addon-api@7.1.1:
    resolution: {integrity: sha512-5m3bsyrjFWE1xf7nz7YXdN4udnVtXK6/Yfgn5qnahL6bCkf2yKt4k3nuTKAtT4r3IG8JNR2ncsIMdZuAzJjHQQ==}
    dev: true
    optional: true

  /node-api-version@0.2.1:
    resolution: {integrity: sha512-2xP/IGGMmmSQpI1+O/k72jF/ykvZ89JeuKX3TLJAYPDVLUalrshrLHkeVcCCZqG/eEa635cr8IBYzgnDvM2O8Q==}
    dependencies:
      semver: 7.7.2
    dev: true

  /node-releases@2.0.19:
    resolution: {integrity: sha512-xxOWJsBKtzAq7DY0J+DTzuz58K8e7sJbdgwkbMWQe8UYB6ekmsQ45q0M/tJDsGaZmbC+l7n57UV8Hl5tHxO9uw==}
    dev: true

  /nopt@6.0.0:
    resolution: {integrity: sha512-ZwLpbTgdhuZUnZzjd7nb1ZV+4DoiC6/sfiVKok72ym/4Tlf+DFdlHYmT2JPmcNNWV6Pi3SDf1kT+A4r9RTuT9g==}
    engines: {node: ^12.13.0 || ^14.15.0 || >=16.0.0}
    hasBin: true
    dependencies:
      abbrev: 1.1.1
    dev: true

  /normalize-url@6.1.0:
    resolution: {integrity: sha512-DlL+XwOy3NxAQ8xuC0okPgK46iuVNAK01YN7RueYBqqFeGsBjV9XmCAzAdgt+667bCl5kPh9EqKKDwnaPG1I7A==}
    engines: {node: '>=10'}

  /nth-check@2.1.1:
    resolution: {integrity: sha512-lqjrjmaOoAnWfMmBPL+XNnynZh2+swxiX3WUE0s4yEHI6m+AwrK2UZOimIRl3X/4QctVqS8AiZjFqyOGrMXb/w==}
    dependencies:
      boolbase: 1.0.0
    dev: true

  /object-assign@4.1.1:
    resolution: {integrity: sha512-rJgTQnkUnH1sFw8yT6VSU3zD3sWmu6sZhIseY8VX+GRu3P6F7Fu+JNDoXfklElbLJSnc3FUQHVe4cU5hj+BcUg==}
    engines: {node: '>=0.10.0'}
    dev: true

  /object-keys@1.1.1:
    resolution: {integrity: sha512-NuAESUOUMrlIXOfHKzD6bpPu3tYt3xvjNdRIQ+FeT0lNb4K8WR70CaDxhuNguS2XG+GjkyMwOzsN5ZktImfhLA==}
    engines: {node: '>= 0.4'}
    optional: true

  /once@1.4.0:
    resolution: {integrity: sha512-lNaJgI+2Q5URQBkccEKHTQOPaXdUxnZZElQTZY0MFUAuaEqe1E+Nyvgdz/aIyNi6Z9MzO5dv1H8n58/GELp3+w==}
    dependencies:
      wrappy: 1.0.2

  /onetime@5.1.2:
    resolution: {integrity: sha512-kbpaSSGJTWdAY5KPVeMOKXSrPtr8C8C7wodJbcsd51jRnmD+GZu8Y0VoU6Dm5Z4vWr0Ig/1NKuWRKf7j5aaYSg==}
    engines: {node: '>=6'}
    dependencies:
      mimic-fn: 2.1.0
    dev: true

  /opener@1.5.2:
    resolution: {integrity: sha512-ur5UIdyw5Y7yEj9wLzhqXiy6GZ3Mwx0yGI+5sMn2r0N0v3cKJvUmFH5yPP+WXh9e0xfyzyJX95D8l088DNFj7A==}
    hasBin: true
    dev: true

  /optionator@0.9.4:
    resolution: {integrity: sha512-6IpQ7mKUxRcZNLIObR0hz7lxsapSSIYNZJwXPGeF0mTVqGKFIXj1DQcMoT22S3ROcLyY/rz0PWaWZ9ayWmad9g==}
    engines: {node: '>= 0.8.0'}
    dependencies:
      deep-is: 0.1.4
      fast-levenshtein: 2.0.6
      levn: 0.4.1
      prelude-ls: 1.2.1
      type-check: 0.4.0
      word-wrap: 1.2.5
    dev: true

  /ora@5.4.1:
    resolution: {integrity: sha512-5b6Y85tPxZZ7QytO+BQzysW31HJku27cRIlkbAXaNx+BdcVi+LlRFmVXzeF6a7JCwJpyw5c4b+YSVImQIrBpuQ==}
    engines: {node: '>=10'}
    dependencies:
      bl: 4.1.0
      chalk: 4.1.2
      cli-cursor: 3.1.0
      cli-spinners: 2.9.2
      is-interactive: 1.0.0
      is-unicode-supported: 0.1.0
      log-symbols: 4.1.0
      strip-ansi: 6.0.1
      wcwidth: 1.0.1
    dev: true

  /p-cancelable@2.1.1:
    resolution: {integrity: sha512-BZOr3nRQHOntUjTrH8+Lh54smKHoHyur8We1V8DSMVrl5A2malOOwuJRnKRDjSnkoeBh4at6BwEnb5I7Jl31wg==}
    engines: {node: '>=8'}

  /p-limit@2.3.0:
    resolution: {integrity: sha512-//88mFWSJx8lxCzwdAABTJL2MyWB12+eIY7MDL2SqLmAkeKU9qxRvWuSyTjm3FUmpBEMuFfckAIqEaVGUDxb6w==}
    engines: {node: '>=6'}
    dependencies:
      p-try: 2.2.0
    dev: true

  /p-limit@3.1.0:
    resolution: {integrity: sha512-TYOanM3wGwNGsZN2cVTYPArw454xnXj5qmWF1bEoAc4+cU/ol7GVh7odevjp1FNHduHc3KZMcFduxU5Xc6uJRQ==}
    engines: {node: '>=10'}
    dependencies:
      yocto-queue: 0.1.0
    dev: true

  /p-locate@4.1.0:
    resolution: {integrity: sha512-R79ZZ/0wAxKGu3oYMlz8jy/kbhsNrS7SKZ7PxEHBgJ5+F2mtFW2fK2cOtBh1cHYkQsbzFV7I+EoRKe6Yt0oK7A==}
    engines: {node: '>=8'}
    dependencies:
      p-limit: 2.3.0
    dev: true

  /p-locate@5.0.0:
    resolution: {integrity: sha512-LaNjtRWUBY++zB5nE/NwcaoMylSPk+S+ZHNB1TzdbMJMny6dynpAGt7X/tl/QYq3TIeE6nxHppbo2LGymrG5Pw==}
    engines: {node: '>=10'}
    dependencies:
      p-limit: 3.1.0
    dev: true

  /p-map@2.1.0:
    resolution: {integrity: sha512-y3b8Kpd8OAN444hxfBbFfj1FY/RjtTd8tzYwhUqNYXx0fXx2iX4maP4Qr6qhIKbQXI02wTLAda4fYUbDagTUFw==}
    engines: {node: '>=6'}
    dev: true

  /p-map@4.0.0:
    resolution: {integrity: sha512-/bjOqmgETBYB5BoEeGVea8dmvHb2m9GLy1E9W43yeyfP6QQCZGFNa+XRceJEuDB6zqr+gKpIAmlLebMpykw/MQ==}
    engines: {node: '>=10'}
    dependencies:
      aggregate-error: 3.1.0
    dev: true

  /p-try@2.2.0:
    resolution: {integrity: sha512-R4nPAVTAU0B9D35/Gk3uJf/7XYbQcyohSKdvAxIRSNghFl4e71hVoGnBNQz9cWaXxO2I10KTC+3jMdvvoKw6dQ==}
    engines: {node: '>=6'}
    dev: true

  /package-json-from-dist@1.0.1:
    resolution: {integrity: sha512-UEZIS3/by4OC8vL3P2dTXRETpebLI2NiI5vIrjaD/5UtrkFX/tNbwjTSRAGC/+7CAo2pIcBaRgWmcBBHcsaCIw==}
    dev: true

  /param-case@3.0.4:
    resolution: {integrity: sha512-RXlj7zCYokReqWpOPH9oYivUzLYZ5vAPIfEmCTNViosC78F8F0H9y7T7gG2M39ymgutxF5gcFEsyZQSph9Bp3A==}
    dependencies:
      dot-case: 3.0.4
      tslib: 2.8.1
    dev: true

  /parent-module@1.0.1:
    resolution: {integrity: sha512-GQ2EWRpQV8/o+Aw8YqtfZZPfNRWZYkbidE9k5rpl/hC3vtHHBfGm2Ifi6qWV+coDGkrUKZAxE3Lot5kcsRlh+g==}
    engines: {node: '>=6'}
    dependencies:
      callsites: 3.1.0
    dev: true

  /parse5@6.0.1:
    resolution: {integrity: sha512-Ofn/CTFzRGTTxwpNEs9PP93gXShHcTq255nzRYSKe8AkVpZY7e1fpmTfOyoIvjP5HG7Z2ZM7VS9PPhQGW2pOpw==}
    dev: true

  /pascal-case@3.1.2:
    resolution: {integrity: sha512-uWlGT3YSnK9x3BQJaOdcZwrnV6hPpd8jFH1/ucpiLRPh/2zCVJKS19E4GvYHvaCcACn3foXZ0cLB9Wrx1KGe5g==}
    dependencies:
      no-case: 3.0.4
      tslib: 2.8.1
    dev: true

  /path-browserify@1.0.1:
    resolution: {integrity: sha512-b7uo2UCUOYZcnF/3ID0lulOJi/bafxa1xPe7ZPsammBSpjSWQkjNxlt635YGS2MiR9GjvuXCtz2emr3jbsz98g==}
    dev: true

  /path-exists@4.0.0:
    resolution: {integrity: sha512-ak9Qy5Q7jYb2Wwcey5Fpvg2KoAc/ZIhLSLOSBmRmygPsGwkVVt0fZa0qrtMz+m6tJTAHfZQ8FnmB4MG4LWy7/w==}
    engines: {node: '>=8'}
    dev: true

  /path-is-absolute@1.0.1:
    resolution: {integrity: sha512-AVbw3UJ2e9bq64vSaS9Am0fje1Pa8pbGqTTsmXfaIiMpnr5DlDhfJOuLj9Sf95ZPVDAUerDfEk88MPmPe7UCQg==}
    engines: {node: '>=0.10.0'}
    dev: true

  /path-is-inside@1.0.2:
    resolution: {integrity: sha512-DUWJr3+ULp4zXmol/SZkFf3JGsS9/SIv+Y3Rt93/UjPpDpklB5f1er4O3POIbUuUJ3FXgqte2Q7SrU6zAqwk8w==}
    dev: true

  /path-key@3.1.1:
    resolution: {integrity: sha512-ojmeN0qd+y0jszEtoY48r0Peq5dwMEkIlCOu6Q5f41lfkswXuKtYrhgoTpLnyIcHm24Uhqx+5Tqm2InSwLhE6Q==}
    engines: {node: '>=8'}
    dev: true

  /path-parse@1.0.7:
    resolution: {integrity: sha512-LDJzPVEEEPR+y48z93A0Ed0yXb8pAByGWo/k5YYdYgpY2/2EsOsksJrq7lOHxryrVOn1ejG6oAp8ahvOIQD8sw==}
    dev: true

  /path-scurry@1.11.1:
    resolution: {integrity: sha512-Xa4Nw17FS9ApQFJ9umLiJS4orGjm7ZzwUrwamcGQuHSzDyth9boKDaycYdDcZDuqYATXw4HFXgaqWTctW/v1HA==}
    engines: {node: '>=16 || 14 >=14.18'}
    dependencies:
      lru-cache: 10.4.3
      minipass: 7.1.2
    dev: true

  /pe-library@0.4.1:
    resolution: {integrity: sha512-eRWB5LBz7PpDu4PUlwT0PhnQfTQJlDDdPa35urV4Osrm0t0AqQFGn+UIkU3klZvwJ8KPO3VbBFsXquA6p6kqZw==}
    engines: {node: '>=12', npm: '>=6'}
    dev: true

  /pend@1.2.0:
    resolution: {integrity: sha512-F3asv42UuXchdzt+xXqfW1OGlVBe+mxa2mqI0pg5yAHZPvFmY3Y6drSf/GQ1A86WgWEN9Kzh/WrgKa6iGcHXLg==}

  /picocolors@1.1.1:
    resolution: {integrity: sha512-xceH2snhtb5M9liqDsmEw56le376mTZkEX/jEb/RxNFyegNul7eNslCXP9FDj/Lcu0X8KEyMceP2ntpaHrDEVA==}
    dev: true

  /picomatch@2.3.1:
    resolution: {integrity: sha512-JU3teHTNjmE2VCGFzuY8EXzCDVwEqB2a8fsIvwaStHhAWJEeVd1o1QD80CU6+ZdEXXSLbSsuLwJjkCBWqRQUVA==}
    engines: {node: '>=8.6'}
    dev: true

  /pify@2.3.0:
    resolution: {integrity: sha512-udgsAY+fTnvv7kI7aaxbqwWNb0AHiB0qBO89PZKPkoTmGOgdbrHDKD+0B2X4uTfJ/FT1R09r9gTsjUjNJotuog==}
    engines: {node: '>=0.10.0'}
    dev: true

  /pify@4.0.1:
    resolution: {integrity: sha512-uB80kBFb/tfd68bVleG9T5GGsGPjJrLAUpR5PZIrhBnIaRTQRjqdJSsIKkOP6OAIFbj7GOrcudc5pNjZ+geV2g==}
    engines: {node: '>=6'}
    dev: true

  /pinkie-promise@2.0.1:
    resolution: {integrity: sha512-0Gni6D4UcLTbv9c57DfxDGdr41XfgUjqWZu492f0cIGr16zDU06BWP/RAEvOuo7CQ0CNjHaLlM59YJJFm3NWlw==}
    engines: {node: '>=0.10.0'}
    dependencies:
      pinkie: 2.0.4
    dev: true

  /pinkie@2.0.4:
    resolution: {integrity: sha512-MnUuEycAemtSaeFSjXKW/aroV7akBbY+Sv+RkyqFjgAe73F+MR0TBWKBRDkmfWq/HiFmdavfZ1G7h4SPZXaCSg==}
    engines: {node: '>=0.10.0'}
    dev: true

  /pkg-dir@4.2.0:
    resolution: {integrity: sha512-HRDzbaKjC+AOWVXxAU/x54COGeIv9eb+6CkDSQoNTt4XyWoIJvuPsXizxu/Fr23EiekbtZwmh1IcIG/l/a10GQ==}
    engines: {node: '>=8'}
    dependencies:
      find-up: 4.1.0
    dev: true

  /plist@3.1.0:
    resolution: {integrity: sha512-uysumyrvkUX0rX/dEVqt8gC3sTBzd4zoWfLeS29nb53imdaXVvLINYXTI2GNqzaMuvacNx4uJQ8+b3zXR0pkgQ==}
    engines: {node: '>=10.4.0'}
    dependencies:
      '@xmldom/xmldom': 0.8.11
      base64-js: 1.5.1
      xmlbuilder: 15.1.1
    dev: true

  /postcss-modules-extract-imports@3.1.0(postcss@8.5.6):
    resolution: {integrity: sha512-k3kNe0aNFQDAZGbin48pL2VNidTF0w4/eASDsxlyspobzU3wZQLOGj7L9gfRe0Jo9/4uud09DsjFNH7winGv8Q==}
    engines: {node: ^10 || ^12 || >= 14}
    peerDependencies:
      postcss: ^8.1.0
    dependencies:
      postcss: 8.5.6
    dev: true

  /postcss-modules-local-by-default@4.2.0(postcss@8.5.6):
    resolution: {integrity: sha512-5kcJm/zk+GJDSfw+V/42fJ5fhjL5YbFDl8nVdXkJPLLW+Vf9mTD5Xe0wqIaDnLuL2U6cDNpTr+UQ+v2HWIBhzw==}
    engines: {node: ^10 || ^12 || >= 14}
    peerDependencies:
      postcss: ^8.1.0
    dependencies:
      icss-utils: 5.1.0(postcss@8.5.6)
      postcss: 8.5.6
      postcss-selector-parser: 7.1.0
      postcss-value-parser: 4.2.0
    dev: true

  /postcss-modules-scope@3.2.1(postcss@8.5.6):
    resolution: {integrity: sha512-m9jZstCVaqGjTAuny8MdgE88scJnCiQSlSrOWcTQgM2t32UBe+MUmFSO5t7VMSfAf/FJKImAxBav8ooCHJXCJA==}
    engines: {node: ^10 || ^12 || >= 14}
    peerDependencies:
      postcss: ^8.1.0
    dependencies:
      postcss: 8.5.6
      postcss-selector-parser: 7.1.0
    dev: true

  /postcss-modules-values@4.0.0(postcss@8.5.6):
    resolution: {integrity: sha512-RDxHkAiEGI78gS2ofyvCsu7iycRv7oqw5xMWn9iMoR0N/7mf9D50ecQqUo5BZ9Zh2vH4bCUR/ktCqbB9m8vJjQ==}
    engines: {node: ^10 || ^12 || >= 14}
    peerDependencies:
      postcss: ^8.1.0
    dependencies:
      icss-utils: 5.1.0(postcss@8.5.6)
      postcss: 8.5.6
    dev: true

  /postcss-selector-parser@7.1.0:
    resolution: {integrity: sha512-8sLjZwK0R+JlxlYcTuVnyT2v+htpdrjDOKuMcOVdYjt52Lh8hWRYpxBPoKx/Zg+bcjc3wx6fmQevMmUztS/ccA==}
    engines: {node: '>=4'}
    dependencies:
      cssesc: 3.0.0
      util-deprecate: 1.0.2
    dev: true

  /postcss-value-parser@4.2.0:
    resolution: {integrity: sha512-1NNCs6uurfkVbeXG4S8JFT9t19m45ICnif8zWLd5oPSZ50QnwMfK+H3jv408d4jw/7Bttv5axS5IiHoLaVNHeQ==}
    dev: true

  /postcss@8.5.6:
    resolution: {integrity: sha512-3Ybi1tAuwAP9s0r1UQ2J4n5Y0G05bJkpUIO0/bI9MhwmD70S5aTWbXGBwxHrelT+XM1k6dM0pk+SwNkpTRN7Pg==}
    engines: {node: ^10 || ^12 || >=14}
    dependencies:
      nanoid: 3.3.11
      picocolors: 1.1.1
      source-map-js: 1.2.1
    dev: true

  /postject@1.0.0-alpha.6:
    resolution: {integrity: sha512-b9Eb8h2eVqNE8edvKdwqkrY6O7kAwmI8kcnBv1NScolYJbo59XUF0noFq+lxbC1yN20bmC0WBEbDC5H/7ASb0A==}
    engines: {node: '>=14.0.0'}
    hasBin: true
    dependencies:
      commander: 9.5.0
    dev: true
    optional: true

  /prelude-ls@1.2.1:
    resolution: {integrity: sha512-vkcDPrRZo1QZLbn5RLGPpg/WmIQ65qoWWhcGKf/b5eplkkarX0m9z8ppCat4mlOqUsWpyNuYgO3VRyrYHSzX5g==}
    engines: {node: '>= 0.8.0'}
    dev: true

  /pretty-error@4.0.0:
    resolution: {integrity: sha512-AoJ5YMAcXKYxKhuJGdcvse+Voc6v1RgnsR3nWcYU7q4t6z0Q6T86sv5Zq8VIRbOWWFpvdGE83LtdSMNd+6Y0xw==}
    dependencies:
      lodash: 4.17.21
      renderkid: 3.0.0
    dev: true

  /proc-log@2.0.1:
    resolution: {integrity: sha512-Kcmo2FhfDTXdcbfDH76N7uBYHINxc/8GW7UAVuVP9I+Va3uHSerrnKV6dLooga/gh7GlgzuCCr/eoldnL1muGw==}
    engines: {node: ^12.13.0 || ^14.15.0 || >=16.0.0}
    dev: true

  /progress@2.0.3:
    resolution: {integrity: sha512-7PiHtLll5LdnKIMw100I+8xJXR5gW2QwWYkT6iJva0bXitZKa/XMrSbdmg3r2Xnaidz9Qumd0VPaMrZlF9V9sA==}
    engines: {node: '>=0.4.0'}

  /promise-inflight@1.0.1:
    resolution: {integrity: sha512-6zWPyEOFaQBJYcGMHBKTKJ3u6TBsnMFOIZSa6ce1e/ZrrsOlnHRHbabMjLiBYKp+n44X9eUI6VUPaukCXHuG4g==}
    peerDependencies:
      bluebird: '*'
    peerDependenciesMeta:
      bluebird:
        optional: true
    dev: true

  /promise-retry@2.0.1:
    resolution: {integrity: sha512-y+WKFlBR8BGXnsNlIHFGPZmyDf3DFMoLhaflAnyZgV6rG6xu+JwesTo2Q9R6XwYmtmwAFCkAk3e35jEdoeh/3g==}
    engines: {node: '>=10'}
    dependencies:
      err-code: 2.0.3
      retry: 0.12.0
    dev: true

  /pump@3.0.3:
    resolution: {integrity: sha512-todwxLMY7/heScKmntwQG8CXVkWUOdYxIvY2s0VWAAMh/nd8SoYiRaKjlr7+iCs984f2P8zvrfWcDDYVb73NfA==}
    dependencies:
      end-of-stream: 1.4.5
      once: 1.4.0

  /punycode@2.3.1:
    resolution: {integrity: sha512-vYt7UD1U9Wg6138shLtLOvdAu+8DsC/ilFtEVHcH+wydcSpNE20AfSOduf6MkRFahL5FY7X1oU7nKVZFtfq8Fg==}
    engines: {node: '>=6'}
    dev: true

  /queue-microtask@1.2.3:
    resolution: {integrity: sha512-NuaNSa6flKT5JaSYQzJok04JzTL1CA6aGhv5rfLW3PgqA+M2ChpZQnAC8h8i4ZFkBS8X5RqkDBHA7r4hej3K9A==}
    dev: true

  /quick-lru@5.1.1:
    resolution: {integrity: sha512-WuyALRjWPDGtt/wzJiadO5AXY+8hZ80hVpe6MyivgraREW751X3SbhRvG3eLKOYN+8VEvqLcf3wdnt44Z4S4SA==}
    engines: {node: '>=10'}

  /randombytes@2.1.0:
    resolution: {integrity: sha512-vYl3iOX+4CKUWuxGi9Ukhie6fsqXqS9FE2Zaic4tNFD2N2QQaXOMFbuKK4QmDHC0JO6B1Zp41J0LpT0oR68amQ==}
    dependencies:
      safe-buffer: 5.2.1
    dev: true

  /read-binary-file-arch@1.0.6:
    resolution: {integrity: sha512-BNg9EN3DD3GsDXX7Aa8O4p92sryjkmzYYgmgTAc6CA4uGLEDzFfxOxugu21akOxpcXHiEgsYkC6nPsQvLLLmEg==}
    hasBin: true
    dependencies:
      debug: 4.4.1
    transitivePeerDependencies:
      - supports-color
    dev: true

  /readable-stream@3.6.2:
    resolution: {integrity: sha512-9u/sniCrY3D5WdsERHzHE4G2YCXqoG5FTHUiCC4SIbr6XcLZBY05ya9EKjYek9O5xOAwjGq+1JdGBAS7Q9ScoA==}
    engines: {node: '>= 6'}
    dependencies:
      inherits: 2.0.4
      string_decoder: 1.3.0
      util-deprecate: 1.0.2
    dev: true

  /readdirp@4.1.2:
    resolution: {integrity: sha512-GDhwkLfywWL2s6vEjyhri+eXmfH6j1L7JE27WhqLeYzoh/A3DBaYGEj2H/HFZCn/kMfim73FXxEJTw06WtxQwg==}
    engines: {node: '>= 14.18.0'}
    dev: true

  /rechoir@0.7.1:
    resolution: {integrity: sha512-/njmZ8s1wVeR6pjTZ+0nCnv8SpZNRMT2D1RLOJQESlYFDBvwpTA4KWJpZ+sBJ4+vhjILRcK7JIFdGCdxEAAitg==}
    engines: {node: '>= 0.10'}
    dependencies:
      resolve: 1.22.10
    dev: true

  /relateurl@0.2.7:
    resolution: {integrity: sha512-G08Dxvm4iDN3MLM0EsP62EDV9IuhXPR6blNz6Utcp7zyV3tr4HVNINt6MpaRWbxoOHT3Q7YN2P+jaHX8vUbgog==}
    engines: {node: '>= 0.10'}
    dev: true

  /renderkid@3.0.0:
    resolution: {integrity: sha512-q/7VIQA8lmM1hF+jn+sFSPWGlMkSAeNYcPLmDQx2zzuiDfaLrOmumR8iaUKlenFgh0XRPIUeSPlH3A+AW3Z5pg==}
    dependencies:
      css-select: 4.3.0
      dom-converter: 0.2.0
      htmlparser2: 6.1.0
      lodash: 4.17.21
      strip-ansi: 6.0.1
    dev: true

  /require-directory@2.1.1:
    resolution: {integrity: sha512-fGxEI7+wsG9xrvdjsrlmL22OMTTiHRwAMroiEeMgq8gzoLC/PQr7RsRDSTLUg/bZAZtF+TVIkHc6/4RIKrui+Q==}
    engines: {node: '>=0.10.0'}
    dev: true

  /require-from-string@2.0.2:
    resolution: {integrity: sha512-Xf0nWe6RseziFMu+Ap9biiUbmplq6S9/p+7w7YXP/JBHhrUDDUhwa+vANyubuqfZWTveU//DYVGsDG7RKL/vEw==}
    engines: {node: '>=0.10.0'}
    dev: true

  /resedit@1.7.2:
    resolution: {integrity: sha512-vHjcY2MlAITJhC0eRD/Vv8Vlgmu9Sd3LX9zZvtGzU5ZImdTN3+d6e/4mnTyV8vEbyf1sgNIrWxhWlrys52OkEA==}
    engines: {node: '>=12', npm: '>=6'}
    dependencies:
      pe-library: 0.4.1
    dev: true

  /resolve-alpn@1.2.1:
    resolution: {integrity: sha512-0a1F4l73/ZFZOakJnQ3FvkJ2+gSTQWz/r2KE5OdDY0TxPm5h4GkqkWWfM47T7HsbnOtcJVEF4epCVy6u7Q3K+g==}

  /resolve-cwd@3.0.0:
    resolution: {integrity: sha512-OrZaX2Mb+rJCpH/6CpSqt9xFVpN++x01XnN2ie9g6P5/3xelLAkXWVADpdz1IHD/KFfEXyE6V0U01OQ3UO2rEg==}
    engines: {node: '>=8'}
    dependencies:
      resolve-from: 5.0.0
    dev: true

  /resolve-from@4.0.0:
    resolution: {integrity: sha512-pb/MYmXstAkysRFx8piNI1tGFNQIFA3vkE3Gq4EuA1dF6gHp/+vgZqsCGJapvy8N3Q+4o7FwvquPJcnZ7RYy4g==}
    engines: {node: '>=4'}
    dev: true

  /resolve-from@5.0.0:
    resolution: {integrity: sha512-qYg9KP24dD5qka9J47d0aVky0N+b4fTU89LN9iDnjB5waksiC49rvMB0PrUJQGoTmH50XPiqOvAjDfaijGxYZw==}
    engines: {node: '>=8'}
    dev: true

  /resolve-pkg-maps@1.0.0:
    resolution: {integrity: sha512-seS2Tj26TBVOC2NIc2rOe2y2ZO7efxITtLZcGSOnHHNOQ7CkiUBfw0Iw2ck6xkIhPwLhKNLS8BO+hEpngQlqzw==}
    dev: true

  /resolve@1.22.10:
    resolution: {integrity: sha512-NPRy+/ncIMeDlTAsuqwKIiferiawhefFJtkNSW0qZJEqMEb+qBt/77B/jGeeek+F0uOeN05CDa6HXbbIgtVX4w==}
    engines: {node: '>= 0.4'}
    hasBin: true
    dependencies:
      is-core-module: 2.16.1
      path-parse: 1.0.7
      supports-preserve-symlinks-flag: 1.0.0
    dev: true

  /responselike@2.0.1:
    resolution: {integrity: sha512-4gl03wn3hj1HP3yzgdI7d3lCkF95F21Pz4BPGvKHinyQzALR5CapwC8yIi0Rh58DEMQ/SguC03wFj2k0M/mHhw==}
    dependencies:
      lowercase-keys: 2.0.0

  /restore-cursor@3.1.0:
    resolution: {integrity: sha512-l+sSefzHpj5qimhFSE5a8nufZYAM3sBSVMAPtYkmC+4EH2anSGaEMXSD0izRQbu9nfyQ9y5JrVmp7E8oZrUjvA==}
    engines: {node: '>=8'}
    dependencies:
      onetime: 5.1.2
      signal-exit: 3.0.7
    dev: true

  /retry@0.12.0:
    resolution: {integrity: sha512-9LkiTwjUh6rT555DtE9rTX+BKByPfrMzEAtnlEtdEwr3Nkffwiihqe2bWADg+OQRjt9gl6ICdmB/ZFDCGAtSow==}
    engines: {node: '>= 4'}
    dev: true

  /reusify@1.1.0:
    resolution: {integrity: sha512-g6QUff04oZpHs0eG5p83rFLhHeV00ug/Yf9nZM6fLeUrPguBTkTQOdpAWWspMh55TZfVQDPaN3NQJfbVRAxdIw==}
    engines: {iojs: '>=1.0.0', node: '>=0.10.0'}
    dev: true

  /rimraf@2.6.3:
    resolution: {integrity: sha512-mwqeW5XsA2qAejG46gYdENaxXjx9onRNCfn7L0duuP4hCuTIi/QO7PDK07KJfp1d+izWPrzEJDcSqBa0OZQriA==}
    deprecated: Rimraf versions prior to v4 are no longer supported
    hasBin: true
    dependencies:
      glob: 7.2.3
    dev: true

  /rimraf@2.7.1:
    resolution: {integrity: sha512-uWjbaKIK3T1OSVptzX7Nl6PvQ3qAGtKEtVRjRuazjfL3Bx5eI409VZSqgND+4UNnmzLVdPj9FqFJNPqBZFve4w==}
    deprecated: Rimraf versions prior to v4 are no longer supported
    hasBin: true
    dependencies:
      glob: 7.2.3
    dev: true

  /rimraf@3.0.2:
    resolution: {integrity: sha512-JZkJMZkAGFFPP2YqXZXPbMlMBgsxzE8ILs4lMIX/2o0L9UBw9O/Y3o6wFw/i9YLapcUJWwqbi3kdxIPdC62TIA==}
    deprecated: Rimraf versions prior to v4 are no longer supported
    hasBin: true
    dependencies:
      glob: 7.2.3
    dev: true

  /roarr@2.15.4:
    resolution: {integrity: sha512-CHhPh+UNHD2GTXNYhPWLnU8ONHdI+5DI+4EYIAOaiD63rHeYlZvyh8P+in5999TTSFgUYuKUAjzRI4mdh/p+2A==}
    engines: {node: '>=8.0'}
    dependencies:
      boolean: 3.2.0
      detect-node: 2.1.0
      globalthis: 1.0.4
      json-stringify-safe: 5.0.1
      semver-compare: 1.0.0
      sprintf-js: 1.1.3
    optional: true

  /run-parallel@1.2.0:
    resolution: {integrity: sha512-5l4VyZR86LZ/lDxZTR6jqL8AFE2S0IFLMP26AbjsLVADxHdhB/c0GUsH+y39UfCi3dzz8OlQuPmnaJOMoDHQBA==}
    dependencies:
      queue-microtask: 1.2.3
    dev: true

  /safe-buffer@5.2.1:
    resolution: {integrity: sha512-rp3So07KcdmmKbGvgaNxQSJr7bGVSVk5S9Eq1F+ppbRo70+YeaDxkw5Dd8NPN+GD6bjnYm2VuPuCXmpuYvmCXQ==}
    dev: true

  /safer-buffer@2.1.2:
    resolution: {integrity: sha512-YZo3K82SD7Riyi0E1EQPojLz7kpepnSQI9IyPbHHg1XXXevb5dJI7tpyN2ADxGcQbHG7vcyRHk0cbwqcQriUtg==}
    dev: true

  /sanitize-filename@1.6.3:
    resolution: {integrity: sha512-y/52Mcy7aw3gRm7IrcGDFx/bCk4AhRh2eI9luHOQM86nZsqwiRkkq2GekHXBBD+SmPidc8i2PqtYZl+pWJ8Oeg==}
    dependencies:
      truncate-utf8-bytes: 1.0.2
    dev: true

  /sass-loader@16.0.5(sass@1.89.2)(webpack@5.94.0):
    resolution: {integrity: sha512-oL+CMBXrj6BZ/zOq4os+UECPL+bWqt6OAC6DWS8Ln8GZRcMDjlJ4JC3FBDuHJdYaFWIdKNIBYmtZtK2MaMkNIw==}
    engines: {node: '>= 18.12.0'}
    peerDependencies:
      '@rspack/core': 0.x || 1.x
      node-sass: ^4.0.0 || ^5.0.0 || ^6.0.0 || ^7.0.0 || ^8.0.0 || ^9.0.0
      sass: ^1.3.0
      sass-embedded: '*'
      webpack: ^5.0.0
    peerDependenciesMeta:
      '@rspack/core':
        optional: true
      node-sass:
        optional: true
      sass:
        optional: true
      sass-embedded:
        optional: true
      webpack:
        optional: true
    dependencies:
      neo-async: 2.6.2
      sass: 1.89.2
      webpack: 5.94.0(webpack-cli@4.10.0)
    dev: true

  /sass@1.89.2:
    resolution: {integrity: sha512-xCmtksBKd/jdJ9Bt9p7nPKiuqrlBMBuuGkQlkhZjjQk3Ty48lv93k5Dq6OPkKt4XwxDJ7tvlfrTa1MPA9bf+QA==}
    engines: {node: '>=14.0.0'}
    hasBin: true
    dependencies:
      chokidar: 4.0.3
      immutable: 5.1.3
      source-map-js: 1.2.1
    optionalDependencies:
      '@parcel/watcher': 2.5.1
    dev: true

  /sax@1.4.1:
    resolution: {integrity: sha512-+aWOz7yVScEGoKNd4PA10LZ8sk0A/z5+nXQG5giUO5rprX9jgYsTdov9qCchZiPIZezbZH+jRut8nPodFAX4Jg==}
    dev: true

  /schema-utils@3.3.0:
    resolution: {integrity: sha512-pN/yOAvcC+5rQ5nERGuwrjLlYvLTbCibnZ1I7B1LaiAz9BRBlE9GMgE/eqV30P7aJQUf7Ddimy/RsbYO/GrVGg==}
    engines: {node: '>= 10.13.0'}
    dependencies:
      '@types/json-schema': 7.0.15
      ajv: 6.12.6
      ajv-keywords: 3.5.2(ajv@6.12.6)
    dev: true

  /schema-utils@4.3.2:
    resolution: {integrity: sha512-Gn/JaSk/Mt9gYubxTtSn/QCV4em9mpAPiR1rqy/Ocu19u/G9J5WWdNoUT4SiV6mFC3y6cxyFcFwdzPM3FgxGAQ==}
    engines: {node: '>= 10.13.0'}
    dependencies:
      '@types/json-schema': 7.0.15
      ajv: 8.17.1
      ajv-formats: 2.1.1(ajv@8.17.1)
      ajv-keywords: 5.1.0(ajv@8.17.1)
    dev: true

  /semver-compare@1.0.0:
    resolution: {integrity: sha512-YM3/ITh2MJ5MtzaM429anh+x2jiLVjqILF4m4oyQB18W7Ggea7BfqdH/wGMK7dDiMghv/6WG7znWMwUDzJiXow==}
    optional: true

  /semver@5.7.2:
    resolution: {integrity: sha512-cBznnQ9KjJqU67B52RMC65CMarK2600WFnbkcaiwWq3xy/5haFJlshgnpjovMVJ+Hff49d8GEn0b87C5pDQ10g==}
    hasBin: true
    dev: true

  /semver@6.3.1:
    resolution: {integrity: sha512-BR7VvDCVHO+q2xBEWskxS6DJE1qRnb7DxzUrogb71CWoSficBxYsiAGd+Kl0mmq/MprG9yArRkyrQxTO6XjMzA==}
    hasBin: true

  /semver@7.7.2:
    resolution: {integrity: sha512-RF0Fw+rO5AMf9MAyaRXI4AV0Ulj5lMHqVxxdSgiVbixSCXoEmmX/jk0CuJw4+3SqroYO9VoUh+HcuJivvtJemA==}
    engines: {node: '>=10'}
    hasBin: true

  /serialize-error@7.0.1:
    resolution: {integrity: sha512-8I8TjW5KMOKsZQTvoxjuSIa7foAwPWGOts+6o7sgjz41/qMD9VQHEDxi6PBvK2l0MXUmqZyNpUK+T2tQaaElvw==}
    engines: {node: '>=10'}
    dependencies:
      type-fest: 0.13.1
    optional: true

  /serialize-javascript@6.0.2:
    resolution: {integrity: sha512-Saa1xPByTTq2gdeFZYLLo+RFE35NHZkAbqZeWNd3BpzppeVisAqpDjcp8dyf6uIvEqJRd46jemmyA4iFIeVk8g==}
    dependencies:
      randombytes: 2.1.0
    dev: true

  /shallow-clone@3.0.1:
    resolution: {integrity: sha512-/6KqX+GVUdqPuPPd2LxDDxzX6CAbjJehAAOKlNpqqUpAqPM6HeL8f+o3a+JsyGjn2lv0WY8UsTgUJjU9Ok55NA==}
    engines: {node: '>=8'}
    dependencies:
      kind-of: 6.0.3
    dev: true

  /shebang-command@2.0.0:
    resolution: {integrity: sha512-kHxr2zZpYtdmrN1qDjrrX/Z1rR1kG8Dx+gkpK1G4eXmvXswmcE1hTWBWYUzlraYw1/yZp6YuDY77YtvbN0dmDA==}
    engines: {node: '>=8'}
    dependencies:
      shebang-regex: 3.0.0
    dev: true

  /shebang-regex@3.0.0:
    resolution: {integrity: sha512-7++dFhtcx3353uBaq8DDR4NuxBetBzC7ZQOhmTQInHEd6bSrXdiEyzCvG07Z44UYdLShWUyXt5M/yhz8ekcb1A==}
    engines: {node: '>=8'}
    dev: true

  /signal-exit@3.0.7:
    resolution: {integrity: sha512-wnD2ZE+l+SPC/uoS0vXeE9L1+0wuaMqKlfz9AMUo38JsyLSBWSFcHR1Rri62LZc12vLr1gb3jl7iwQhgwpAbGQ==}
    dev: true

  /signal-exit@4.1.0:
    resolution: {integrity: sha512-bzyZ1e88w9O1iNJbKnOlvYTrWPDl46O1bG0D3XInv+9tkPrxrN8jUUTiFlDkkmKWgn1M6CfIA13SuGqOa9Korw==}
    engines: {node: '>=14'}
    dev: true

  /simple-update-notifier@2.0.0:
    resolution: {integrity: sha512-a2B9Y0KlNXl9u/vsW6sTIu9vGEpfKu2wRV6l1H3XEas/0gUIzGzBoP/IouTcUQbm9JWZLH3COxyn03TYlFax6w==}
    engines: {node: '>=10'}
    dependencies:
      semver: 7.7.2
    dev: true

  /sirv@1.0.19:
    resolution: {integrity: sha512-JuLThK3TnZG1TAKDwNIqNq6QA2afLOCcm+iE8D1Kj3GA40pSPsxQjjJl0J8X3tsR7T+CP1GavpzLwYkgVLWrZQ==}
    engines: {node: '>= 10'}
    dependencies:
      '@polka/url': 1.0.0-next.29
      mrmime: 1.0.1
      totalist: 1.1.0
    dev: true

  /slice-ansi@3.0.0:
    resolution: {integrity: sha512-pSyv7bSTC7ig9Dcgbw9AuRNUb5k5V6oDudjZoMBSr13qpLBG7tB+zgCkARjq7xIUgdz5P1Qe8u+rSGdouOOIyQ==}
    engines: {node: '>=8'}
    dependencies:
      ansi-styles: 4.3.0
      astral-regex: 2.0.0
      is-fullwidth-code-point: 3.0.0
    dev: true
    optional: true

  /smart-buffer@4.2.0:
    resolution: {integrity: sha512-94hK0Hh8rPqQl2xXc3HsaBoOXKV20MToPkcXvwbISWLEs+64sBq5kFgn2kJDHb1Pry9yrP0dxrCI9RRci7RXKg==}
    engines: {node: '>= 6.0.0', npm: '>= 3.0.0'}
    dev: true

  /socks-proxy-agent@7.0.0:
    resolution: {integrity: sha512-Fgl0YPZ902wEsAyiQ+idGd1A7rSFx/ayC1CQVMw5P+EQx2V0SgpGtf6OKFhVjPflPUl9YMmEOnmfjCdMUsygww==}
    engines: {node: '>= 10'}
    dependencies:
      agent-base: 6.0.2
      debug: 4.4.1
      socks: 2.8.7
    transitivePeerDependencies:
      - supports-color
    dev: true

  /socks@2.8.7:
    resolution: {integrity: sha512-HLpt+uLy/pxB+bum/9DzAgiKS8CX1EvbWxI4zlmgGCExImLdiad2iCwXT5Z4c9c3Eq8rP2318mPW2c+QbtjK8A==}
    engines: {node: '>= 10.0.0', npm: '>= 3.0.0'}
    dependencies:
      ip-address: 10.0.1
      smart-buffer: 4.2.0
    dev: true

  /source-list-map@2.0.1:
    resolution: {integrity: sha512-qnQ7gVMxGNxsiL4lEuJwe/To8UnK7fAnmbGEEH8RpLouuKbeEm0lhbQVFIrNSuB+G7tVrAlVsZgETT5nljf+Iw==}
    dev: true

  /source-map-js@1.2.1:
    resolution: {integrity: sha512-UXWMKhLOwVKb728IUtQPXxfYU+usdybtUrK/8uGE8CQMvrhOpwvzDBwj0QhSL7MQc7vIsISBG8VQ8+IDQxpfQA==}
    engines: {node: '>=0.10.0'}
    dev: true

  /source-map-support@0.5.21:
    resolution: {integrity: sha512-uBHU3L3czsIyYXKX88fdrGovxdSCoTGDRZ6SYXtSRxLZUzHg5P/66Ht6uoUlHu9EZod+inXhKo3qQgwXUT/y1w==}
    dependencies:
      buffer-from: 1.1.2
      source-map: 0.6.1
    dev: true

  /source-map@0.6.1:
    resolution: {integrity: sha512-UjgapumWlbMhkBgzT7Ykc5YXUT46F0iKu8SGXq0bcwP5dz/h0Plj6enJqjz1Zbq2l5WaqYnrVbwWOWMyF3F47g==}
    engines: {node: '>=0.10.0'}
    dev: true

  /sprintf-js@1.1.3:
    resolution: {integrity: sha512-Oo+0REFV59/rz3gfJNKQiBlwfHaSESl1pcGyABQsnnIfWOFt6JNj5gCog2U6MLZ//IGYD+nA8nI+mTShREReaA==}
    optional: true

  /ssri@9.0.1:
    resolution: {integrity: sha512-o57Wcn66jMQvfHG1FlYbWeZWW/dHZhJXjpIcTfXldXEk5nz5lStPo3mK0OJQfGR3RbZUlbISexbljkJzuEj/8Q==}
    engines: {node: ^12.13.0 || ^14.15.0 || >=16.0.0}
    dependencies:
      minipass: 3.3.6
    dev: true

  /stat-mode@1.0.0:
    resolution: {integrity: sha512-jH9EhtKIjuXZ2cWxmXS8ZP80XyC3iasQxMDV8jzhNJpfDb7VbQLVW4Wvsxz9QZvzV+G4YoSfBUVKDOyxLzi/sg==}
    engines: {node: '>= 6'}
    dev: true

  /string-width@4.2.3:
    resolution: {integrity: sha512-wKyQRQpjJ0sIp62ErSZdGsjMJWsap5oRNihHhu6G7JVO/9jIB6UyevL+tXuOqrng8j/cxKTWyWUwvSTriiZz/g==}
    engines: {node: '>=8'}
    dependencies:
      emoji-regex: 8.0.0
      is-fullwidth-code-point: 3.0.0
      strip-ansi: 6.0.1
    dev: true

  /string-width@5.1.2:
    resolution: {integrity: sha512-HnLOCR3vjcY8beoNLtcjZ5/nxn2afmME6lhrDrebokqMap+XbeW8n9TXpPDOqdGK5qcI3oT0GKTW6wC7EMiVqA==}
    engines: {node: '>=12'}
    dependencies:
      eastasianwidth: 0.2.0
      emoji-regex: 9.2.2
      strip-ansi: 7.1.0
    dev: true

  /string_decoder@1.3.0:
    resolution: {integrity: sha512-hkRX8U1WjJFd8LsDJ2yQ/wWWxaopEsABU1XfkM8A+j0+85JAGppt16cr1Whg6KIbb4okU6Mql6BOj+uup/wKeA==}
    dependencies:
      safe-buffer: 5.2.1
    dev: true

  /strip-ansi@6.0.1:
    resolution: {integrity: sha512-Y38VPSHcqkFrCpFnQ9vuSXmquuv5oXOKpGeT6aGrr3o3Gc9AlVa6JBfUSOCnbxGGZF+/0ooI7KrPuUSztUdU5A==}
    engines: {node: '>=8'}
    dependencies:
      ansi-regex: 5.0.1
    dev: true

  /strip-ansi@7.1.0:
    resolution: {integrity: sha512-iq6eVVI64nQQTRYq2KtEg2d2uU7LElhTJwsH4YzIHZshxlgZms/wIc4VoDQTlG/IvVIrBKG06CrZnp0qv7hkcQ==}
    engines: {node: '>=12'}
    dependencies:
      ansi-regex: 6.2.0
    dev: true

  /strip-json-comments@3.1.1:
    resolution: {integrity: sha512-6fPc+R4ihwqP6N/aIv2f1gMH8lOVtWQHoqC4yK6oSDVVocumAsfCqjkXnqiYMhmMwS/mEHLp7Vehlt3ql6lEig==}
    engines: {node: '>=8'}
    dev: true

  /sumchecker@3.0.1:
    resolution: {integrity: sha512-MvjXzkz/BOfyVDkG0oFOtBxHX2u3gKbMHIF/dXblZsgD3BWOFLmHovIpZY7BykJdAjcqRCBi1WYBNdEC9yI7vg==}
    engines: {node: '>= 8.0'}
    dependencies:
      debug: 4.4.1
    transitivePeerDependencies:
      - supports-color

  /supports-color@7.2.0:
    resolution: {integrity: sha512-qpCAvRl9stuOHveKsn7HncJRvv501qIacKzQlO/+Lwxc9+0q2wLyv4Dfvt80/DPn2pqOBsJdDiogXGR9+OvwRw==}
    engines: {node: '>=8'}
    dependencies:
      has-flag: 4.0.0
    dev: true

  /supports-color@8.1.1:
    resolution: {integrity: sha512-MpUEN2OodtUzxvKQl72cUF7RQ5EiHsGvSsVG0ia9c5RbWGL2CI4C7EpPS8UTBIplnlzZiNuV56w+FuNxy3ty2Q==}
    engines: {node: '>=10'}
    dependencies:
      has-flag: 4.0.0
    dev: true

  /supports-preserve-symlinks-flag@1.0.0:
    resolution: {integrity: sha512-ot0WnXS9fgdkgIcePe6RHNk1WA8+muPa6cSjeR3V8K27q9BB1rTE3R1p7Hv0z1ZyAc8s6Vvv8DIyWf681MAt0w==}
    engines: {node: '>= 0.4'}
    dev: true

  /tapable@2.2.3:
    resolution: {integrity: sha512-ZL6DDuAlRlLGghwcfmSn9sK3Hr6ArtyudlSAiCqQ6IfE+b+HHbydbYDIG15IfS5do+7XQQBdBiubF/cV2dnDzg==}
    engines: {node: '>=6'}
    dev: true

  /tar@6.2.1:
    resolution: {integrity: sha512-DZ4yORTwrbTj/7MZYq2w+/ZFdI6OZ/f9SFHR+71gIVUZhOQPHzVCLpvRnPgyaMpfWxxk/4ONva3GQSyNIKRv6A==}
    engines: {node: '>=10'}
    dependencies:
      chownr: 2.0.0
      fs-minipass: 2.1.0
      minipass: 5.0.0
      minizlib: 2.1.2
      mkdirp: 1.0.4
      yallist: 4.0.0
    dev: true

  /temp-file@3.4.0:
    resolution: {integrity: sha512-C5tjlC/HCtVUOi3KWVokd4vHVViOmGjtLwIh4MuzPo/nMYTV/p1urt3RnMz2IWXDdKEGJH3k5+KPxtqRsUYGtg==}
    dependencies:
      async-exit-hook: 2.0.1
      fs-extra: 10.1.0
    dev: true

  /temp@0.9.4:
    resolution: {integrity: sha512-yYrrsWnrXMcdsnu/7YMYAofM1ktpL5By7vZhf15CrXijWWrEYZks5AXBudalfSWJLlnen/QUJUB5aoB0kqZUGA==}
    engines: {node: '>=6.0.0'}
    dependencies:
      mkdirp: 0.5.6
      rimraf: 2.6.3
    dev: true

  /terser-webpack-plugin@5.3.14(webpack@5.94.0):
    resolution: {integrity: sha512-vkZjpUjb6OMS7dhV+tILUW6BhpDR7P2L/aQSAv+Uwk+m8KATX9EccViHTJR2qDtACKPIYndLGCyl3FMo+r2LMw==}
    engines: {node: '>= 10.13.0'}
    peerDependencies:
      '@swc/core': '*'
      esbuild: '*'
      uglify-js: '*'
      webpack: ^5.1.0
    peerDependenciesMeta:
      '@swc/core':
        optional: true
      esbuild:
        optional: true
      uglify-js:
        optional: true
    dependencies:
      '@jridgewell/trace-mapping': 0.3.30
      jest-worker: 27.5.1
      schema-utils: 4.3.2
      serialize-javascript: 6.0.2
      terser: 5.43.1
      webpack: 5.94.0(webpack-cli@4.10.0)
    dev: true

  /terser@4.8.1:
    resolution: {integrity: sha512-4GnLC0x667eJG0ewJTa6z/yXrbLGv80D9Ru6HIpCQmO+Q4PfEtBFi0ObSckqwL6VyQv/7ENJieXHo2ANmdQwgw==}
    engines: {node: '>=6.0.0'}
    hasBin: true
    dependencies:
      acorn: 8.15.0
      commander: 2.20.3
      source-map: 0.6.1
      source-map-support: 0.5.21
    dev: true

  /terser@5.43.1:
    resolution: {integrity: sha512-+6erLbBm0+LROX2sPXlUYx/ux5PyE9K/a92Wrt6oA+WDAoFTdpHE5tCYCI5PNzq2y8df4rA+QgHLJuR4jNymsg==}
    engines: {node: '>=10'}
    hasBin: true
    dependencies:
      '@jridgewell/source-map': 0.3.11
      acorn: 8.15.0
      commander: 2.20.3
      source-map-support: 0.5.21
    dev: true

  /tiny-async-pool@1.3.0:
    resolution: {integrity: sha512-01EAw5EDrcVrdgyCLgoSPvqznC0sVxDSVeiOz09FUpjh71G79VCqneOr+xvt7T1r76CF6ZZfPjHorN2+d+3mqA==}
    dependencies:
      semver: 5.7.2
    dev: true

  /tmp-promise@3.0.3:
    resolution: {integrity: sha512-RwM7MoPojPxsOBYnyd2hy0bxtIlVrihNs9pj5SUvY8Zz1sQcQG2tG1hSr8PDxfgEB8RNKDhqbIlroIarSNDNsQ==}
    dependencies:
      tmp: 0.2.5
    dev: true

  /tmp@0.2.5:
    resolution: {integrity: sha512-voyz6MApa1rQGUxT3E+BK7/ROe8itEx7vD8/HEvt4xwXucvQ5G5oeEiHkmHZJuBO21RpOf+YYm9MOivj709jow==}
    engines: {node: '>=14.14'}
    dev: true

  /to-regex-range@5.0.1:
    resolution: {integrity: sha512-65P7iz6X5yEr1cwcgvQxbbIw7Uk3gOy5dIdtZ4rDveLqhrdJP+Li/Hx6tyK0NEb+2GCyneCMJiGqrADCSNk8sQ==}
    engines: {node: '>=8.0'}
    dependencies:
      is-number: 7.0.0
    dev: true

  /totalist@1.1.0:
    resolution: {integrity: sha512-gduQwd1rOdDMGxFG1gEvhV88Oirdo2p+KjoYFU7k2g+i7n6AFFbDQ5kMPUsW0pNbfQsB/cwXvT1i4Bue0s9g5g==}
    engines: {node: '>=6'}
    dev: true

<<<<<<< HEAD
  translate@3.0.1: {}

  truncate-utf8-bytes@1.0.2:
=======
  /truncate-utf8-bytes@1.0.2:
    resolution: {integrity: sha512-95Pu1QXQvruGEhv62XCMO3Mm90GscOCClvrIUwCM0PYOXK3kaF3l3sIHxx71ThJfcbM2O5Au6SO3AWCSEfW4mQ==}
>>>>>>> 2570a971
    dependencies:
      utf8-byte-length: 1.0.5
    dev: true

  /ts-api-utils@1.4.3(typescript@4.7.4):
    resolution: {integrity: sha512-i3eMG77UTMD0hZhgRS562pv83RC6ukSAC2GMNWc+9dieh/+jDM5u5YG+NHX6VNDRHQcHwmsTHctP9LhbC3WxVw==}
    engines: {node: '>=16'}
    peerDependencies:
      typescript: '>=4.2.0'
    dependencies:
      typescript: 4.7.4
    dev: true

  /tslib@2.8.1:
    resolution: {integrity: sha512-oJFu94HQb+KVduSUQL7wnpmqnfmLsOA/nAh6b6EH0wCEoK0/mPeXU6c3wKDV83MkOuHPRHtSXKKU99IBazS/2w==}
    dev: true

  /type-check@0.4.0:
    resolution: {integrity: sha512-XleUoc9uwGXqjWwXaUTZAmzMcFZ5858QA2vvx1Ur5xIcixXIP+8LnFDgRplU30us6teqdlskFfu+ae4K79Ooew==}
    engines: {node: '>= 0.8.0'}
    dependencies:
      prelude-ls: 1.2.1
    dev: true

  /type-fest@0.13.1:
    resolution: {integrity: sha512-34R7HTnG0XIJcBSn5XhDd7nNFPRcXYRZrBB2O2jdKqYODldSzBAqzsWoZYYvduky73toYS/ESqxPvkDf/F0XMg==}
    engines: {node: '>=10'}
    optional: true

  /typescript@4.7.4:
    resolution: {integrity: sha512-C0WQT0gezHuw6AdY1M2jxUO83Rjf0HP7Sk1DtXj6j1EwkQNZrHAg2XPWlq62oqEhYvONq5pkC2Y9oPljWToLmQ==}
    engines: {node: '>=4.2.0'}
    hasBin: true
    dev: true

  /typescript@5.9.2:
    resolution: {integrity: sha512-CWBzXQrc/qOkhidw1OzBTQuYRbfyxDXJMVJ1XNwUHGROVmuaeiEm3OslpZ1RV96d7SKKjZKrSJu3+t/xlw3R9A==}
    engines: {node: '>=14.17'}
    hasBin: true
    dev: true

  /undici-types@6.21.0:
    resolution: {integrity: sha512-iwDZqg0QAGrg9Rav5H4n0M64c3mkR59cJ6wQp+7C4nI0gsmExaedaYLNO44eT4AtBBwjbTiGPMlt2Md0T9H9JQ==}

  /unique-filename@2.0.1:
    resolution: {integrity: sha512-ODWHtkkdx3IAR+veKxFV+VBkUMcN+FaqzUUd7IZzt+0zhDZFPFxhlqwPF3YQvMHx1TD0tdgYl+kuPnJ8E6ql7A==}
    engines: {node: ^12.13.0 || ^14.15.0 || >=16.0.0}
    dependencies:
      unique-slug: 3.0.0
    dev: true

  /unique-slug@3.0.0:
    resolution: {integrity: sha512-8EyMynh679x/0gqE9fT9oilG+qEt+ibFyqjuVTsZn1+CMxH+XLlpvr2UZx4nVcCwTpx81nICr2JQFkM+HPLq4w==}
    engines: {node: ^12.13.0 || ^14.15.0 || >=16.0.0}
    dependencies:
      imurmurhash: 0.1.4
    dev: true

  /universalify@0.1.2:
    resolution: {integrity: sha512-rBJeI5CXAlmy1pV+617WB9J63U6XcazHHF2f2dbJix4XzpUF0RS3Zbj0FGIOCAva5P/d/GBOYaACQ1w+0azUkg==}
    engines: {node: '>= 4.0.0'}

  /universalify@2.0.1:
    resolution: {integrity: sha512-gptHNQghINnc/vTGIk0SOFGFNXw7JVrlRUtConJRlvaw6DuX0wO5Jeko9sWrMBhh+PsYAZ7oXAiOnf/UKogyiw==}
    engines: {node: '>= 10.0.0'}
    dev: true

  /update-browserslist-db@1.1.3(browserslist@4.25.3):
    resolution: {integrity: sha512-UxhIZQ+QInVdunkDAaiazvvT/+fXL5Osr0JZlJulepYu6Jd7qJtDZjlur0emRlT71EN3ScPoE7gvsuIKKNavKw==}
    hasBin: true
    peerDependencies:
      browserslist: '>= 4.21.0'
    dependencies:
      browserslist: 4.25.3
      escalade: 3.2.0
      picocolors: 1.1.1
    dev: true

  /uri-js@4.4.1:
    resolution: {integrity: sha512-7rKUyy33Q1yc98pQ1DAmLtwX109F7TIfWlW1Ydo8Wl1ii1SeHieeh0HHfPeL2fMXK6z0s8ecKs9frCuLJvndBg==}
    dependencies:
      punycode: 2.3.1
    dev: true

  /utf8-byte-length@1.0.5:
    resolution: {integrity: sha512-Xn0w3MtiQ6zoz2vFyUVruaCL53O/DwUvkEeOvj+uulMm0BkUGYWmBYVyElqZaSLhY6ZD0ulfU3aBra2aVT4xfA==}
    dev: true

  /util-deprecate@1.0.2:
    resolution: {integrity: sha512-EPD5q1uXyFxJpCrLnCc1nHnq3gOa6DZBocAIiI2TaSCA7VCJ1UJDMagCzIkXNsUYfD1daK//LTEQ8xiIbrHtcw==}
    dev: true

  /utila@0.4.0:
    resolution: {integrity: sha512-Z0DbgELS9/L/75wZbro8xAnT50pBVFQZ+hUEueGDU5FN51YSCYM+jdxsfCiHjwNP/4LCDD0i/graKpeBnOXKRA==}
    dev: true

  /verror@1.10.1:
    resolution: {integrity: sha512-veufcmxri4e3XSrT0xwfUR7kguIkaxBeosDg00yDWhk49wdwkSUrvvsm7nc75e1PUyvIeZj6nS8VQRYz2/S4Xg==}
    engines: {node: '>=0.6.0'}
    dependencies:
      assert-plus: 1.0.0
      core-util-is: 1.0.2
      extsprintf: 1.4.1
    dev: true
    optional: true

  /watchpack@2.4.4:
    resolution: {integrity: sha512-c5EGNOiyxxV5qmTtAB7rbiXxi1ooX1pQKMLX/MIabJjRA0SJBQOjKF+KSVfHkr9U1cADPon0mRiVe/riyaiDUA==}
    engines: {node: '>=10.13.0'}
    dependencies:
      glob-to-regexp: 0.4.1
      graceful-fs: 4.2.11
    dev: true

  /wcwidth@1.0.1:
    resolution: {integrity: sha512-XHPEwS0q6TaxcvG85+8EYkbiCux2XtWG2mkc47Ng2A77BQu9+DqIOJldST4HgPkuea7dvKSj5VgX3P1d4rW8Tg==}
    dependencies:
      defaults: 1.0.4
    dev: true

  /webpack-bundle-analyzer@4.5.0:
    resolution: {integrity: sha512-GUMZlM3SKwS8Z+CKeIFx7CVoHn3dXFcUAjT/dcZQQmfSZGvitPfMob2ipjai7ovFFqPvTqkEZ/leL4O0YOdAYQ==}
    engines: {node: '>= 10.13.0'}
    hasBin: true
    dependencies:
      acorn: 8.15.0
      acorn-walk: 8.3.4
      chalk: 4.1.2
      commander: 7.2.0
      gzip-size: 6.0.0
      lodash: 4.17.21
      opener: 1.5.2
      sirv: 1.0.19
      ws: 7.5.10
    transitivePeerDependencies:
      - bufferutil
      - utf-8-validate
    dev: true

  /webpack-cli@4.10.0(webpack-bundle-analyzer@4.5.0)(webpack@5.94.0):
    resolution: {integrity: sha512-NLhDfH/h4O6UOy+0LSso42xvYypClINuMNBVVzX4vX98TmTaTUxwRbXdhucbFMd2qLaCTcLq/PdYrvi8onw90w==}
    engines: {node: '>=10.13.0'}
    hasBin: true
    peerDependencies:
      '@webpack-cli/generators': '*'
      '@webpack-cli/migrate': '*'
      webpack: 4.x.x || 5.x.x
      webpack-bundle-analyzer: '*'
      webpack-dev-server: '*'
    peerDependenciesMeta:
      '@webpack-cli/generators':
        optional: true
      '@webpack-cli/migrate':
        optional: true
      webpack-bundle-analyzer:
        optional: true
      webpack-dev-server:
        optional: true
    dependencies:
      '@discoveryjs/json-ext': 0.5.7
      '@webpack-cli/configtest': 1.2.0(webpack-cli@4.10.0)(webpack@5.94.0)
      '@webpack-cli/info': 1.5.0(webpack-cli@4.10.0)
      '@webpack-cli/serve': 1.7.0(webpack-cli@4.10.0)
      colorette: 2.0.20
      commander: 7.2.0
      cross-spawn: 7.0.6
      fastest-levenshtein: 1.0.16
      import-local: 3.2.0
      interpret: 2.2.0
      rechoir: 0.7.1
      webpack: 5.94.0(webpack-cli@4.10.0)
      webpack-bundle-analyzer: 4.5.0
      webpack-merge: 5.10.0
    dev: true

  /webpack-merge@5.10.0:
    resolution: {integrity: sha512-+4zXKdx7UnO+1jaN4l2lHVD+mFvnlZQP/6ljaJVb4SZiwIKeUnrT5l0gkT8z+n4hKpC+jpOv6O9R+gLtag7pSA==}
    engines: {node: '>=10.0.0'}
    dependencies:
      clone-deep: 4.0.1
      flat: 5.0.2
      wildcard: 2.0.1
    dev: true

  /webpack-sources@1.4.3:
    resolution: {integrity: sha512-lgTS3Xhv1lCOKo7SA5TjKXMjpSM4sBjNV5+q2bqesbSPs5FjGmU6jjtBSkX9b4qW87vDIsCIlUPOEhbZrMdjeQ==}
    dependencies:
      source-list-map: 2.0.1
      source-map: 0.6.1
    dev: true

  /webpack-sources@3.3.3:
    resolution: {integrity: sha512-yd1RBzSGanHkitROoPFd6qsrxt+oFhg/129YzheDGqeustzX0vTZJZsSsQjVQC4yzBQ56K55XU8gaNCtIzOnTg==}
    engines: {node: '>=10.13.0'}
    dev: true

  /webpack@5.94.0(webpack-cli@4.10.0):
    resolution: {integrity: sha512-KcsGn50VT+06JH/iunZJedYGUJS5FGjow8wb9c0v5n1Om8O1g4L6LjtfxwlXIATopoQu+vOXXa7gYisWxCoPyg==}
    engines: {node: '>=10.13.0'}
    hasBin: true
    peerDependencies:
      webpack-cli: '*'
    peerDependenciesMeta:
      webpack-cli:
        optional: true
    dependencies:
      '@types/estree': 1.0.8
      '@webassemblyjs/ast': 1.14.1
      '@webassemblyjs/wasm-edit': 1.14.1
      '@webassemblyjs/wasm-parser': 1.14.1
      acorn: 8.15.0
      acorn-import-attributes: 1.9.5(acorn@8.15.0)
      browserslist: 4.25.3
      chrome-trace-event: 1.0.4
      enhanced-resolve: 5.18.3
      es-module-lexer: 1.7.0
      eslint-scope: 5.1.1
      events: 3.3.0
      glob-to-regexp: 0.4.1
      graceful-fs: 4.2.11
      json-parse-even-better-errors: 2.3.1
      loader-runner: 4.3.0
      mime-types: 2.1.35
      neo-async: 2.6.2
      schema-utils: 3.3.0
      tapable: 2.2.3
      terser-webpack-plugin: 5.3.14(webpack@5.94.0)
      watchpack: 2.4.4
      webpack-cli: 4.10.0(webpack-bundle-analyzer@4.5.0)(webpack@5.94.0)
      webpack-sources: 3.3.3
    transitivePeerDependencies:
      - '@swc/core'
      - esbuild
      - uglify-js
    dev: true

  /which@2.0.2:
    resolution: {integrity: sha512-BLI3Tl1TW3Pvl70l3yq3Y64i+awpwXqsGBYWkkqMtnbXgrMD+yj7rhW0kuEDxzJaYXGjEW5ogapKNMEKNMjibA==}
    engines: {node: '>= 8'}
    hasBin: true
    dependencies:
      isexe: 2.0.0
    dev: true

  /wildcard@2.0.1:
    resolution: {integrity: sha512-CC1bOL87PIWSBhDcTrdeLo6eGT7mCFtrg0uIJtqJUFyK+eJnzl8A1niH56uu7KMa5XFrtiV+AQuHO3n7DsHnLQ==}
    dev: true

  /word-wrap@1.2.5:
    resolution: {integrity: sha512-BN22B5eaMMI9UMtjrGd5g5eCYPpCPDUy0FJXbYsaT5zYxjFOckS53SQDE3pWkVoWpHXVb3BrYcEN4Twa55B5cA==}
    engines: {node: '>=0.10.0'}
    dev: true

  /wrap-ansi@7.0.0:
    resolution: {integrity: sha512-YVGIj2kamLSTxw6NsZjoBxfSwsn0ycdesmc4p+Q21c5zPuZ1pl+NfxVdxPtdHvmNVOQ6XSYG4AUtyt/Fi7D16Q==}
    engines: {node: '>=10'}
    dependencies:
      ansi-styles: 4.3.0
      string-width: 4.2.3
      strip-ansi: 6.0.1
    dev: true

  /wrap-ansi@8.1.0:
    resolution: {integrity: sha512-si7QWI6zUMq56bESFvagtmzMdGOtoxfR+Sez11Mobfc7tm+VkUckk9bW2UeffTGVUbOksxmSw0AA2gs8g71NCQ==}
    engines: {node: '>=12'}
    dependencies:
      ansi-styles: 6.2.1
      string-width: 5.1.2
      strip-ansi: 7.1.0
    dev: true

  /wrappy@1.0.2:
    resolution: {integrity: sha512-l4Sp/DRseor9wL6EvV2+TuQn63dMkPjZ/sp9XkghTEbV9KlPS1xUsZ3u7/IQO4wxtcFB4bgpQPRcR3QCvezPcQ==}

  /ws@7.5.10:
    resolution: {integrity: sha512-+dbF1tHwZpXcbOJdVOkzLDxZP1ailvSxM6ZweXTegylPny803bFhA+vqBYw4s31NSAk4S2Qz+AKXK9a4wkdjcQ==}
    engines: {node: '>=8.3.0'}
    peerDependencies:
      bufferutil: ^4.0.1
      utf-8-validate: ^5.0.2
    peerDependenciesMeta:
      bufferutil:
        optional: true
      utf-8-validate:
        optional: true
    dev: true

  /xmlbuilder@15.1.1:
    resolution: {integrity: sha512-yMqGBqtXyeN1e3TGYvgNgDVZ3j84W4cwkOXQswghol6APgZWaff9lnbvN7MHYJOiXsvGPXtjTYJEiC9J2wv9Eg==}
    engines: {node: '>=8.0'}
    dev: true

  /y18n@5.0.8:
    resolution: {integrity: sha512-0pfFzegeDWJHJIAmTLRP2DwHjdF5s7jo9tuztdQxAhINCdvS+3nGINqPd00AphqJR/0LhANUS6/+7SCb98YOfA==}
    engines: {node: '>=10'}
    dev: true

  /yallist@4.0.0:
    resolution: {integrity: sha512-3wdGidZyq5PB084XLES5TpOSRA3wjXAlIWMhum2kRcv/41Sn2emQ0dycQW4uZXLejwKvg6EsvbdlVL+FYEct7A==}
    dev: true

  /yargs-parser@21.1.1:
    resolution: {integrity: sha512-tVpsJW7DdjecAiFpbIB1e3qxIQsE6NoPc5/eTdrbbIC4h0LVsWhnoa3g+m2HclBIujHzsxZ4VJVA+GUuc2/LBw==}
    engines: {node: '>=12'}
    dev: true

  /yargs@17.7.2:
    resolution: {integrity: sha512-7dSzzRQ++CKnNI/krKnYRV7JKKPUXMEh61soaHKg9mrWEhzFWhFnxPxGl+69cD1Ou63C13NUPCnmIcrvqCuM6w==}
    engines: {node: '>=12'}
    dependencies:
      cliui: 8.0.1
      escalade: 3.2.0
      get-caller-file: 2.0.5
      require-directory: 2.1.1
      string-width: 4.2.3
      y18n: 5.0.8
      yargs-parser: 21.1.1
    dev: true

  /yauzl@2.10.0:
    resolution: {integrity: sha512-p4a9I6X6nu6IhoGmBqAcbJy1mlC4j27vEPZX9F4L4/vZT3Lyq1VkFHw/V/PUcB9Buo+DG3iHkT0x3Qya58zc3g==}
    dependencies:
      buffer-crc32: 0.2.13
      fd-slicer: 1.1.0

  /yocto-queue@0.1.0:
    resolution: {integrity: sha512-rVksvsnNCdJ/ohGc6xgPwyN8eheCxsiLM8mxuE/t/mOVqJewPuO1miLpTHQiRgTKCLexL4MeAFVagts7HmNZ2Q==}
    engines: {node: '>=10'}
    dev: true

  github.com/electron/node-gyp/06b29aafb7708acef8b3669835c8a7857ebc92d2:
    resolution: {tarball: https://codeload.github.com/electron/node-gyp/tar.gz/06b29aafb7708acef8b3669835c8a7857ebc92d2}
    name: '@electron/node-gyp'
    version: 10.2.0-electron.1
    engines: {node: '>=12.13.0'}
    hasBin: true
    dependencies:
      env-paths: 2.2.1
      exponential-backoff: 3.1.2
      glob: 8.1.0
      graceful-fs: 4.2.11
      make-fetch-happen: 10.2.1
      nopt: 6.0.0
      proc-log: 2.0.1
      semver: 7.7.2
      tar: 6.2.1
      which: 2.0.2
    transitivePeerDependencies:
      - bluebird
      - supports-color
    dev: true<|MERGE_RESOLUTION|>--- conflicted
+++ resolved
@@ -1037,2665 +1037,10 @@
     resolution: {integrity: sha512-1eMp2JgNec/niZsR7ioFBlsh/Fk0oJbhaqO0jRyQBMgkz7RrFfkqF9lYYmBoGBaSiLnu8TAPQTwoTUiSTUW9dg==}
     engines: {node: ^18.18.0 || ^20.9.0 || >=21.1.0}
     peerDependencies:
-<<<<<<< HEAD
-      eslint: ^8.57.0 || ^9.0.0
-      typescript: '>=4.8.4 <5.9.0'
-
-  '@typescript-eslint/visitor-keys@8.30.1':
-    resolution: {integrity: sha512-aEhgas7aJ6vZnNFC7K4/vMGDGyOiqWcYZPpIWrTKuTAlsvDNKy2GFDqh9smL+iq069ZvR0YzEeq0B8NJlLzjFA==}
-    engines: {node: ^18.18.0 || ^20.9.0 || >=21.1.0}
-
-  '@webassemblyjs/ast@1.14.1':
-    resolution: {integrity: sha512-nuBEDgQfm1ccRp/8bCQrx1frohyufl4JlbMMZ4P1wpeOfDhF6FQkxZJ1b/e+PLwr6X1Nhw6OLme5usuBWYBvuQ==}
-
-  '@webassemblyjs/floating-point-hex-parser@1.13.2':
-    resolution: {integrity: sha512-6oXyTOzbKxGH4steLbLNOu71Oj+C8Lg34n6CqRvqfS2O71BxY6ByfMDRhBytzknj9yGUPVJ1qIKhRlAwO1AovA==}
-
-  '@webassemblyjs/helper-api-error@1.13.2':
-    resolution: {integrity: sha512-U56GMYxy4ZQCbDZd6JuvvNV/WFildOjsaWD3Tzzvmw/mas3cXzRJPMjP83JqEsgSbyrmaGjBfDtV7KDXV9UzFQ==}
-
-  '@webassemblyjs/helper-buffer@1.14.1':
-    resolution: {integrity: sha512-jyH7wtcHiKssDtFPRB+iQdxlDf96m0E39yb0k5uJVhFGleZFoNw1c4aeIcVUPPbXUVJ94wwnMOAqUHyzoEPVMA==}
-
-  '@webassemblyjs/helper-numbers@1.13.2':
-    resolution: {integrity: sha512-FE8aCmS5Q6eQYcV3gI35O4J789wlQA+7JrqTTpJqn5emA4U2hvwJmvFRC0HODS+3Ye6WioDklgd6scJ3+PLnEA==}
-
-  '@webassemblyjs/helper-wasm-bytecode@1.13.2':
-    resolution: {integrity: sha512-3QbLKy93F0EAIXLh0ogEVR6rOubA9AoZ+WRYhNbFyuB70j3dRdwH9g+qXhLAO0kiYGlg3TxDV+I4rQTr/YNXkA==}
-
-  '@webassemblyjs/helper-wasm-section@1.14.1':
-    resolution: {integrity: sha512-ds5mXEqTJ6oxRoqjhWDU83OgzAYjwsCV8Lo/N+oRsNDmx/ZDpqalmrtgOMkHwxsG0iI//3BwWAErYRHtgn0dZw==}
-
-  '@webassemblyjs/ieee754@1.13.2':
-    resolution: {integrity: sha512-4LtOzh58S/5lX4ITKxnAK2USuNEvpdVV9AlgGQb8rJDHaLeHciwG4zlGr0j/SNWlr7x3vO1lDEsuePvtcDNCkw==}
-
-  '@webassemblyjs/leb128@1.13.2':
-    resolution: {integrity: sha512-Lde1oNoIdzVzdkNEAWZ1dZ5orIbff80YPdHx20mrHwHrVNNTjNr8E3xz9BdpcGqRQbAEa+fkrCb+fRFTl/6sQw==}
-
-  '@webassemblyjs/utf8@1.13.2':
-    resolution: {integrity: sha512-3NQWGjKTASY1xV5m7Hr0iPeXD9+RDobLll3T9d2AO+g3my8xy5peVyjSag4I50mR1bBSN/Ct12lo+R9tJk0NZQ==}
-
-  '@webassemblyjs/wasm-edit@1.14.1':
-    resolution: {integrity: sha512-RNJUIQH/J8iA/1NzlE4N7KtyZNHi3w7at7hDjvRNm5rcUXa00z1vRz3glZoULfJ5mpvYhLybmVcwcjGrC1pRrQ==}
-
-  '@webassemblyjs/wasm-gen@1.14.1':
-    resolution: {integrity: sha512-AmomSIjP8ZbfGQhumkNvgC33AY7qtMCXnN6bL2u2Js4gVCg8fp735aEiMSBbDR7UQIj90n4wKAFUSEd0QN2Ukg==}
-
-  '@webassemblyjs/wasm-opt@1.14.1':
-    resolution: {integrity: sha512-PTcKLUNvBqnY2U6E5bdOQcSM+oVP/PmrDY9NzowJjislEjwP/C4an2303MCVS2Mg9d3AJpIGdUFIQQWbPds0Sw==}
-
-  '@webassemblyjs/wasm-parser@1.14.1':
-    resolution: {integrity: sha512-JLBl+KZ0R5qB7mCnud/yyX08jWFw5MsoalJ1pQ4EdFlgj9VdXKGuENGsiCIjegI1W7p91rUlcB/LB5yRJKNTcQ==}
-
-  '@webassemblyjs/wast-printer@1.14.1':
-    resolution: {integrity: sha512-kPSSXE6De1XOR820C90RIo2ogvZG+c3KiHzqUoO/F34Y2shGzesfqv7o57xrxovZJH/MetF5UjroJ/R/3isoiw==}
-
-  '@webpack-cli/configtest@1.2.0':
-    resolution: {integrity: sha512-4FB8Tj6xyVkyqjj1OaTqCjXYULB9FMkqQ8yGrZjRDrYh0nOE+7Lhs45WioWQQMV+ceFlE368Ukhe6xdvJM9Egg==}
-    peerDependencies:
-      webpack: 4.x.x || 5.x.x
-      webpack-cli: 4.x.x
-
-  '@webpack-cli/info@1.5.0':
-    resolution: {integrity: sha512-e8tSXZpw2hPl2uMJY6fsMswaok5FdlGNRTktvFk2sD8RjH0hE2+XistawJx1vmKteh4NmGmNUrp+Tb2w+udPcQ==}
-    peerDependencies:
-      webpack-cli: 4.x.x
-
-  '@webpack-cli/serve@1.7.0':
-    resolution: {integrity: sha512-oxnCNGj88fL+xzV+dacXs44HcDwf1ovs3AuEzvP7mqXw7fQntqIhQ1BRmynh4qEKQSSSRSWVyXRjmTbZIX9V2Q==}
-    peerDependencies:
-      webpack-cli: 4.x.x
-      webpack-dev-server: '*'
-    peerDependenciesMeta:
-      webpack-dev-server:
-        optional: true
-
-  '@xmldom/xmldom@0.8.10':
-    resolution: {integrity: sha512-2WALfTl4xo2SkGCYRt6rDTFfk9R1czmBvUQy12gK2KuRKIpWEhcbbzy8EZXtz/jkRqHX8bFEc6FC1HjX4TUWYw==}
-    engines: {node: '>=10.0.0'}
-
-  '@xtuc/ieee754@1.2.0':
-    resolution: {integrity: sha512-DX8nKgqcGwsc0eJSqYt5lwP4DH5FlHnmuWWBRy7X0NcaGR0ZtuyeESgMwTYVEtxmsNGY+qit4QYT/MIYTOTPeA==}
-
-  '@xtuc/long@4.2.2':
-    resolution: {integrity: sha512-NuHqBY1PB/D8xU6s/thBgOAiAP7HOYDQ32+BFZILJ8ivkUkAHQnWfn6WhL79Owj1qmUnoN/YPhktdIoucipkAQ==}
-
-  abbrev@1.1.1:
-    resolution: {integrity: sha512-nne9/IiQ/hzIhY6pdDnbBtz7DjPTKrY00P/zvPSm5pOFkl6xuGrGnXn/VtTNNfNtAfZ9/1RtehkszU9qcTii0Q==}
-
-  acorn-jsx@5.3.2:
-    resolution: {integrity: sha512-rq9s+JNhf0IChjtDXxllJ7g41oZk5SlXtp0LHwyA5cejwn7vKmKp4pPri6YEePv2PU65sAsegbXtIinmDFDXgQ==}
-    peerDependencies:
-      acorn: ^6.0.0 || ^7.0.0 || ^8.0.0
-
-  acorn-walk@8.3.4:
-    resolution: {integrity: sha512-ueEepnujpqee2o5aIYnvHU6C0A42MNdsIDeqy5BydrkuC5R1ZuUFnm27EeFJGoEHJQgn3uleRvmTXaJgfXbt4g==}
-    engines: {node: '>=0.4.0'}
-
-  acorn@8.14.1:
-    resolution: {integrity: sha512-OvQ/2pUDKmgfCg++xsTX1wGxfTaszcHVcTctW4UJB4hibJx2HXxxO5UmVgyjMa+ZDsiaf5wWLXYpRWMmBI0QHg==}
-    engines: {node: '>=0.4.0'}
-    hasBin: true
-
-  agent-base@6.0.2:
-    resolution: {integrity: sha512-RZNwNclF7+MS/8bDg70amg32dyeZGZxiDuQmZxKLAlQjr3jGyLx+4Kkk58UO7D2QdgFIQCovuSuZESne6RG6XQ==}
-    engines: {node: '>= 6.0.0'}
-
-  agent-base@7.1.3:
-    resolution: {integrity: sha512-jRR5wdylq8CkOe6hei19GGZnxM6rBGwFl3Bg0YItGDimvjGtAvdZk4Pu6Cl4u4Igsws4a1fd1Vq3ezrhn4KmFw==}
-    engines: {node: '>= 14'}
-
-  agentkeepalive@4.6.0:
-    resolution: {integrity: sha512-kja8j7PjmncONqaTsB8fQ+wE2mSU2DJ9D4XKoJ5PFWIdRMa6SLSN1ff4mOr4jCbfRSsxR4keIiySJU0N9T5hIQ==}
-    engines: {node: '>= 8.0.0'}
-
-  aggregate-error@3.1.0:
-    resolution: {integrity: sha512-4I7Td01quW/RpocfNayFdFVk1qSuoh0E7JrbRJ16nH01HhKFQ88INq9Sd+nd72zqRySlr9BmDA8xlEJ6vJMrYA==}
-    engines: {node: '>=8'}
-
-  ajv-formats@2.1.1:
-    resolution: {integrity: sha512-Wx0Kx52hxE7C18hkMEggYlEifqWZtYaRgouJor+WMdPnQyEK13vgEWyVNup7SoeeoLMsr4kf5h6dOW11I15MUA==}
-    peerDependencies:
-      ajv: ^8.0.0
-    peerDependenciesMeta:
-      ajv:
-        optional: true
-
-  ajv-keywords@3.5.2:
-    resolution: {integrity: sha512-5p6WTN0DdTGVQk6VjcEju19IgaHudalcfabD7yhDGeA6bcQnmL+CpveLJq/3hvfwd1aof6L386Ougkx6RfyMIQ==}
-    peerDependencies:
-      ajv: ^6.9.1
-
-  ajv-keywords@5.1.0:
-    resolution: {integrity: sha512-YCS/JNFAUyr5vAuhk1DWm1CBxRHW9LbJ2ozWeemrIqpbsqKjHVxYPyi5GC0rjZIT5JxJ3virVTS8wk4i/Z+krw==}
-    peerDependencies:
-      ajv: ^8.8.2
-
-  ajv@6.12.6:
-    resolution: {integrity: sha512-j3fVLgvTo527anyYyJOGTYJbG+vnnQYvE0m5mmkc1TK+nxAppkCLMIL0aZ4dblVCNoGShhm+kzE4ZUykBoMg4g==}
-
-  ajv@8.17.1:
-    resolution: {integrity: sha512-B/gBuNg5SiMTrPkC+A2+cW0RszwxYmn6VYxB/inlBStS5nx6xHIt/ehKRhIMhqusl7a8LjQoZnjCs5vhwxOQ1g==}
-
-  ansi-regex@5.0.1:
-    resolution: {integrity: sha512-quJQXlTSUGL2LH9SUXo8VwsY4soanhgo6LNSm84E1LBcE8s3O0wpdiRzyR9z/ZZJMlMWv37qOOb9pdJlMUEKFQ==}
-    engines: {node: '>=8'}
-
-  ansi-regex@6.1.0:
-    resolution: {integrity: sha512-7HSX4QQb4CspciLpVFwyRe79O3xsIZDDLER21kERQ71oaPodF8jL725AgJMFAYbooIqolJoRLuM81SpeUkpkvA==}
-    engines: {node: '>=12'}
-
-  ansi-styles@4.3.0:
-    resolution: {integrity: sha512-zbB9rCJAT1rbjiVDb2hqKFHNYLxgtk8NURxZ3IZwD3F6NtxbXZQCnnSi1Lkx+IDohdPlFp222wVALIheZJQSEg==}
-    engines: {node: '>=8'}
-
-  ansi-styles@6.2.1:
-    resolution: {integrity: sha512-bN798gFfQX+viw3R7yrGWRqnrN2oRkEkUjjl4JNn4E8GxxbjtG3FbrEIIY3l8/hrwUwIeCZvi4QuOTP4MErVug==}
-    engines: {node: '>=12'}
-
-  app-builder-bin@5.0.0-alpha.12:
-    resolution: {integrity: sha512-j87o0j6LqPL3QRr8yid6c+Tt5gC7xNfYo6uQIQkorAC6MpeayVMZrEDzKmJJ/Hlv7EnOQpaRm53k6ktDYZyB6w==}
-
-  app-builder-lib@26.0.11:
-    resolution: {integrity: sha512-bsfSjSZp9dg7q28+4NPLJ2ldq3j1ESP2LJ+8AibaPqQb2lTIJeQW1JmgdAs9KuYTtkswiZ/+PMyokC9M7hwnjQ==}
-    engines: {node: '>=14.0.0'}
-    peerDependencies:
-      dmg-builder: 26.0.11
-      electron-builder-squirrel-windows: 26.0.11
-
-  app-builder-lib@26.0.12:
-    resolution: {integrity: sha512-+/CEPH1fVKf6HowBUs6LcAIoRcjeqgvAeoSE+cl7Y7LndyQ9ViGPYibNk7wmhMHzNgHIuIbw4nWADPO+4mjgWw==}
-    engines: {node: '>=14.0.0'}
-    peerDependencies:
-      dmg-builder: 26.0.12
-      electron-builder-squirrel-windows: 26.0.12
-
-  argparse@2.0.1:
-    resolution: {integrity: sha512-8+9WqebbFzpX9OR+Wa6O29asIogeRMzcGtAINdpMHHyAg10f05aSFVBbcEqGf/PXw1EjAZ+q2/bEBg3DvurK3Q==}
-
-  array-union@1.0.2:
-    resolution: {integrity: sha512-Dxr6QJj/RdU/hCaBjOfxW+q6lyuVE6JFWIrAUpuOOhoJJoQ99cUn3igRaHVB5P9WrgFVN0FfArM3x0cueOU8ng==}
-    engines: {node: '>=0.10.0'}
-
-  array-uniq@1.0.3:
-    resolution: {integrity: sha512-MNha4BWQ6JbwhFhj03YK552f7cb3AzoE8SzeljgChvL1dl3IcvggXVz1DilzySZkCja+CXuZbdW7yATchWn8/Q==}
-    engines: {node: '>=0.10.0'}
-
-  assert-plus@1.0.0:
-    resolution: {integrity: sha512-NfJ4UzBCcQGLDlQq7nHxH+tv3kyZ0hHQqF5BO6J7tNJeP5do1llPr8dZ8zHonfhAu0PHAdMkSo+8o0wxg9lZWw==}
-    engines: {node: '>=0.8'}
-
-  astral-regex@2.0.0:
-    resolution: {integrity: sha512-Z7tMw1ytTXt5jqMcOP+OQteU1VuNK9Y02uuJtKQ1Sv69jXQKKg5cibLwGJow8yzZP+eAc18EmLGPal0bp36rvQ==}
-    engines: {node: '>=8'}
-
-  async-exit-hook@2.0.1:
-    resolution: {integrity: sha512-NW2cX8m1Q7KPA7a5M2ULQeZ2wR5qI5PAbw5L0UOMxdioVk9PMZ0h1TmyZEkPYrCvYjDlFICusOu1dlEKAAeXBw==}
-    engines: {node: '>=0.12.0'}
-
-  async@3.2.6:
-    resolution: {integrity: sha512-htCUDlxyyCLMgaM3xXg0C0LW2xqfuQ6p05pCEIsXuyQ+a1koYKTuBMzRNwmybfLgvJDMd0r1LTn4+E0Ti6C2AA==}
-
-  asynckit@0.4.0:
-    resolution: {integrity: sha512-Oei9OH4tRh0YqU3GxhX79dM/mwVgvbZJaSNaRk+bshkj0S5cfHcgYakreBjrHwatXKbz+IoIdYLxrKim2MjW0Q==}
-
-  at-least-node@1.0.0:
-    resolution: {integrity: sha512-+q/t7Ekv1EDY2l6Gda6LLiX14rU9TV20Wa3ofeQmwPFZbOMo9DXrLbOjFaaclkXKWidIaopwAObQDqwWtGUjqg==}
-    engines: {node: '>= 4.0.0'}
-
-  balanced-match@1.0.2:
-    resolution: {integrity: sha512-3oSeUO0TMV67hN1AmbXsK4yaqU7tjiHlbxRDZOpH0KW9+CeX4bRAaX0Anxt0tx2MrpRpWwQaPwIlISEJhYU5Pw==}
-
-  base64-js@1.5.1:
-    resolution: {integrity: sha512-AKpaYlHn8t4SVbOHCy+b5+KKgvR4vrsD8vbvrbiQJps7fKDTkjkDry6ji0rUJjC0kzbNePLwzxq8iypo41qeWA==}
-
-  big.js@5.2.2:
-    resolution: {integrity: sha512-vyL2OymJxmarO8gxMr0mhChsO9QGwhynfuu4+MHTAW6czfq9humCB7rKpUjDd9YUiDPU4mzpyupFSvOClAwbmQ==}
-
-  bl@4.1.0:
-    resolution: {integrity: sha512-1W07cM9gS6DcLperZfFSj+bWLtaPGSOHWhPiGzXmvVJbRLdG82sH/Kn8EtW1VqWVA54AKf2h5k5BbnIbwF3h6w==}
-
-  blueimp-md5@2.19.0:
-    resolution: {integrity: sha512-DRQrD6gJyy8FbiE4s+bDoXS9hiW3Vbx5uCdwvcCf3zLHL+Iv7LtGHLpr+GZV8rHG8tK766FGYBwRbu8pELTt+w==}
-
-  boolbase@1.0.0:
-    resolution: {integrity: sha512-JZOSA7Mo9sNGB8+UjSgzdLtokWAky1zbztM3WRLCbZ70/3cTANmQmOdR7y2g+J0e2WXywy1yS468tY+IruqEww==}
-
-  boolean@3.2.0:
-    resolution: {integrity: sha512-d0II/GO9uf9lfUHH2BQsjxzRJZBdsjgsBiW4BvhWk/3qoKwQFjIDVN19PfX8F2D/r9PCMTtLWjYVCFrpeYUzsw==}
-    deprecated: Package no longer supported. Contact Support at https://www.npmjs.com/support for more info.
-
-  brace-expansion@1.1.11:
-    resolution: {integrity: sha512-iCuPHDFgrHX7H2vEI/5xpz07zSHB00TpugqhmYtVmMO6518mCuRMoOYFldEBl0g187ufozdaHgWKcYFb61qGiA==}
-
-  brace-expansion@2.0.1:
-    resolution: {integrity: sha512-XnAIvQ8eM+kC6aULx6wuQiwVsnzsi9d3WxzV3FpWTGA19F621kwdbsAcFKXgKUHZWsy+mY6iL1sHTxWEFCytDA==}
-
-  braces@3.0.3:
-    resolution: {integrity: sha512-yQbXgO/OSZVD2IsiLlro+7Hf6Q18EJrKSEsdoMzKePKXct3gvD8oLcOQdIzGupr5Fj+EDe8gO/lxc1BzfMpxvA==}
-    engines: {node: '>=8'}
-
-  browserslist@4.24.4:
-    resolution: {integrity: sha512-KDi1Ny1gSePi1vm0q4oxSF8b4DR44GF4BbmS2YdhPLOEqd8pDviZOGH/GsmRwoWJ2+5Lr085X7naowMwKHDG1A==}
-    engines: {node: ^6 || ^7 || ^8 || ^9 || ^10 || ^11 || ^12 || >=13.7}
-    hasBin: true
-
-  buffer-crc32@0.2.13:
-    resolution: {integrity: sha512-VO9Ht/+p3SN7SKWqcrgEzjGbRSJYTx+Q1pTQC0wrWqHx0vpJraQ6GtHx8tvcg1rlK1byhU5gccxgOgj7B0TDkQ==}
-
-  buffer-from@1.1.2:
-    resolution: {integrity: sha512-E+XQCRwSbaaiChtv6k6Dwgc+bx+Bs6vuKJHHl5kox/BaKbhiXzqQOwK4cO22yElGp2OCmjwVhT3HmxgyPGnJfQ==}
-
-  buffer@5.7.1:
-    resolution: {integrity: sha512-EHcyIPBQ4BSGlvjB16k5KgAJ27CIsHY/2JBmCRReo48y9rQ3MaUzWX3KVlBa4U7MyX02HdVj0K7C3WaB3ju7FQ==}
-
-  builder-util-runtime@9.3.1:
-    resolution: {integrity: sha512-2/egrNDDnRaxVwK3A+cJq6UOlqOdedGA7JPqCeJjN2Zjk1/QB/6QUi3b714ScIGS7HafFXTyzJEOr5b44I3kvQ==}
-    engines: {node: '>=12.0.0'}
-
-  builder-util@26.0.11:
-    resolution: {integrity: sha512-xNjXfsldUEe153h1DraD0XvDOpqGR0L5eKFkdReB7eFW5HqysDZFfly4rckda6y9dF39N3pkPlOblcfHKGw+uA==}
-
-  cacache@16.1.3:
-    resolution: {integrity: sha512-/+Emcj9DAXxX4cwlLmRI9c166RuL3w30zp4R7Joiv2cQTtTtA+jeuCAjH3ZlGnYS3tKENSrKhAzVVP9GVyzeYQ==}
-    engines: {node: ^12.13.0 || ^14.15.0 || >=16.0.0}
-
-  cacheable-lookup@5.0.4:
-    resolution: {integrity: sha512-2/kNscPhpcxrOigMZzbiWF7dz8ilhb/nIHU3EyZiXWXpeq/au8qJ8VhdftMkty3n7Gj6HIGalQG8oiBNB3AJgA==}
-    engines: {node: '>=10.6.0'}
-
-  cacheable-request@7.0.4:
-    resolution: {integrity: sha512-v+p6ongsrp0yTGbJXjgxPow2+DL93DASP4kXCDKb8/bwRtt9OEF3whggkkDkGNzgcWy2XaF4a8nZglC7uElscg==}
-    engines: {node: '>=8'}
-
-  call-bind-apply-helpers@1.0.2:
-    resolution: {integrity: sha512-Sp1ablJ0ivDkSzjcaJdxEunN5/XvksFJ2sMBFfq6x0ryhQV/2b/KwFe21cMpmHtPOSij8K99/wSfoEuTObmuMQ==}
-    engines: {node: '>= 0.4'}
-
-  callsites@3.1.0:
-    resolution: {integrity: sha512-P8BjAsXvZS+VIDUI11hHCQEv74YT67YUi5JJFNWIqL235sBmjX4+qx9Muvls5ivyNENctx46xQLQ3aTuE7ssaQ==}
-    engines: {node: '>=6'}
-
-  camel-case@4.1.2:
-    resolution: {integrity: sha512-gxGWBrTT1JuMx6R+o5PTXMmUnhnVzLQ9SNutD4YqKtI6ap897t3tKECYla6gCWEkplXnlNybEkZg9GEGxKFCgw==}
-
-  caniuse-lite@1.0.30001714:
-    resolution: {integrity: sha512-mtgapdwDLSSBnCI3JokHM7oEQBLxiJKVRtg10AxM1AyeiKcM96f0Mkbqeq+1AbiCtvMcHRulAAEMu693JrSWqg==}
-
-  chalk@4.1.2:
-    resolution: {integrity: sha512-oKnbhFyRIXpUuez8iBMmyEa4nbj4IOQyuhc/wy9kY7/WVPcwIO9VA668Pu8RkO7+0G76SLROeyw9CpQ061i4mA==}
-    engines: {node: '>=10'}
-
-  chokidar@4.0.3:
-    resolution: {integrity: sha512-Qgzu8kfBvo+cA4962jnP1KkS6Dop5NS6g7R5LFYJr4b8Ub94PPQXUksCw9PvXoeXPRRddRNC5C1JQUR2SMGtnA==}
-    engines: {node: '>= 14.16.0'}
-
-  chownr@2.0.0:
-    resolution: {integrity: sha512-bIomtDF5KGpdogkLd9VspvFzk9KfpyyGlS8YFVZl7TGPBHL5snIOnxeshwVgPteQ9b4Eydl+pVbIyE1DcvCWgQ==}
-    engines: {node: '>=10'}
-
-  chrome-trace-event@1.0.4:
-    resolution: {integrity: sha512-rNjApaLzuwaOTjCiT8lSDdGN1APCiqkChLMJxJPWLunPAt5fy8xgU9/jNOchV84wfIxrA0lRQB7oCT8jrn/wrQ==}
-    engines: {node: '>=6.0'}
-
-  chromium-pickle-js@0.2.0:
-    resolution: {integrity: sha512-1R5Fho+jBq0DDydt+/vHWj5KJNJCKdARKOCwZUen84I5BreWoLqRLANH1U87eJy1tiASPtMnGqJJq0ZsLoRPOw==}
-
-  ci-info@3.9.0:
-    resolution: {integrity: sha512-NIxF55hv4nSqQswkAeiOi1r83xy8JldOFDTWiug55KBu9Jnblncd2U6ViHmYgHf01TPZS77NJBhBMKdWj9HQMQ==}
-    engines: {node: '>=8'}
-
-  clean-css@4.2.4:
-    resolution: {integrity: sha512-EJUDT7nDVFDvaQgAo2G/PJvxmp1o/c6iXLbswsBbUFXi1Nr+AjA2cKmfbKDMjMvzEe75g3P6JkaDDAKk96A85A==}
-    engines: {node: '>= 4.0'}
-
-  clean-css@5.3.3:
-    resolution: {integrity: sha512-D5J+kHaVb/wKSFcyyV75uCn8fiY4sV38XJoe4CUyGQ+mOU/fMVYUdH1hJC+CJQ5uY3EnW27SbJYS4X8BiLrAFg==}
-    engines: {node: '>= 10.0'}
-
-  clean-stack@2.2.0:
-    resolution: {integrity: sha512-4diC9HaTE+KRAMWhDhrGOECgWZxoevMc5TlkObMqNSsVU62PYzXZ/SMTjzyGAFF1YusgxGcSWTEXBhp0CPwQ1A==}
-    engines: {node: '>=6'}
-
-  clean-webpack-plugin@4.0.0:
-    resolution: {integrity: sha512-WuWE1nyTNAyW5T7oNyys2EN0cfP2fdRxhxnIQWiAp0bMabPdHhoGxM8A6YL2GhqwgrPnnaemVE7nv5XJ2Fhh2w==}
-    engines: {node: '>=10.0.0'}
-    peerDependencies:
-      webpack: '>=4.0.0 <6.0.0'
-
-  cli-cursor@3.1.0:
-    resolution: {integrity: sha512-I/zHAwsKf9FqGoXM4WWRACob9+SNukZTd94DWF57E4toouRulbCxcUh6RKUEOQlYTHJnzkPMySvPNaaSLNfLZw==}
-    engines: {node: '>=8'}
-
-  cli-spinners@2.9.2:
-    resolution: {integrity: sha512-ywqV+5MmyL4E7ybXgKys4DugZbX0FC6LnwrhjuykIjnK9k8OQacQ7axGKnjDXWNhns0xot3bZI5h55H8yo9cJg==}
-    engines: {node: '>=6'}
-
-  cli-truncate@2.1.0:
-    resolution: {integrity: sha512-n8fOixwDD6b/ObinzTrp1ZKFzbgvKZvuz/TvejnLn1aQfC6r52XEx85FmuC+3HI+JM7coBRXUvNqEU2PHVrHpg==}
-    engines: {node: '>=8'}
-
-  cliui@8.0.1:
-    resolution: {integrity: sha512-BSeNnyus75C4//NQ9gQt1/csTXyo/8Sb+afLAkzAptFuMsod9HFokGNudZpi/oQV73hnVK+sR+5PVRMd+Dr7YQ==}
-    engines: {node: '>=12'}
-
-  clone-deep@4.0.1:
-    resolution: {integrity: sha512-neHB9xuzh/wk0dIHweyAXv2aPGZIVk3pLMe+/RNzINf17fe0OG96QroktYAUm7SM1PBnzTabaLboqqxDyMU+SQ==}
-    engines: {node: '>=6'}
-
-  clone-response@1.0.3:
-    resolution: {integrity: sha512-ROoL94jJH2dUVML2Y/5PEDNaSHgeOdSDicUyS7izcF63G6sTc/FTjLub4b8Il9S8S0beOfYt0TaA5qvFK+w0wA==}
-
-  clone@1.0.4:
-    resolution: {integrity: sha512-JQHZ2QMW6l3aH/j6xCqQThY/9OH4D/9ls34cgkUBiEeocRTU04tHfKPBsUK1PqZCUQM7GiA0IIXJSuXHI64Kbg==}
-    engines: {node: '>=0.8'}
-
-  color-convert@2.0.1:
-    resolution: {integrity: sha512-RRECPsj7iu/xb5oKYcsFHSppFNnsj/52OVTRKb4zP5onXwVF3zVmmToNcOfGC+CRDpfK/U584fMg38ZHCaElKQ==}
-    engines: {node: '>=7.0.0'}
-
-  color-name@1.1.4:
-    resolution: {integrity: sha512-dOy+3AuW3a2wNbZHIuMZpTcgjGuLU/uBL/ubcZF9OXbDo8ff4O8yVp5Bf0efS8uEoYo5q4Fx7dY9OgQGXgAsQA==}
-
-  colorette@2.0.20:
-    resolution: {integrity: sha512-IfEDxwoWIjkeXL1eXcDiow4UbKjhLdq6/EuSVR9GMN7KVH3r9gQ83e73hsz1Nd1T3ijd5xv1wcWRYO+D6kCI2w==}
-
-  combined-stream@1.0.8:
-    resolution: {integrity: sha512-FQN4MRfuJeHf7cBbBMJFXhKSDq+2kAArBlmRBvcvFE5BB1HZKXtSFASDhdlz9zOYwxh8lDdnvmMOe/+5cdoEdg==}
-    engines: {node: '>= 0.8'}
-
-  commander@2.20.3:
-    resolution: {integrity: sha512-GpVkmM8vF2vQUkj2LvZmD35JxeJOLCwJ9cUkugyk2nuhbv3+mJvpLYYt+0+USMxE+oj+ey/lJEnhZw75x/OMcQ==}
-
-  commander@4.1.1:
-    resolution: {integrity: sha512-NOKm8xhkzAjzFx8B2v5OAHT+u5pRQc2UCa2Vq9jYL/31o2wi9mxBA7LIFs3sV5VSC49z6pEhfbMULvShKj26WA==}
-    engines: {node: '>= 6'}
-
-  commander@5.1.0:
-    resolution: {integrity: sha512-P0CysNDQ7rtVw4QIQtm+MRxV66vKFSvlsQvGYXZWR3qFU0jlMKHZZZgw8e+8DSah4UDKMqnknRDQz+xuQXQ/Zg==}
-    engines: {node: '>= 6'}
-
-  commander@7.2.0:
-    resolution: {integrity: sha512-QrWXB+ZQSVPmIWIhtEO9H+gwHaMGYiF5ChvoJ+K9ZGHG/sVsa6yiesAD1GC/x46sET00Xlwo1u49RVVVzvcSkw==}
-    engines: {node: '>= 10'}
-
-  commander@8.3.0:
-    resolution: {integrity: sha512-OkTL9umf+He2DZkUq8f8J9of7yL6RJKI24dVITBmNfZBmri9zYZQrKkuXiKhyfPSu8tUhnVBB1iKXevvnlR4Ww==}
-    engines: {node: '>= 12'}
-
-  commander@9.5.0:
-    resolution: {integrity: sha512-KRs7WVDKg86PWiuAqhDrAQnTXZKraVcCc6vFdL14qrZ/DcWwuRo7VoiYXalXO7S5GKpqYiVEwCbgFDfxNHKJBQ==}
-    engines: {node: ^12.20.0 || >=14}
-
-  compare-version@0.1.2:
-    resolution: {integrity: sha512-pJDh5/4wrEnXX/VWRZvruAGHkzKdr46z11OlTPN+VrATlWWhSKewNCJ1futCO5C7eJB3nPMFZA1LeYtcFboZ2A==}
-    engines: {node: '>=0.10.0'}
-
-  concat-map@0.0.1:
-    resolution: {integrity: sha512-/Srv4dswyQNBfohGpz9o6Yb3Gz3SrUDqBH5rTuhGR7ahtlbYKnVxw2bCFMRljaA7EXHaXZ8wsHdodFvbkhKmqg==}
-
-  config-file-ts@0.2.8-rc1:
-    resolution: {integrity: sha512-GtNECbVI82bT4RiDIzBSVuTKoSHufnU7Ce7/42bkWZJZFLjmDF2WBpVsvRkhKCfKBnTBb3qZrBwPpFBU/Myvhg==}
-
-  core-util-is@1.0.2:
-    resolution: {integrity: sha512-3lqz5YjWTYnW6dlDa5TLaTCcShfar1e40rmcJVwCBJC6mWlFuj0eCHIElmG1g5kyuJ/GD+8Wn4FFCcz4gJPfaQ==}
-
-  crc@3.8.0:
-    resolution: {integrity: sha512-iX3mfgcTMIq3ZKLIsVFAbv7+Mc10kxabAGQb8HvjA1o3T1PIYprbakQ65d3I+2HGHt6nSKkM9PYjgoJO2KcFBQ==}
-
-  cross-dirname@0.1.0:
-    resolution: {integrity: sha512-+R08/oI0nl3vfPcqftZRpytksBXDzOUveBq/NBVx0sUp1axwzPQrKinNx5yd5sxPu8j1wIy8AfnVQ+5eFdha6Q==}
-
-  cross-spawn@7.0.6:
-    resolution: {integrity: sha512-uV2QOWP2nWzsy2aMp8aRibhi9dlzF5Hgh5SHaB9OiTGEyDTiJJyx0uy51QXdyWbtAHNua4XJzUKca3OzKUd3vA==}
-    engines: {node: '>= 8'}
-
-  css-loader@7.1.2:
-    resolution: {integrity: sha512-6WvYYn7l/XEGN8Xu2vWFt9nVzrCn39vKyTEFf/ExEyoksJjjSZV/0/35XPlMbpnr6VGhZIUg5yJrL8tGfes/FA==}
-    engines: {node: '>= 18.12.0'}
-    peerDependencies:
-      '@rspack/core': 0.x || 1.x
-      webpack: ^5.27.0
-    peerDependenciesMeta:
-      '@rspack/core':
-        optional: true
-      webpack:
-        optional: true
-
-  css-select@4.3.0:
-    resolution: {integrity: sha512-wPpOYtnsVontu2mODhA19JrqWxNsfdatRKd64kmpRbQgh1KtItko5sTnEpPdpSaJszTOhEMlF/RPz28qj4HqhQ==}
-
-  css-what@6.1.0:
-    resolution: {integrity: sha512-HTUrgRJ7r4dsZKU6GjmpfRK1O76h97Z8MfS1G0FozR+oF2kG6Vfe8JE6zwrkbxigziPHinCJ+gCPjA9EaBDtRw==}
-    engines: {node: '>= 6'}
-
-  cssesc@3.0.0:
-    resolution: {integrity: sha512-/Tb/JcjK111nNScGob5MNtsntNM1aCNUDipB/TkwZFhyDrrE47SOx/18wF2bbjgc3ZzCSKW1T5nt5EbFoAz/Vg==}
-    engines: {node: '>=4'}
-    hasBin: true
-
-  dayjs@1.11.13:
-    resolution: {integrity: sha512-oaMBel6gjolK862uaPQOVTA7q3TZhuSvuMQAAglQDOWYO9A91IrAOUJEyKVlqJlHE0vq5p5UXxzdPfMH/x6xNg==}
-
-  debounce@1.2.1:
-    resolution: {integrity: sha512-XRRe6Glud4rd/ZGQfiV1ruXSfbvfJedlV9Y6zOlP+2K04vBYiJEte6stfFkCP03aMnY5tsipamumUjL14fofug==}
-
-  debug@4.4.0:
-    resolution: {integrity: sha512-6WTZ/IxCY/T6BALoZHaE4ctp9xm+Z5kY/pzYaCHRFeyVhojxlrm+46y68HA6hr0TcwEssoxNiDEUJQjfPZ/RYA==}
-    engines: {node: '>=6.0'}
-    peerDependencies:
-      supports-color: '*'
-    peerDependenciesMeta:
-      supports-color:
-        optional: true
-
-  decompress-response@6.0.0:
-    resolution: {integrity: sha512-aW35yZM6Bb/4oJlZncMH2LCoZtJXTRxES17vE3hoRiowU2kWHaJKFkSBDnDR+cm9J+9QhXmREyIfv0pji9ejCQ==}
-    engines: {node: '>=10'}
-
-  deep-is@0.1.4:
-    resolution: {integrity: sha512-oIPzksmTg4/MriiaYGO+okXDT7ztn/w3Eptv/+gSIdMdKsJo0u4CfYNFJPy+4SKMuCqGw2wxnA+URMg3t8a/bQ==}
-
-  defaults@1.0.4:
-    resolution: {integrity: sha512-eFuaLoy/Rxalv2kr+lqMlUnrDWV+3j4pljOIJgLIhI058IQfWJ7vXhyEIHu+HtC738klGALYxOKDO0bQP3tg8A==}
-
-  defer-to-connect@2.0.1:
-    resolution: {integrity: sha512-4tvttepXG1VaYGrRibk5EwJd1t4udunSOVMdLSAL6mId1ix438oPwPZMALY41FCijukO1L0twNcGsdzS7dHgDg==}
-    engines: {node: '>=10'}
-
-  define-data-property@1.1.4:
-    resolution: {integrity: sha512-rBMvIzlpA8v6E+SJZoo++HAYqsLrkg7MSfIinMPFhmkorw7X+dOXVJQs+QT69zGkzMyfDnIMN2Wid1+NbL3T+A==}
-    engines: {node: '>= 0.4'}
-
-  define-properties@1.2.1:
-    resolution: {integrity: sha512-8QmQKqEASLd5nx0U1B1okLElbUuuttJ/AnYmRXbbbGDWh6uS208EjD4Xqq/I9wK7u0v6O08XhTWnt5XtEbR6Dg==}
-    engines: {node: '>= 0.4'}
-
-  del@4.1.1:
-    resolution: {integrity: sha512-QwGuEUouP2kVwQenAsOof5Fv8K9t3D8Ca8NxcXKrIpEHjTXK5J2nXLdP+ALI1cgv8wj7KuwBhTwBkOZSJKM5XQ==}
-    engines: {node: '>=6'}
-
-  delayed-stream@1.0.0:
-    resolution: {integrity: sha512-ZySD7Nf91aLB0RxL4KGrKHBXl7Eds1DAmEdcoVawXnLD7SDhpNgtuII2aAkg7a7QS41jxPSZ17p4VdGnMHk3MQ==}
-    engines: {node: '>=0.4.0'}
-
-  detect-libc@1.0.3:
-    resolution: {integrity: sha512-pGjwhsmsp4kL2RTz08wcOlGN83otlqHeD/Z5T8GXZB+/YcpQ/dgo+lbU8ZsGxV0HIvqqxo9l7mqYwyYMD9bKDg==}
-    engines: {node: '>=0.10'}
-    hasBin: true
-
-  detect-libc@2.0.3:
-    resolution: {integrity: sha512-bwy0MGW55bG41VqxxypOsdSdGqLwXPI/focwgTYCFMbdUiBAxLg9CFzG08sz2aqzknwiX7Hkl0bQENjg8iLByw==}
-    engines: {node: '>=8'}
-
-  detect-node@2.1.0:
-    resolution: {integrity: sha512-T0NIuQpnTvFDATNuHN5roPwSBG83rFsuO+MXXH9/3N1eFbn4wcPjttvjMLEPWJ0RGUYgQE7cGgS3tNxbqCGM7g==}
-
-  dir-compare@4.2.0:
-    resolution: {integrity: sha512-2xMCmOoMrdQIPHdsTawECdNPwlVFB9zGcz3kuhmBO6U3oU+UQjsue0i8ayLKpgBcm+hcXPMVSGUN9d+pvJ6+VQ==}
-
-  dmg-builder@26.0.12:
-    resolution: {integrity: sha512-59CAAjAhTaIMCN8y9kD573vDkxbs1uhDcrFLHSgutYdPcGOU35Rf95725snvzEOy4BFB7+eLJ8djCNPmGwG67w==}
-
-  dmg-license@1.0.11:
-    resolution: {integrity: sha512-ZdzmqwKmECOWJpqefloC5OJy1+WZBBse5+MR88z9g9Zn4VY+WYUkAyojmhzJckH5YbbZGcYIuGAkY5/Ys5OM2Q==}
-    engines: {node: '>=8'}
-    os: [darwin]
-    hasBin: true
-
-  dom-converter@0.2.0:
-    resolution: {integrity: sha512-gd3ypIPfOMr9h5jIKq8E3sHOTCjeirnl0WK5ZdS1AW0Odt0b1PaWaHdJ4Qk4klv+YB9aJBS7mESXjFoDQPu6DA==}
-
-  dom-serializer@1.4.1:
-    resolution: {integrity: sha512-VHwB3KfrcOOkelEG2ZOfxqLZdfkil8PtJi4P8N2MMXucZq2yLp75ClViUlOVwyoHEDjYU433Aq+5zWP61+RGag==}
-
-  domelementtype@2.3.0:
-    resolution: {integrity: sha512-OLETBj6w0OsagBwdXnPdN0cnMfF9opN69co+7ZrbfPGrdpPVNBUj02spi6B1N7wChLQiPn4CSH/zJvXw56gmHw==}
-
-  domhandler@4.3.1:
-    resolution: {integrity: sha512-GrwoxYN+uWlzO8uhUXRl0P+kHE4GtVPfYzVLcUxPL7KNdHKj66vvlhiweIHqYYXWlw+T8iLMp42Lm67ghw4WMQ==}
-    engines: {node: '>= 4'}
-
-  domutils@2.8.0:
-    resolution: {integrity: sha512-w96Cjofp72M5IIhpjgobBimYEfoPjx1Vx0BSX9P30WBdZW2WIKU0T1Bd0kz2eNZ9ikjKgHbEyKx8BB6H1L3h3A==}
-
-  dot-case@3.0.4:
-    resolution: {integrity: sha512-Kv5nKlh6yRrdrGvxeJ2e5y2eRUpkUosIW4A2AS38zwSz27zu7ufDwQPi5Jhs3XAlGNetl3bmnGhQsMtkKJnj3w==}
-
-  dotenv-expand@11.0.7:
-    resolution: {integrity: sha512-zIHwmZPRshsCdpMDyVsqGmgyP0yT8GAgXUnkdAoJisxvf33k7yO6OuoKmcTGuXPWSsm8Oh88nZicRLA9Y0rUeA==}
-    engines: {node: '>=12'}
-
-  dotenv@16.5.0:
-    resolution: {integrity: sha512-m/C+AwOAr9/W1UOIZUo232ejMNnJAJtYQjUbHoNTBNTJSvqzzDh7vnrei3o3r3m9blf6ZoDkvcw0VmozNRFJxg==}
-    engines: {node: '>=12'}
-
-  dunder-proto@1.0.1:
-    resolution: {integrity: sha512-KIN/nDJBQRcXw0MLVhZE9iQHmG68qAVIBg9CqmUYjmQIhgij9U5MFvrqkUL5FbtyyzZuOeOt0zdeRe4UY7ct+A==}
-    engines: {node: '>= 0.4'}
-
-  duplexer@0.1.2:
-    resolution: {integrity: sha512-jtD6YG370ZCIi/9GTaJKQxWTZD045+4R4hTk/x1UyoqadyJ9x9CgSi1RlVDQF8U2sxLLSnFkCaMihqljHIWgMg==}
-
-  eastasianwidth@0.2.0:
-    resolution: {integrity: sha512-I88TYZWc9XiYHRQ4/3c5rjjfgkjhLyW2luGIheGERbNQ6OY7yTybanSpDXZa8y7VUP9YmDcYa+eyq4ca7iLqWA==}
-
-  ejs@3.1.10:
-    resolution: {integrity: sha512-UeJmFfOrAQS8OJWPZ4qtgHyWExa088/MtK5UEyoJGFH67cDEXkZSviOiKRCZ4Xij0zxI3JECgYs3oKx+AizQBA==}
-    engines: {node: '>=0.10.0'}
-    hasBin: true
-
-  electron-builder-squirrel-windows@26.0.11:
-    resolution: {integrity: sha512-LM3VDospLXCY6leWPhoJngDlP2GGOPzje/qZbCwX5g9ZeuYhcsVfm5NDDrjS3H6yC4PzHI9U2mnhJxc3bpIMGw==}
-
-  electron-builder@26.0.12:
-    resolution: {integrity: sha512-cD1kz5g2sgPTMFHjLxfMjUK5JABq3//J4jPswi93tOPFz6btzXYtK5NrDt717NRbukCUDOrrvmYVOWERlqoiXA==}
-    engines: {node: '>=14.0.0'}
-    hasBin: true
-
-  electron-publish@26.0.11:
-    resolution: {integrity: sha512-a8QRH0rAPIWH9WyyS5LbNvW9Ark6qe63/LqDB7vu2JXYpi0Gma5Q60Dh4tmTqhOBQt0xsrzD8qE7C+D7j+B24A==}
-
-  electron-to-chromium@1.5.137:
-    resolution: {integrity: sha512-/QSJaU2JyIuTbbABAo/crOs+SuAZLS+fVVS10PVrIT9hrRkmZl8Hb0xPSkKRUUWHQtYzXHpQUW3Dy5hwMzGZkA==}
-
-  electron-winstaller@5.4.0:
-    resolution: {integrity: sha512-bO3y10YikuUwUuDUQRM4KfwNkKhnpVO7IPdbsrejwN9/AABJzzTQ4GeHwyzNSrVO+tEH3/Np255a3sVZpZDjvg==}
-    engines: {node: '>=8.0.0'}
-
-  electron@37.2.3:
-    resolution: {integrity: sha512-JRKKn8cRDXDfkC+oWISbYs+c+L6RA776JM0NiB9bn2yV8H/LnBUlVPzKKfsXgrUIokN4YcbCw694vfAdEJwtGw==}
-    engines: {node: '>= 12.20.55'}
-    hasBin: true
-
-  emoji-regex@8.0.0:
-    resolution: {integrity: sha512-MSjYzcWNOA0ewAHpz0MxpYFvwg6yjy1NG3xteoqz644VCo/RPgnr1/GGt+ic3iJTzQ8Eu3TdM14SawnVUmGE6A==}
-
-  emoji-regex@9.2.2:
-    resolution: {integrity: sha512-L18DaJsXSUk2+42pv8mLs5jJT2hqFkFE4j21wOmgbUqsZ2hL72NsUU785g9RXgo3s0ZNgVl42TiHp3ZtOv/Vyg==}
-
-  emojis-list@3.0.0:
-    resolution: {integrity: sha512-/kyM18EfinwXZbno9FyUGeFh87KC8HRQBQGildHZbEuRyWFOmv1U10o9BBp8XVZDVNNuQKyIGIu5ZYAAXJ0V2Q==}
-    engines: {node: '>= 4'}
-
-  encoding@0.1.13:
-    resolution: {integrity: sha512-ETBauow1T35Y/WZMkio9jiM0Z5xjHHmJ4XmjZOq1l/dXz3lr2sRn87nJy20RupqSh1F2m3HHPSp8ShIPQJrJ3A==}
-
-  end-of-stream@1.4.4:
-    resolution: {integrity: sha512-+uw1inIHVPQoaVuHzRyXd21icM+cnt4CzD5rW+NC1wjOUSTOs+Te7FOv7AhN7vS9x/oIyhLP5PR1H+phQAHu5Q==}
-
-  enhanced-resolve@5.18.1:
-    resolution: {integrity: sha512-ZSW3ma5GkcQBIpwZTSRAI8N71Uuwgs93IezB7mf7R60tC8ZbJideoDNKjHn2O9KIlx6rkGTTEk1xUCK2E1Y2Yg==}
-    engines: {node: '>=10.13.0'}
-
-  entities@2.2.0:
-    resolution: {integrity: sha512-p92if5Nz619I0w+akJrLZH0MX0Pb5DX39XOwQTtXSdQQOaYH03S1uIQp4mhOZtAXrxq4ViO67YTiLBo2638o9A==}
-
-  env-paths@2.2.1:
-    resolution: {integrity: sha512-+h1lkLKhZMTYjog1VEpJNG7NZJWcuc2DDk/qsqSTRRCOXiLjeQ1d1/udrUGhqMxUgAlwKNZ0cf2uqan5GLuS2A==}
-    engines: {node: '>=6'}
-
-  envinfo@7.14.0:
-    resolution: {integrity: sha512-CO40UI41xDQzhLB1hWyqUKgFhs250pNcGbyGKe1l/e4FSaI/+YE4IMG76GDt0In67WLPACIITC+sOi08x4wIvg==}
-    engines: {node: '>=4'}
-    hasBin: true
-
-  err-code@2.0.3:
-    resolution: {integrity: sha512-2bmlRpNKBxT/CRmPOlyISQpNj+qSeYvcym/uT0Jx2bMOlKLtSy1ZmLuVxSEKKyor/N5yhvp/ZiG1oE3DEYMSFA==}
-
-  es-define-property@1.0.1:
-    resolution: {integrity: sha512-e3nRfgfUZ4rNGL232gUgX06QNyyez04KdjFrF+LTRoOXmrOgFKDg4BCdsjW8EnT69eqdYGmRpJwiPVYNrCaW3g==}
-    engines: {node: '>= 0.4'}
-
-  es-errors@1.3.0:
-    resolution: {integrity: sha512-Zf5H2Kxt2xjTvbJvP2ZWLEICxA6j+hAmMzIlypy4xcBg1vKVnx89Wy0GbS+kf5cwCVFFzdCFh2XSCFNULS6csw==}
-    engines: {node: '>= 0.4'}
-
-  es-module-lexer@1.6.0:
-    resolution: {integrity: sha512-qqnD1yMU6tk/jnaMosogGySTZP8YtUgAffA9nMN+E/rjxcfRQ6IEk7IiozUjgxKoFHBGjTLnrHB/YC45r/59EQ==}
-
-  es-object-atoms@1.1.1:
-    resolution: {integrity: sha512-FGgH2h8zKNim9ljj7dankFPcICIK9Cp5bm+c2gQSYePhpaG5+esrLODihIorn+Pe6FGJzWhXQotPv73jTaldXA==}
-    engines: {node: '>= 0.4'}
-
-  es-set-tostringtag@2.1.0:
-    resolution: {integrity: sha512-j6vWzfrGVfyXxge+O0x5sh6cvxAog0a/4Rdd2K36zCMV5eJ+/+tOAngRO8cODMNWbVRdVlmGZQL2YS3yR8bIUA==}
-    engines: {node: '>= 0.4'}
-
-  es6-error@4.1.1:
-    resolution: {integrity: sha512-Um/+FxMr9CISWh0bi5Zv0iOD+4cFh5qLeks1qhAopKVAJw3drgKbKySikp7wGhDL0HPeaja0P5ULZrxLkniUVg==}
-
-  esbuild-loader@3.2.0:
-    resolution: {integrity: sha512-lnIdRMQpk50alCa0QoW0ozc0D3rjJXl02mtMsk9INIcW25RPZhDja332bu85ixwVNbhQ7VfBRcQyZ/qza8mWiA==}
-    peerDependencies:
-      webpack: ^4.40.0 || ^5.0.0
-
-  esbuild@0.19.12:
-    resolution: {integrity: sha512-aARqgq8roFBj054KvQr5f1sFu0D65G+miZRCuJyJ0G13Zwx7vRar5Zhn2tkQNzIXcBrNVsv/8stehpj+GAjgbg==}
-    engines: {node: '>=12'}
-    hasBin: true
-
-  escalade@3.2.0:
-    resolution: {integrity: sha512-WUj2qlxaQtO4g6Pq5c29GTcWGDyd8itL8zTlipgECz3JesAiiOKotd8JU6otB3PACgG6xkJUyVhboMS+bje/jA==}
-    engines: {node: '>=6'}
-
-  escape-string-regexp@4.0.0:
-    resolution: {integrity: sha512-TtpcNJ3XAzx3Gq8sWRzJaVajRs0uVxA2YAkdb1jm2YkPz4G6egUFAyA3n5vtEIZefPk5Wa4UXbKuS5fKkJWdgA==}
-    engines: {node: '>=10'}
-
-  eslint-scope@5.1.1:
-    resolution: {integrity: sha512-2NxwbF/hZ0KpepYN0cNbo+FN6XoK7GaHlQhgx/hIZl6Va0bF45RQOOwhLIy8lQDbuCiadSLCBnH2CFYquit5bw==}
-    engines: {node: '>=8.0.0'}
-
-  eslint-scope@8.3.0:
-    resolution: {integrity: sha512-pUNxi75F8MJ/GdeKtVLSbYg4ZI34J6C0C7sbL4YOp2exGwen7ZsuBqKzUhXd0qMQ362yET3z+uPwKeg/0C2XCQ==}
-    engines: {node: ^18.18.0 || ^20.9.0 || >=21.1.0}
-
-  eslint-visitor-keys@3.4.3:
-    resolution: {integrity: sha512-wpc+LXeiyiisxPlEkUzU6svyS1frIO3Mgxj1fdy7Pm8Ygzguax2N3Fa/D/ag1WqbOprdI+uY6wMUl8/a2G+iag==}
-    engines: {node: ^12.22.0 || ^14.17.0 || >=16.0.0}
-
-  eslint-visitor-keys@4.2.0:
-    resolution: {integrity: sha512-UyLnSehNt62FFhSwjZlHmeokpRK59rcz29j+F1/aDgbkbRTk7wIc9XzdoasMUbRNKDM0qQt/+BJ4BrpFeABemw==}
-    engines: {node: ^18.18.0 || ^20.9.0 || >=21.1.0}
-
-  eslint@9.24.0:
-    resolution: {integrity: sha512-eh/jxIEJyZrvbWRe4XuVclLPDYSYYYgLy5zXGGxD6j8zjSAxFEzI2fL/8xNq6O2yKqVt+eF2YhV+hxjV6UKXwQ==}
-    engines: {node: ^18.18.0 || ^20.9.0 || >=21.1.0}
-    hasBin: true
-    peerDependencies:
-      jiti: '*'
-    peerDependenciesMeta:
-      jiti:
-        optional: true
-
-  espree@10.3.0:
-    resolution: {integrity: sha512-0QYC8b24HWY8zjRnDTL6RiHfDbAWn63qb4LMj1Z4b076A4une81+z03Kg7l7mn/48PUTqoLptSXez8oknU8Clg==}
-    engines: {node: ^18.18.0 || ^20.9.0 || >=21.1.0}
-
-  esquery@1.6.0:
-    resolution: {integrity: sha512-ca9pw9fomFcKPvFLXhBKUK90ZvGibiGOvRJNbjljY7s7uq/5YO4BOzcYtJqExdx99rF6aAcnRxHmcUHcz6sQsg==}
-    engines: {node: '>=0.10'}
-
-  esrecurse@4.3.0:
-    resolution: {integrity: sha512-KmfKL3b6G+RXvP8N1vr3Tq1kL/oCFgn2NYXEtqP8/L3pKapUA4G8cFVaoF3SU323CD4XypR/ffioHmkti6/Tag==}
-    engines: {node: '>=4.0'}
-
-  estraverse@4.3.0:
-    resolution: {integrity: sha512-39nnKffWz8xN1BU/2c79n9nB9HDzo0niYUqx6xyqUnyoAnQyyWpOTdZEeiCch8BBu515t4wp9ZmgVfVhn9EBpw==}
-    engines: {node: '>=4.0'}
-
-  estraverse@5.3.0:
-    resolution: {integrity: sha512-MMdARuVEQziNTeJD8DgMqmhwR11BRQ/cBP+pLtYdSTnf3MIO8fFeiINEbX36ZdNlfU/7A9f3gUw49B3oQsvwBA==}
-    engines: {node: '>=4.0'}
-
-  esutils@2.0.3:
-    resolution: {integrity: sha512-kVscqXk4OCp68SZ0dkgEKVi6/8ij300KBWTJq32P/dYeWTSwK41WyTxalN1eRmA5Z9UU/LX9D7FWSmV9SAYx6g==}
-    engines: {node: '>=0.10.0'}
-
-  events@3.3.0:
-    resolution: {integrity: sha512-mQw+2fkQbALzQ7V0MY0IqdnXNOeTtP4r0lN9z7AAawCXgqea7bDii20AYrIBrFd/Hx0M2Ocz6S111CaFkUcb0Q==}
-    engines: {node: '>=0.8.x'}
-
-  exponential-backoff@3.1.2:
-    resolution: {integrity: sha512-8QxYTVXUkuy7fIIoitQkPwGonB8F3Zj8eEO8Sqg9Zv/bkI7RJAzowee4gr81Hak/dUTpA2Z7VfQgoijjPNlUZA==}
-
-  extract-zip@2.0.1:
-    resolution: {integrity: sha512-GDhU9ntwuKyGXdZBUgTIe+vXnWj0fppUEtMDL0+idd5Sta8TGpHssn/eusA9mrPr9qNDym6SxAYZjNvCn/9RBg==}
-    engines: {node: '>= 10.17.0'}
-    hasBin: true
-
-  extsprintf@1.4.1:
-    resolution: {integrity: sha512-Wrk35e8ydCKDj/ArClo1VrPVmN8zph5V4AtHwIuHhvMXsKf73UT3BOD+azBIW+3wOJ4FhEH7zyaJCFvChjYvMA==}
-    engines: {'0': node >=0.6.0}
-
-  fast-deep-equal@3.1.3:
-    resolution: {integrity: sha512-f3qQ9oQy9j2AhBe/H9VC91wLmKBCCU/gDOnKNAYG5hswO7BLKj09Hc5HYNz9cGI++xlpDCIgDaitVs03ATR84Q==}
-
-  fast-glob@3.3.3:
-    resolution: {integrity: sha512-7MptL8U0cqcFdzIzwOTHoilX9x5BrNqye7Z/LuC7kCMRio1EMSyqRK3BEAUD7sXRq4iT4AzTVuZdhgQ2TCvYLg==}
-    engines: {node: '>=8.6.0'}
-
-  fast-json-stable-stringify@2.1.0:
-    resolution: {integrity: sha512-lhd/wF+Lk98HZoTCtlVraHtfh5XYijIjalXck7saUtuanSDyLMxnHhSXEDJqHxD7msR8D0uCmqlkwjCV8xvwHw==}
-
-  fast-levenshtein@2.0.6:
-    resolution: {integrity: sha512-DCXu6Ifhqcks7TZKY3Hxp3y6qphY5SJZmrWMDrKcERSOXWQdMhU9Ig/PYrzyw/ul9jOIyh0N4M0tbC5hodg8dw==}
-
-  fast-uri@3.0.6:
-    resolution: {integrity: sha512-Atfo14OibSv5wAp4VWNsFYE1AchQRTv9cBGWET4pZWHzYshFSS9NQI6I57rdKn9croWVMbYFbLhJ+yJvmZIIHw==}
-
-  fastest-levenshtein@1.0.16:
-    resolution: {integrity: sha512-eRnCtTTtGZFpQCwhJiUOuxPQWRXVKYDn0b2PeHfXL6/Zi53SLAzAHfVhVWK2AryC/WH05kGfxhFIPvTF0SXQzg==}
-    engines: {node: '>= 4.9.1'}
-
-  fastq@1.19.1:
-    resolution: {integrity: sha512-GwLTyxkCXjXbxqIhTsMI2Nui8huMPtnxg7krajPJAjnEG/iiOS7i+zCtWGZR9G0NBKbXKh6X9m9UIsYX/N6vvQ==}
-
-  fd-slicer@1.1.0:
-    resolution: {integrity: sha512-cE1qsB/VwyQozZ+q1dGxR8LBYNZeofhEdUNGSMbQD3Gw2lAzX9Zb3uIU6Ebc/Fmyjo9AWWfnn0AUCHqtevs/8g==}
-
-  file-entry-cache@8.0.0:
-    resolution: {integrity: sha512-XXTUwCvisa5oacNGRP9SfNtYBNAMi+RPwBFmblZEF7N7swHYQS6/Zfk7SRwx4D5j3CH211YNRco1DEMNVfZCnQ==}
-    engines: {node: '>=16.0.0'}
-
-  file-loader@6.2.0:
-    resolution: {integrity: sha512-qo3glqyTa61Ytg4u73GultjHGjdRyig3tG6lPtyX/jOEJvHif9uB0/OCI2Kif6ctF3caQTW2G5gym21oAsI4pw==}
-    engines: {node: '>= 10.13.0'}
-    peerDependencies:
-      webpack: ^4.0.0 || ^5.0.0
-
-  filelist@1.0.4:
-    resolution: {integrity: sha512-w1cEuf3S+DrLCQL7ET6kz+gmlJdbq9J7yXCSjK/OZCPA+qEN1WyF4ZAf0YYJa4/shHJra2t/d/r8SV4Ji+x+8Q==}
-
-  fill-range@7.1.1:
-    resolution: {integrity: sha512-YsGpe3WHLK8ZYi4tWDg2Jy3ebRz2rXowDxnld4bkQB00cc/1Zw9AWnC0i9ztDJitivtQvaI9KaLyKrc+hBW0yg==}
-    engines: {node: '>=8'}
-
-  find-up@4.1.0:
-    resolution: {integrity: sha512-PpOwAdQ/YlXQ2vj8a3h8IipDuYRi3wceVQQGYWxNINccq40Anw7BlsEXCMbt1Zt+OLA6Fq9suIpIWD0OsnISlw==}
-    engines: {node: '>=8'}
-
-  find-up@5.0.0:
-    resolution: {integrity: sha512-78/PXT1wlLLDgTzDs7sjq9hzz0vXD+zn+7wypEe4fXQxCmdmqfGsEPQxmiCSQI3ajFV91bVSsvNtrJRiW6nGng==}
-    engines: {node: '>=10'}
-
-  flat-cache@4.0.1:
-    resolution: {integrity: sha512-f7ccFPK3SXFHpx15UIGyRJ/FJQctuKZ0zVuN3frBo4HnK3cay9VEW0R6yPYFHC0AgqhukPzKjq22t5DmAyqGyw==}
-    engines: {node: '>=16'}
-
-  flat@5.0.2:
-    resolution: {integrity: sha512-b6suED+5/3rTpUBdG1gupIl8MPFCAMA0QXwmljLhvCUKcUvdE4gWky9zpuGCcXHOsz4J9wPGNWq6OKpmIzz3hQ==}
-    hasBin: true
-
-  flatted@3.3.3:
-    resolution: {integrity: sha512-GX+ysw4PBCz0PzosHDepZGANEuFCMLrnRTiEy9McGjmkCQYwRq4A/X786G/fjM/+OjsWSU1ZrY5qyARZmO/uwg==}
-
-  foreground-child@3.3.1:
-    resolution: {integrity: sha512-gIXjKqtFuWEgzFRJA9WCQeSJLZDjgJUOMCMzxtvFq/37KojM1BFGufqsCy0r4qSQmYLsZYMeyRqzIWOMup03sw==}
-    engines: {node: '>=14'}
-
-  form-data@4.0.2:
-    resolution: {integrity: sha512-hGfm/slu0ZabnNt4oaRZ6uREyfCj6P4fT/n6A1rGV+Z0VdGXjfOhVUpkn6qVQONHGIFwmveGXyDs75+nr6FM8w==}
-    engines: {node: '>= 6'}
-
-  fs-extra@10.1.0:
-    resolution: {integrity: sha512-oRXApq54ETRj4eMiFzGnHWGy+zo5raudjuxN0b8H7s/RU2oW0Wvsx9O0ACRN/kRq9E8Vu/ReskGB5o3ji+FzHQ==}
-    engines: {node: '>=12'}
-
-  fs-extra@11.3.0:
-    resolution: {integrity: sha512-Z4XaCL6dUDHfP/jT25jJKMmtxvuwbkrD1vNSMFlo9lNLY2c5FHYSQgHPRZUjAB26TpDEoW9HCOgplrdbaPV/ew==}
-    engines: {node: '>=14.14'}
-
-  fs-extra@7.0.1:
-    resolution: {integrity: sha512-YJDaCJZEnBmcbw13fvdAM9AwNOJwOzrE4pqMqBq5nFiEqXUqHwlK4B+3pUw6JNvfSPtX05xFHtYy/1ni01eGCw==}
-    engines: {node: '>=6 <7 || >=8'}
-
-  fs-extra@8.1.0:
-    resolution: {integrity: sha512-yhlQgA6mnOJUKOsRUFsgJdQCvkKhcz8tlZG5HBQfReYZy46OwLcY+Zia0mtdHsOo9y/hP+CxMN0TU9QxoOtG4g==}
-    engines: {node: '>=6 <7 || >=8'}
-
-  fs-extra@9.1.0:
-    resolution: {integrity: sha512-hcg3ZmepS30/7BSFqRvoo3DOMQu7IjqxO5nCDt+zM9XWjb33Wg7ziNT+Qvqbuc3+gWpzO02JubVyk2G4Zvo1OQ==}
-    engines: {node: '>=10'}
-
-  fs-minipass@2.1.0:
-    resolution: {integrity: sha512-V/JgOLFCS+R6Vcq0slCuaeWEdNC3ouDlJMNIsacH2VtALiu9mV4LPrHc5cDl8k5aw6J8jwgWWpiTo5RYhmIzvg==}
-    engines: {node: '>= 8'}
-
-  fs.realpath@1.0.0:
-    resolution: {integrity: sha512-OO0pH2lK6a0hZnAdau5ItzHPI6pUlvI7jMVnxUQRtw4owF2wk8lOSabtGDCTP4Ggrg2MbGnWO9X8K1t4+fGMDw==}
-
-  function-bind@1.1.2:
-    resolution: {integrity: sha512-7XHNxH7qX9xG5mIwxkhumTox/MIRNcOgDrxWsMt2pAr23WHp6MrRlN7FBSFpCpr+oVO0F744iUgR82nJMfG2SA==}
-
-  get-caller-file@2.0.5:
-    resolution: {integrity: sha512-DyFP3BM/3YHTQOCUL/w0OZHR0lpKeGrxotcHWcqNEdnltqFwXVfhEBQ94eIo34AfQpo0rGki4cyIiftY06h2Fg==}
-    engines: {node: 6.* || 8.* || >= 10.*}
-
-  get-intrinsic@1.3.0:
-    resolution: {integrity: sha512-9fSjSaos/fRIVIp+xSJlE6lfwhES7LNtKaCBIamHsjr2na1BiABJPo0mOjjz8GJDURarmCPGqaiVg5mfjb98CQ==}
-    engines: {node: '>= 0.4'}
-
-  get-proto@1.0.1:
-    resolution: {integrity: sha512-sTSfBjoXBp89JvIKIefqw7U2CCebsc74kiY6awiGogKtoSGbgjYE/G/+l9sF3MWFPNc9IcoOC4ODfKHfxFmp0g==}
-    engines: {node: '>= 0.4'}
-
-  get-stream@5.2.0:
-    resolution: {integrity: sha512-nBF+F1rAZVCu/p7rjzgA+Yb4lfYXrpl7a6VmJrU8wF9I1CKvP/QwPNZHnOlwbTkY6dvtFIzFMSyQXbLoTQPRpA==}
-    engines: {node: '>=8'}
-
-  get-tsconfig@4.10.0:
-    resolution: {integrity: sha512-kGzZ3LWWQcGIAmg6iWvXn0ei6WDtV26wzHRMwDSzmAbcXrTEXxHy6IehI6/4eT6VRKyMP1eF1VqwrVUmE/LR7A==}
-
-  glob-parent@5.1.2:
-    resolution: {integrity: sha512-AOIgSQCepiJYwP3ARnGx+5VnTu2HBYdzbGP45eLw1vr3zB3vZLeyed1sC9hnbcOc9/SrMyM5RPQrkGz4aS9Zow==}
-    engines: {node: '>= 6'}
-
-  glob-parent@6.0.2:
-    resolution: {integrity: sha512-XxwI8EOhVQgWp6iDL+3b0r86f4d6AX6zSU55HfB4ydCEuXLXc5FcYeOu+nnGftS4TEju/11rt4KJPTMgbfmv4A==}
-    engines: {node: '>=10.13.0'}
-
-  glob-to-regexp@0.4.1:
-    resolution: {integrity: sha512-lkX1HJXwyMcprw/5YUZc2s7DrpAiHB21/V+E1rHUrVNokkvB6bqMzT0VfV6/86ZNabt1k14YOIaT7nDvOX3Iiw==}
-
-  glob@10.4.5:
-    resolution: {integrity: sha512-7Bv8RF0k6xjo7d4A/PxYLbUCfb6c+Vpd2/mB2yRDlew7Jb5hEXiCD9ibfO7wpk8i4sevK6DFny9h7EYbM3/sHg==}
-    hasBin: true
-
-  glob@7.2.3:
-    resolution: {integrity: sha512-nFR0zLpU2YCaRxwoCJvL6UvCH2JFyFVIvwTLsIf21AuHlMskA1hhTdk+LlYJtOlYt9v6dvszD2BGRqBL+iQK9Q==}
-    deprecated: Glob versions prior to v9 are no longer supported
-
-  glob@8.1.0:
-    resolution: {integrity: sha512-r8hpEjiQEYlF2QU0df3dS+nxxSIreXQS1qRhMJM0Q5NDdR386C7jb7Hwwod8Fgiuex+k0GFjgft18yvxm5XoCQ==}
-    engines: {node: '>=12'}
-    deprecated: Glob versions prior to v9 are no longer supported
-
-  global-agent@3.0.0:
-    resolution: {integrity: sha512-PT6XReJ+D07JvGoxQMkT6qji/jVNfX/h364XHZOWeRzy64sSFr+xJ5OX7LI3b4MPQzdL4H8Y8M0xzPpsVMwA8Q==}
-    engines: {node: '>=10.0'}
-
-  globals@14.0.0:
-    resolution: {integrity: sha512-oahGvuMGQlPw/ivIYBjVSrWAfWLBeku5tpPE2fOPLi+WHffIWbuh2tCjhyQhTBPMf5E9jDEH4FOmTYgYwbKwtQ==}
-    engines: {node: '>=18'}
-
-  globals@15.15.0:
-    resolution: {integrity: sha512-7ACyT3wmyp3I61S4fG682L0VA2RGD9otkqGJIwNUMF1SWUombIIk+af1unuDYgMm082aHYwD+mzJvv9Iu8dsgg==}
-    engines: {node: '>=18'}
-
-  globalthis@1.0.4:
-    resolution: {integrity: sha512-DpLKbNU4WylpxJykQujfCcwYWiV/Jhm50Goo0wrVILAv5jOr9d+H+UR3PhSCD2rCCEIg0uc+G+muBTwD54JhDQ==}
-    engines: {node: '>= 0.4'}
-
-  globby@6.1.0:
-    resolution: {integrity: sha512-KVbFv2TQtbzCoxAnfD6JcHZTYCzyliEaaeM/gH8qQdkKr5s0OP9scEgvdcngyk7AVdY6YVW/TJHd+lQ/Df3Daw==}
-    engines: {node: '>=0.10.0'}
-
-  gopd@1.2.0:
-    resolution: {integrity: sha512-ZUKRh6/kUFoAiTAtTYPZJ3hw9wNxx+BIBOijnlG9PnrJsCcSjs1wyyD6vJpaYtgnzDrKYRSqf3OO6Rfa93xsRg==}
-    engines: {node: '>= 0.4'}
-
-  got@11.8.6:
-    resolution: {integrity: sha512-6tfZ91bOr7bOXnK7PRDCGBLa1H4U080YHNaAQ2KsMGlLEzRbk44nsZF2E1IeRc3vtJHPVbKCYgdFbaGO2ljd8g==}
-    engines: {node: '>=10.19.0'}
-
-  graceful-fs@4.2.11:
-    resolution: {integrity: sha512-RbJ5/jmFcNNCcDV5o9eTnBLJ/HszWV0P73bc+Ff4nS/rJj+YaS6IGyiOL0VoBYX+l1Wrl3k63h/KrH+nhJ0XvQ==}
-
-  graphemer@1.4.0:
-    resolution: {integrity: sha512-EtKwoO6kxCL9WO5xipiHTZlSzBm7WLT627TqC/uVRd0HKmq8NXyebnNYxDoBi7wt8eTWrUrKXCOVaFq9x1kgag==}
-
-  gzip-size@6.0.0:
-    resolution: {integrity: sha512-ax7ZYomf6jqPTQ4+XCpUGyXKHk5WweS+e05MBO4/y3WJ5RkmPXNKvX+bx1behVILVwr6JSQvZAku021CHPXG3Q==}
-    engines: {node: '>=10'}
-
-  has-flag@4.0.0:
-    resolution: {integrity: sha512-EykJT/Q1KjTWctppgIAgfSO0tKVuZUjhgMr17kqTumMl6Afv3EISleU7qZUzoXDFTAHTDC4NOoG/ZxU3EvlMPQ==}
-    engines: {node: '>=8'}
-
-  has-property-descriptors@1.0.2:
-    resolution: {integrity: sha512-55JNKuIW+vq4Ke1BjOTjM2YctQIvCT7GFzHwmfZPGo5wnrgkid0YQtnAleFSqumZm4az3n2BS+erby5ipJdgrg==}
-
-  has-symbols@1.1.0:
-    resolution: {integrity: sha512-1cDNdwJ2Jaohmb3sg4OmKaMBwuC48sYni5HUw2DvsC8LjGTLK9h+eb1X6RyuOHe4hT0ULCW68iomhjUoKUqlPQ==}
-    engines: {node: '>= 0.4'}
-
-  has-tostringtag@1.0.2:
-    resolution: {integrity: sha512-NqADB8VjPFLM2V0VvHUewwwsw0ZWBaIdgo+ieHtK3hasLz4qeCRjYcqfB6AQrBggRKppKF8L52/VqdVsO47Dlw==}
-    engines: {node: '>= 0.4'}
-
-  hasown@2.0.2:
-    resolution: {integrity: sha512-0hJU9SCPvmMzIBdZFqNPXWa6dqh7WdH0cII9y+CyS8rG3nL48Bclra9HmKhVVUHyPWNH5Y7xDwAB7bfgSjkUMQ==}
-    engines: {node: '>= 0.4'}
-
-  he@1.2.0:
-    resolution: {integrity: sha512-F/1DnUGPopORZi0ni+CvrCgHQ5FyEAHRLSApuYWMmrbSwoN2Mn/7k+Gl38gJnR7yyDZk6WLXwiGod1JOWNDKGw==}
-    hasBin: true
-
-  hosted-git-info@4.1.0:
-    resolution: {integrity: sha512-kyCuEOWjJqZuDbRHzL8V93NzQhwIB71oFWSyzVo+KPZI+pnQPPxucdkrOZvkLRnrf5URsQM+IJ09Dw29cRALIA==}
-    engines: {node: '>=10'}
-
-  html-escaper@2.0.2:
-    resolution: {integrity: sha512-H2iMtd0I4Mt5eYiapRdIDjp+XzelXQ0tFE4JS7YFwFevXXMmOp9myNrUvCg0D6ws8iqkRPBfKHgbwig1SmlLfg==}
-
-  html-loader@2.1.2:
-    resolution: {integrity: sha512-XB4O1+6mpLp4qy/3qg5+1QPZ/uXvWtO64hNAX87sKHwcHkp1LJGU7V3sJ9iVmRACElAZXQ4YOO/Lbkx5kYfl9A==}
-    engines: {node: '>= 10.13.0'}
-    peerDependencies:
-      webpack: ^5.0.0
-
-  html-minifier-terser@5.1.1:
-    resolution: {integrity: sha512-ZPr5MNObqnV/T9akshPKbVgyOqLmy+Bxo7juKCfTfnjNniTAMdy4hz21YQqoofMBJD2kdREaqPPdThoR78Tgxg==}
-    engines: {node: '>=6'}
-    hasBin: true
-
-  html-minifier-terser@6.1.0:
-    resolution: {integrity: sha512-YXxSlJBZTP7RS3tWnQw74ooKa6L9b9i9QYXY21eUEvhZ3u9XLfv6OnFsQq6RxkhHygsaUMvYsZRV5rU/OVNZxw==}
-    engines: {node: '>=12'}
-    hasBin: true
-
-  html-webpack-plugin@5.6.3:
-    resolution: {integrity: sha512-QSf1yjtSAsmf7rYBV7XX86uua4W/vkhIt0xNXKbsi2foEeW7vjJQz4bhnpL3xH+l1ryl1680uNv968Z+X6jSYg==}
-    engines: {node: '>=10.13.0'}
-    peerDependencies:
-      '@rspack/core': 0.x || 1.x
-      webpack: ^5.20.0
-    peerDependenciesMeta:
-      '@rspack/core':
-        optional: true
-      webpack:
-        optional: true
-
-  htmlparser2@6.1.0:
-    resolution: {integrity: sha512-gyyPk6rgonLFEDGoeRgQNaEUvdJ4ktTmmUh/h2t7s+M8oPpIPxgNACWa+6ESR57kXstwqPiCut0V8NRpcwgU7A==}
-
-  http-cache-semantics@4.1.1:
-    resolution: {integrity: sha512-er295DKPVsV82j5kw1Gjt+ADA/XYHsajl82cGNQG2eyoPkvgUhX+nDIyelzhIWbbsXP39EHcI6l5tYs2FYqYXQ==}
-
-  http-proxy-agent@5.0.0:
-    resolution: {integrity: sha512-n2hY8YdoRE1i7r6M0w9DIw5GgZN0G25P8zLCRQ8rjXtTU3vsNFBI/vWK/UIeE6g5MUUz6avwAPXmL6Fy9D/90w==}
-    engines: {node: '>= 6'}
-
-  http-proxy-agent@7.0.2:
-    resolution: {integrity: sha512-T1gkAiYYDWYx3V5Bmyu7HcfcvL7mUrTWiM6yOfa3PIphViJ/gFPbvidQ+veqSOHci/PxBcDabeUNCzpOODJZig==}
-    engines: {node: '>= 14'}
-
-  http2-wrapper@1.0.3:
-    resolution: {integrity: sha512-V+23sDMr12Wnz7iTcDeJr3O6AIxlnvT/bmaAAAP/Xda35C90p9599p0F1eHR/N1KILWSoWVAiOMFjBBXaXSMxg==}
-    engines: {node: '>=10.19.0'}
-
-  https-proxy-agent@5.0.1:
-    resolution: {integrity: sha512-dFcAjpTQFgoLMzC2VwU+C/CbS7uRL0lWmxDITmqm7C+7F0Odmj6s9l6alZc6AELXhrnggM2CeWSXHGOdX2YtwA==}
-    engines: {node: '>= 6'}
-
-  https-proxy-agent@7.0.6:
-    resolution: {integrity: sha512-vK9P5/iUfdl95AI+JVyUuIcVtd4ofvtrOr3HNtM2yxC9bnMbEdp3x01OhQNnjb8IJYi38VlTE3mBXwcfvywuSw==}
-    engines: {node: '>= 14'}
-
-  humanize-ms@1.2.1:
-    resolution: {integrity: sha512-Fl70vYtsAFb/C06PTS9dZBo7ihau+Tu/DNCk/OyHhea07S+aeMWpFFkUaXRa8fI+ScZbEI8dfSxwY7gxZ9SAVQ==}
-
-  iconv-corefoundation@1.1.7:
-    resolution: {integrity: sha512-T10qvkw0zz4wnm560lOEg0PovVqUXuOFhhHAkixw8/sycy7TJt7v/RrkEKEQnAw2viPSJu6iAkErxnzR0g8PpQ==}
-    engines: {node: ^8.11.2 || >=10}
-    os: [darwin]
-
-  iconv-lite@0.6.3:
-    resolution: {integrity: sha512-4fCk79wshMdzMp2rH06qWrJE4iolqLhCUH+OiuIgU++RB0+94NlDL81atO7GX55uUKueo0txHNtvEyI6D7WdMw==}
-    engines: {node: '>=0.10.0'}
-
-  icss-utils@5.1.0:
-    resolution: {integrity: sha512-soFhflCVWLfRNOPU3iv5Z9VUdT44xFRbzjLsEzSr5AQmgqPMTHdU3PMT1Cf1ssx8fLNJDA1juftYl+PUcv3MqA==}
-    engines: {node: ^10 || ^12 || >= 14}
-    peerDependencies:
-      postcss: ^8.1.0
-
-  ieee754@1.2.1:
-    resolution: {integrity: sha512-dcyqhDvX1C46lXZcVqCpK+FtMRQVdIMN6/Df5js2zouUsqG7I6sFxitIC+7KYK29KdXOLHdu9zL4sFnoVQnqaA==}
-
-  ifdef-loader@2.3.2:
-    resolution: {integrity: sha512-kH9bHPrfIFxLpq3XEruJqSlHXch2nOljKIDRS/6MU5LDZTyHeaSWVf04wNYX+8RT+NDmeS8Vm5HwZ7akkXo8ig==}
-
-  ignore@5.3.2:
-    resolution: {integrity: sha512-hsBTNUqQTDwkWtcdYI2i06Y/nUBEsNEDJKjWdigLvegy8kDuJAS8uRlpkkcQpyEXL0Z/pjDy5HBmMjRCJ2gq+g==}
-    engines: {node: '>= 4'}
-
-  immutable@5.1.1:
-    resolution: {integrity: sha512-3jatXi9ObIsPGr3N5hGw/vWWcTkq6hUYhpQz4k0wLC+owqWi/LiugIw9x0EdNZ2yGedKN/HzePiBvaJRXa0Ujg==}
-
-  import-fresh@3.3.1:
-    resolution: {integrity: sha512-TR3KfrTZTYLPB6jUjfx6MF9WcWrHL9su5TObK4ZkYgBdWKPOFoSoQIdEuTuR82pmtxH2spWG9h6etwfr1pLBqQ==}
-    engines: {node: '>=6'}
-
-  import-local@3.2.0:
-    resolution: {integrity: sha512-2SPlun1JUPWoM6t3F0dw0FkCF/jWY8kttcY4f599GLTSjh2OCuuhdTkJQsEcZzBqbXZGKMK2OqW1oZsjtf/gQA==}
-    engines: {node: '>=8'}
-    hasBin: true
-
-  imurmurhash@0.1.4:
-    resolution: {integrity: sha512-JmXMZ6wuvDmLiHEml9ykzqO6lwFbof0GG4IkcGaENdCRDDmMVnny7s5HsIgHCbaq0w2MyPhDqkhTUgS2LU2PHA==}
-    engines: {node: '>=0.8.19'}
-
-  indent-string@4.0.0:
-    resolution: {integrity: sha512-EdDDZu4A2OyIK7Lr/2zG+w5jmbuk1DVBnEwREQvBzspBJkCEbRa8GxU1lghYcaGJCnRWibjDXlq779X1/y5xwg==}
-    engines: {node: '>=8'}
-
-  infer-owner@1.0.4:
-    resolution: {integrity: sha512-IClj+Xz94+d7irH5qRyfJonOdfTzuDaifE6ZPWfx0N0+/ATZCbuTPq2prFl526urkQd90WyUKIh1DfBQ2hMz9A==}
-
-  inflight@1.0.6:
-    resolution: {integrity: sha512-k92I/b08q4wvFscXCLvqfsHCrjrF7yiXsQuIVvVE7N82W3+aqpzuUdBbfhWcy/FZR3/4IgflMgKLOsvPDrGCJA==}
-    deprecated: This module is not supported, and leaks memory. Do not use it. Check out lru-cache if you want a good and tested way to coalesce async requests by a key value, which is much more comprehensive and powerful.
-
-  inherits@2.0.4:
-    resolution: {integrity: sha512-k/vGaX4/Yla3WzyMCvTQOXYeIHvqOKtnqBduzTHpzpQZzAskKMhZ2K+EnBiSM9zGSoIFeMpXKxa4dYeZIQqewQ==}
-
-  interpret@2.2.0:
-    resolution: {integrity: sha512-Ju0Bz/cEia55xDwUWEa8+olFpCiQoypjnQySseKtmjNrnps3P+xfpUmGr90T7yjlVJmOtybRvPXhKMbHr+fWnw==}
-    engines: {node: '>= 0.10'}
-
-  ip-address@9.0.5:
-    resolution: {integrity: sha512-zHtQzGojZXTwZTHQqra+ETKd4Sn3vgi7uBmlPoXVWZqYvuKmtI0l/VZTjqGmJY9x88GGOaZ9+G9ES8hC4T4X8g==}
-    engines: {node: '>= 12'}
-
-  is-ci@3.0.1:
-    resolution: {integrity: sha512-ZYvCgrefwqoQ6yTyYUbQu64HsITZ3NfKX1lzaEYdkTDcfKzzCI/wthRRYKkdjHKFVgNiXKAKm65Zo1pk2as/QQ==}
-    hasBin: true
-
-  is-core-module@2.16.1:
-    resolution: {integrity: sha512-UfoeMA6fIJ8wTYFEUjelnaGI67v6+N7qXJEvQuIGa99l4xsCruSYOVSQ0uPANn4dAzm8lkYPaKLrrijLq7x23w==}
-    engines: {node: '>= 0.4'}
-
-  is-extglob@2.1.1:
-    resolution: {integrity: sha512-SbKbANkN603Vi4jEZv49LeVJMn4yGwsbzZworEoyEiutsN3nJYdbO36zfhGJ6QEDpOZIFkDtnq5JRxmvl3jsoQ==}
-    engines: {node: '>=0.10.0'}
-
-  is-fullwidth-code-point@3.0.0:
-    resolution: {integrity: sha512-zymm5+u+sCsSWyD9qNaejV3DFvhCKclKdizYaJUuHA83RLjb7nSuGnddCHGv0hk+KY7BMAlsWeK4Ueg6EV6XQg==}
-    engines: {node: '>=8'}
-
-  is-glob@4.0.3:
-    resolution: {integrity: sha512-xelSayHH36ZgE7ZWhli7pW34hNbNl8Ojv5KVmkJD4hBdD3th8Tfk9vYasLM+mXWOZhFkgZfxhLSnrwRr4elSSg==}
-    engines: {node: '>=0.10.0'}
-
-  is-interactive@1.0.0:
-    resolution: {integrity: sha512-2HvIEKRoqS62guEC+qBjpvRubdX910WCMuJTZ+I9yvqKU2/12eSL549HMwtabb4oupdj2sMP50k+XJfB/8JE6w==}
-    engines: {node: '>=8'}
-
-  is-lambda@1.0.1:
-    resolution: {integrity: sha512-z7CMFGNrENq5iFB9Bqo64Xk6Y9sg+epq1myIcdHaGnbMTYOxvzsEtdYqQUylB7LxfkvgrrjP32T6Ywciio9UIQ==}
-
-  is-number@7.0.0:
-    resolution: {integrity: sha512-41Cifkg6e8TylSpdtTpeLVMqvSBEVzTttHvERD741+pnZ8ANv0004MRL43QKPDlK9cGvNp6NZWZUBlbGXYxxng==}
-    engines: {node: '>=0.12.0'}
-
-  is-path-cwd@2.2.0:
-    resolution: {integrity: sha512-w942bTcih8fdJPJmQHFzkS76NEP8Kzzvmw92cXsazb8intwLqPibPPdXf4ANdKV3rYMuuQYGIWtvz9JilB3NFQ==}
-    engines: {node: '>=6'}
-
-  is-path-in-cwd@2.1.0:
-    resolution: {integrity: sha512-rNocXHgipO+rvnP6dk3zI20RpOtrAM/kzbB258Uw5BWr3TpXi861yzjo16Dn4hUox07iw5AyeMLHWsujkjzvRQ==}
-    engines: {node: '>=6'}
-
-  is-path-inside@2.1.0:
-    resolution: {integrity: sha512-wiyhTzfDWsvwAW53OBWF5zuvaOGlZ6PwYxAbPVDhpm+gM09xKQGjBq/8uYN12aDvMxnAnq3dxTyoSoRNmg5YFg==}
-    engines: {node: '>=6'}
-
-  is-plain-object@2.0.4:
-    resolution: {integrity: sha512-h5PpgXkWitc38BBMYawTYMWJHFZJVnBquFE57xFpjB8pJFiF6gZ+bU+WyI/yqXiFR5mdLsgYNaPe8uao6Uv9Og==}
-    engines: {node: '>=0.10.0'}
-
-  is-unicode-supported@0.1.0:
-    resolution: {integrity: sha512-knxG2q4UC3u8stRGyAVJCOdxFmv5DZiRcdlIaAQXAbSfJya+OhopNotLQrstBhququ4ZpuKbDc/8S6mgXgPFPw==}
-    engines: {node: '>=10'}
-
-  isbinaryfile@4.0.10:
-    resolution: {integrity: sha512-iHrqe5shvBUcFbmZq9zOQHBoeOhZJu6RQGrDpBgenUm/Am+F3JM2MgQj+rK3Z601fzrL5gLZWtAPH2OBaSVcyw==}
-    engines: {node: '>= 8.0.0'}
-
-  isbinaryfile@5.0.4:
-    resolution: {integrity: sha512-YKBKVkKhty7s8rxddb40oOkuP0NbaeXrQvLin6QMHL7Ypiy2RW9LwOVrVgZRyOrhQlayMd9t+D8yDy8MKFTSDQ==}
-    engines: {node: '>= 18.0.0'}
-
-  isexe@2.0.0:
-    resolution: {integrity: sha512-RHxMLp9lnKHGHRng9QFhRCMbYAcVpn69smSGcq3f36xjgVVWThj4qqLbTLlq7Ssj8B+fIQ1EuCEGI2lKsyQeIw==}
-
-  isobject@3.0.1:
-    resolution: {integrity: sha512-WhB9zCku7EGTj/HQQRz5aUQEUeoQZH2bWcltRErOpymJ4boYE6wL9Tbr23krRPSZ+C5zqNSrSw+Cc7sZZ4b7vg==}
-    engines: {node: '>=0.10.0'}
-
-  jackspeak@3.4.3:
-    resolution: {integrity: sha512-OGlZQpz2yfahA/Rd1Y8Cd9SIEsqvXkLVoSw/cgwhnhFMDbsQFeZYoJJ7bIZBS9BcamUW96asq/npPWugM+RQBw==}
-
-  jake@10.9.2:
-    resolution: {integrity: sha512-2P4SQ0HrLQ+fw6llpLnOaGAvN2Zu6778SJMrCUwns4fOoG9ayrTiZk3VV8sCPkVZF8ab0zksVpS8FDY5pRCNBA==}
-    engines: {node: '>=10'}
-    hasBin: true
-
-  jest-worker@27.5.1:
-    resolution: {integrity: sha512-7vuh85V5cdDofPyxn58nrPjBktZo0u9x1g8WtjQol+jZDaE+fhN+cIvTj11GndBnMnyfrUOG1sZQxCdjKh+DKg==}
-    engines: {node: '>= 10.13.0'}
-
-  js-yaml@4.1.0:
-    resolution: {integrity: sha512-wpxZs9NoxZaJESJGIZTyDEaYpl0FKSA+FB9aJiyemKhMwkxQg63h4T1KJgUGHpTqPDNRcmmYLugrRjJlBtWvRA==}
-    hasBin: true
-
-  jsbn@1.1.0:
-    resolution: {integrity: sha512-4bYVV3aAMtDTTu4+xsDYa6sy9GyJ69/amsu9sYF2zqjiEoZA5xJi3BrfX3uY+/IekIu7MwdObdbDWpoZdBv3/A==}
-
-  json-buffer@3.0.1:
-    resolution: {integrity: sha512-4bV5BfR2mqfQTJm+V5tPPdf+ZpuhiIvTuAB5g8kcrXOZpTT/QwwVRWBywX1ozr6lEuPdbHxwaJlm9G6mI2sfSQ==}
-
-  json-parse-even-better-errors@2.3.1:
-    resolution: {integrity: sha512-xyFwyhro/JEof6Ghe2iz2NcXoj2sloNsWr/XsERDK/oiPCfaNhl5ONfp+jQdAZRQQ0IJWNzH9zIZF7li91kh2w==}
-
-  json-schema-traverse@0.4.1:
-    resolution: {integrity: sha512-xbbCH5dCYU5T8LcEhhuh7HJ88HXuW3qsI3Y0zOZFKfZEHcpWiHU/Jxzk629Brsab/mMiHQti9wMP+845RPe3Vg==}
-
-  json-schema-traverse@1.0.0:
-    resolution: {integrity: sha512-NM8/P9n3XjXhIZn1lLhkFaACTOURQXjWhV4BA/RnOv8xvgqtqpAX9IO4mRQxSx1Rlo4tqzeqb0sOlruaOy3dug==}
-
-  json-stable-stringify-without-jsonify@1.0.1:
-    resolution: {integrity: sha512-Bdboy+l7tA3OGW6FjyFHWkP5LuByj1Tk33Ljyq0axyzdk9//JSi2u3fP1QSmd1KNwq6VOKYGlAu87CisVir6Pw==}
-
-  json-stringify-safe@5.0.1:
-    resolution: {integrity: sha512-ZClg6AaYvamvYEE82d3Iyd3vSSIjQ+odgjaTzRuO3s7toCdFKczob2i0zCh7JE8kWn17yvAWhUVxvqGwUalsRA==}
-
-  json5@1.0.2:
-    resolution: {integrity: sha512-g1MWMLBiz8FKi1e4w0UyVL3w+iJceWAFBAaBnnGKOpNa5f8TLktkbre1+s6oICydWAm+HRUGTmI+//xv2hvXYA==}
-    hasBin: true
-
-  json5@2.2.3:
-    resolution: {integrity: sha512-XmOWe7eyHYH14cLdVPoyg+GOH3rYX++KpzrylJwSW98t3Nk+U8XOl8FWKOgwtzdb8lXGf6zYwDUzeHMWfxasyg==}
-    engines: {node: '>=6'}
-    hasBin: true
-
-  jsonfile@4.0.0:
-    resolution: {integrity: sha512-m6F1R3z8jjlf2imQHS2Qez5sjKWQzbuuhuJ/FKYFRZvPE3PuHcSMVZzfsLhGVOkfd20obL5SWEBew5ShlquNxg==}
-
-  jsonfile@6.1.0:
-    resolution: {integrity: sha512-5dgndWOriYSm5cnYaJNhalLNDKOqFwyDB/rr1E9ZsGciGvKPs8R2xYGCacuf3z6K1YKDz182fd+fY3cn3pMqXQ==}
-
-  keyv@4.5.4:
-    resolution: {integrity: sha512-oxVHkHR/EJf2CNXnWxRLW6mg7JyCCUcG0DtEGmL2ctUo1PNTin1PUil+r/+4r5MpVgC/fn1kjsx7mjSujKqIpw==}
-
-  kind-of@6.0.3:
-    resolution: {integrity: sha512-dcS1ul+9tmeD95T+x28/ehLgd9mENa3LsvDTtzm3vyBEO7RPptvAD+t44WVXaUjTBRcrpFeFlC8WCruUR456hw==}
-    engines: {node: '>=0.10.0'}
-
-  lazy-val@1.0.5:
-    resolution: {integrity: sha512-0/BnGCCfyUMkBpeDgWihanIAF9JmZhHBgUhEqzvf+adhNGLoP6TaiI5oF8oyb3I45P+PcnrqihSf01M0l0G5+Q==}
-
-  levn@0.4.1:
-    resolution: {integrity: sha512-+bT2uH4E5LGE7h/n3evcS/sQlJXCpIp6ym8OWJ5eV6+67Dsql/LaaT7qJBAt2rzfoa/5QBGBhxDix1dMt2kQKQ==}
-    engines: {node: '>= 0.8.0'}
-
-  loader-runner@4.3.0:
-    resolution: {integrity: sha512-3R/1M+yS3j5ou80Me59j7F9IMs4PXs3VqRrm0TU3AbKPxlmpoY1TNscJV/oGJXo8qCatFGTfDbY6W6ipGOYXfg==}
-    engines: {node: '>=6.11.5'}
-
-  loader-utils@1.4.2:
-    resolution: {integrity: sha512-I5d00Pd/jwMD2QCduo657+YM/6L3KZu++pmX9VFncxaxvHcru9jx1lBaFft+r4Mt2jK0Yhp41XlRAihzPxHNCg==}
-    engines: {node: '>=4.0.0'}
-
-  loader-utils@2.0.4:
-    resolution: {integrity: sha512-xXqpXoINfFhgua9xiqD8fPFHgkoq1mmmpE92WlDbm9rNRd/EbRb+Gqf908T2DMfuHjjJlksiK2RbHVOdD/MqSw==}
-    engines: {node: '>=8.9.0'}
-
-  locate-path@5.0.0:
-    resolution: {integrity: sha512-t7hw9pI+WvuwNJXwk5zVHpyhIqzg2qTlklJOf0mVxGSbe3Fp2VieZcduNYjaLDoy6p9uGpQEGWG87WpMKlNq8g==}
-    engines: {node: '>=8'}
-
-  locate-path@6.0.0:
-    resolution: {integrity: sha512-iPZK6eYjbxRu3uB4/WZ3EsEIMJFMqAoopl3R+zuq0UjcAm/MO6KCweDgPfP3elTztoKP3KtnVHxTn2NHBSDVUw==}
-    engines: {node: '>=10'}
-
-  lodash.merge@4.6.2:
-    resolution: {integrity: sha512-0KpjqXRVvrYyCsX1swR/XTK0va6VQkQM6MNo7PqW77ByjAhoARA8EfrP1N4+KlKj8YS0ZUCtRT/YUuhyYDujIQ==}
-
-  lodash@4.17.21:
-    resolution: {integrity: sha512-v2kDEe57lecTulaDIuNTPy3Ry4gLGJ6Z1O3vE1krgXZNrsQ+LFTGHVxVjcXPs17LhbZVGedAJv8XZ1tvj5FvSg==}
-
-  log-symbols@4.1.0:
-    resolution: {integrity: sha512-8XPvpAA8uyhfteu8pIvQxpJZ7SYYdpUivZpGy6sFsBuKRY/7rQGavedeB8aK+Zkyq6upMFVL/9AW6vOYzfRyLg==}
-    engines: {node: '>=10'}
-
-  lower-case@2.0.2:
-    resolution: {integrity: sha512-7fm3l3NAF9WfN6W3JOmf5drwpVqX78JtoGJ3A6W0a6ZnldM41w2fV5D490psKFTpMds8TJse/eHLFFsNHHjHgg==}
-
-  lowercase-keys@2.0.0:
-    resolution: {integrity: sha512-tqNXrS78oMOE73NMxK4EMLQsQowWf8jKooH9g7xPavRT706R6bkQJ6DY2Te7QukaZsulxa30wQ7bk0pm4XiHmA==}
-    engines: {node: '>=8'}
-
-  lru-cache@10.4.3:
-    resolution: {integrity: sha512-JNAzZcXrCt42VGLuYz0zfAzDfAvJWW6AfYlDBQyDV5DClI2m5sAmK+OIO7s59XfsRsWHp02jAJrRadPRGTt6SQ==}
-
-  lru-cache@6.0.0:
-    resolution: {integrity: sha512-Jo6dJ04CmSjuznwJSS3pUeWmd/H0ffTlkXXgwZi+eq1UCmqQwCh+eLsYOYCwY991i2Fah4h1BEMCx4qThGbsiA==}
-    engines: {node: '>=10'}
-
-  lru-cache@7.18.3:
-    resolution: {integrity: sha512-jumlc0BIUrS3qJGgIkWZsyfAM7NCWiBcCDhnd+3NNM5KbBmLTgHVfWBcg6W+rLUsIpzpERPsvwUP7CckAQSOoA==}
-    engines: {node: '>=12'}
-
-  make-fetch-happen@10.2.1:
-    resolution: {integrity: sha512-NgOPbRiaQM10DYXvN3/hhGVI2M5MtITFryzBGxHM5p4wnFxsVCbxkrBrDsk+EZ5OB4jEOT7AjDxtdF+KVEFT7w==}
-    engines: {node: ^12.13.0 || ^14.15.0 || >=16.0.0}
-
-  matcher@3.0.0:
-    resolution: {integrity: sha512-OkeDaAZ/bQCxeFAozM55PKcKU0yJMPGifLwV4Qgjitu+5MoAfSQN4lsLJeXZ1b8w0x+/Emda6MZgXS1jvsapng==}
-    engines: {node: '>=10'}
-
-  math-intrinsics@1.1.0:
-    resolution: {integrity: sha512-/IXtbwEk5HTPyEwyKX6hGkYXxM9nbj64B+ilVJnC/R6B0pH5G4V3b0pVbL7DBj4tkhBAppbQUlf6F6Xl9LHu1g==}
-    engines: {node: '>= 0.4'}
-
-  merge-stream@2.0.0:
-    resolution: {integrity: sha512-abv/qOcuPfk3URPfDzmZU1LKmuw8kT+0nIHvKrKgFrwifol/doWcdA4ZqsWQ8ENrFKkd67Mfpo/LovbIUsbt3w==}
-
-  merge2@1.4.1:
-    resolution: {integrity: sha512-8q7VEgMJW4J8tcfVPy8g09NcQwZdbwFEqhe/WZkoIzjn/3TGDwtOCYtXGxA3O8tPzpczCCDgv+P2P5y00ZJOOg==}
-    engines: {node: '>= 8'}
-
-  micromatch@4.0.8:
-    resolution: {integrity: sha512-PXwfBhYu0hBCPw8Dn0E+WDYb7af3dSLVWKi3HGv84IdF4TyFoC0ysxFd0Goxw7nSv4T/PzEJQxsYsEiFCKo2BA==}
-    engines: {node: '>=8.6'}
-
-  mime-db@1.52.0:
-    resolution: {integrity: sha512-sPU4uV7dYlvtWJxwwxHD0PuihVNiE7TyAbQ5SWxDCB9mUYvOgroQOwYQQOKPJ8CIbE+1ETVlOoK1UC2nU3gYvg==}
-    engines: {node: '>= 0.6'}
-
-  mime-types@2.1.35:
-    resolution: {integrity: sha512-ZDY+bPm5zTTF+YpCrAU9nK0UgICYPT0QtT1NZWFv4s++TNkcgVaT0g6+4R2uI4MjQjzysHB1zxuWL50hzaeXiw==}
-    engines: {node: '>= 0.6'}
-
-  mime@2.6.0:
-    resolution: {integrity: sha512-USPkMeET31rOMiarsBNIHZKLGgvKc/LrjofAnBlOttf5ajRvqiRA8QsenbcooctK6d6Ts6aqZXBA+XbkKthiQg==}
-    engines: {node: '>=4.0.0'}
-    hasBin: true
-
-  mimic-fn@2.1.0:
-    resolution: {integrity: sha512-OqbOk5oEQeAZ8WXWydlu9HJjz9WVdEIvamMCcXmuqUYjTknH/sqsWvhQ3vgwKFRR1HpjvNBKQ37nbJgYzGqGcg==}
-    engines: {node: '>=6'}
-
-  mimic-response@1.0.1:
-    resolution: {integrity: sha512-j5EctnkH7amfV/q5Hgmoal1g2QHFJRraOtmx0JpIqkxhBhI/lJSl1nMpQ45hVarwNETOoWEimndZ4QK0RHxuxQ==}
-    engines: {node: '>=4'}
-
-  mimic-response@3.1.0:
-    resolution: {integrity: sha512-z0yWI+4FDrrweS8Zmt4Ej5HdJmky15+L2e6Wgn3+iK5fWzb6T3fhNFq2+MeTRb064c6Wr4N/wv0DzQTjNzHNGQ==}
-    engines: {node: '>=10'}
-
-  mini-css-extract-plugin@2.9.2:
-    resolution: {integrity: sha512-GJuACcS//jtq4kCtd5ii/M0SZf7OZRH+BxdqXZHaJfb8TJiVl+NgQRPwiYt2EuqeSkNydn/7vP+bcE27C5mb9w==}
-    engines: {node: '>= 12.13.0'}
-    peerDependencies:
-      webpack: ^5.0.0
-
-  minimatch@10.0.1:
-    resolution: {integrity: sha512-ethXTt3SGGR+95gudmqJ1eNhRO7eGEGIgYA9vnPatK4/etz2MEVDno5GMCibdMTuBMyElzIlgxMna3K94XDIDQ==}
-    engines: {node: 20 || >=22}
-
-  minimatch@3.1.2:
-    resolution: {integrity: sha512-J7p63hRiAjw1NDEww1W7i37+ByIrOWO5XQQAzZ3VOcL0PNybwpfmV/N05zFAzwQ9USyEcX6t3UO+K5aqBQOIHw==}
-
-  minimatch@5.1.6:
-    resolution: {integrity: sha512-lKwV/1brpG6mBUFHtb7NUmtABCb2WZZmm2wNiOA5hAb8VdCS4B3dtMWyvcoViccwAW/COERjXLt0zP1zXUN26g==}
-    engines: {node: '>=10'}
-
-  minimatch@9.0.5:
-    resolution: {integrity: sha512-G6T0ZX48xgozx7587koeX9Ys2NYy6Gmv//P89sEte9V9whIapMNF4idKxnW2QtCcLiTWlb/wfCabAtAFWhhBow==}
-    engines: {node: '>=16 || 14 >=14.17'}
-
-  minimist@1.2.8:
-    resolution: {integrity: sha512-2yyAR8qBkN3YuheJanUpWC5U3bb5osDywNB8RzDVlDwDHbocAJveqqj1u8+SVD7jkWT4yvsHCpWqqWqAxb0zCA==}
-
-  minipass-collect@1.0.2:
-    resolution: {integrity: sha512-6T6lH0H8OG9kITm/Jm6tdooIbogG9e0tLgpY6mphXSm/A9u8Nq1ryBG+Qspiub9LjWlBPsPS3tWQ/Botq4FdxA==}
-    engines: {node: '>= 8'}
-
-  minipass-fetch@2.1.2:
-    resolution: {integrity: sha512-LT49Zi2/WMROHYoqGgdlQIZh8mLPZmOrN2NdJjMXxYe4nkN6FUyuPuOAOedNJDrx0IRGg9+4guZewtp8hE6TxA==}
-    engines: {node: ^12.13.0 || ^14.15.0 || >=16.0.0}
-
-  minipass-flush@1.0.5:
-    resolution: {integrity: sha512-JmQSYYpPUqX5Jyn1mXaRwOda1uQ8HP5KAT/oDSLCzt1BYRhQU0/hDtsB1ufZfEEzMZ9aAVmsBw8+FWsIXlClWw==}
-    engines: {node: '>= 8'}
-
-  minipass-pipeline@1.2.4:
-    resolution: {integrity: sha512-xuIq7cIOt09RPRJ19gdi4b+RiNvDFYe5JH+ggNvBqGqpQXcru3PcRmOZuHBKWK1Txf9+cQ+HMVN4d6z46LZP7A==}
-    engines: {node: '>=8'}
-
-  minipass-sized@1.0.3:
-    resolution: {integrity: sha512-MbkQQ2CTiBMlA2Dm/5cY+9SWFEN8pzzOXi6rlM5Xxq0Yqbda5ZQy9sU75a673FE9ZK0Zsbr6Y5iP6u9nktfg2g==}
-    engines: {node: '>=8'}
-
-  minipass@3.3.6:
-    resolution: {integrity: sha512-DxiNidxSEK+tHG6zOIklvNOwm3hvCrbUrdtzY74U6HKTJxvIDfOUL5W5P2Ghd3DTkhhKPYGqeNUIh5qcM4YBfw==}
-    engines: {node: '>=8'}
-
-  minipass@5.0.0:
-    resolution: {integrity: sha512-3FnjYuehv9k6ovOEbyOswadCDPX1piCfhV8ncmYtHOjuPwylVWsghTLo7rabjC3Rx5xD4HDx8Wm1xnMF7S5qFQ==}
-    engines: {node: '>=8'}
-
-  minipass@7.1.2:
-    resolution: {integrity: sha512-qOOzS1cBTWYF4BH8fVePDBOO9iptMnGUEZwNc/cMWnTV2nVLZ7VoNWEPHkYczZA0pdoA7dl6e7FL659nX9S2aw==}
-    engines: {node: '>=16 || 14 >=14.17'}
-
-  minizlib@2.1.2:
-    resolution: {integrity: sha512-bAxsR8BVfj60DWXHE3u30oHzfl4G7khkSuPW+qvpd7jFRHm7dLxOjUk1EHACJ/hxLY8phGJ0YhYHZo7jil7Qdg==}
-    engines: {node: '>= 8'}
-
-  mkdirp@0.5.6:
-    resolution: {integrity: sha512-FP+p8RB8OWpF3YZBCrP5gtADmtXApB5AMLn+vdyA+PyxCjrCs00mjyUozssO33cwDeT3wNGdLxJ5M//YqtHAJw==}
-    hasBin: true
-
-  mkdirp@1.0.4:
-    resolution: {integrity: sha512-vVqVZQyf3WLx2Shd0qJ9xuvqgAyKPLAiqITEtqW0oIUjzo3PePDd6fW9iFz30ef7Ysp/oiWqbhszeGWW2T6Gzw==}
-    engines: {node: '>=10'}
-    hasBin: true
-
-  mrmime@2.0.1:
-    resolution: {integrity: sha512-Y3wQdFg2Va6etvQ5I82yUhGdsKrcYox6p7FfL1LbK2J4V01F9TGlepTIhnK24t7koZibmg82KGglhA1XK5IsLQ==}
-    engines: {node: '>=10'}
-
-  ms@2.1.3:
-    resolution: {integrity: sha512-6FlzubTLZG3J2a/NVCAleEhjzq5oxgHyaCU9yYXvcLsvoVaHJq/s5xXI6/XXP6tz7R9xAOtHnSO/tXtF3WRTlA==}
-
-  nanoid@3.3.11:
-    resolution: {integrity: sha512-N8SpfPUnUp1bK+PMYW8qSWdl9U+wwNWI4QKxOYDy9JAro3WMX7p2OeVRF9v+347pnakNevPmiHhNmZ2HbFA76w==}
-    engines: {node: ^10 || ^12 || ^13.7 || ^14 || >=15.0.1}
-    hasBin: true
-
-  natural-compare@1.4.0:
-    resolution: {integrity: sha512-OWND8ei3VtNC9h7V60qff3SVobHr996CTwgxubgyQYEpg290h9J0buyECNNJexkFm5sOajh5G116RYA1c8ZMSw==}
-
-  negotiator@0.6.4:
-    resolution: {integrity: sha512-myRT3DiWPHqho5PrJaIRyaMv2kgYf0mUVgBNOYMuCH5Ki1yEiQaf/ZJuQ62nvpc44wL5WDbTX7yGJi1Neevw8w==}
-    engines: {node: '>= 0.6'}
-
-  neo-async@2.6.2:
-    resolution: {integrity: sha512-Yd3UES5mWCSqR+qNT93S3UoYUkqAZ9lLg8a7g9rimsWmYGK8cVToA4/sF3RrshdyV3sAGMXVUmpMYOw+dLpOuw==}
-
-  no-case@3.0.4:
-    resolution: {integrity: sha512-fgAN3jGAh+RoxUGZHTSOLJIqUc2wmoBwGR4tbpNAKmmovFoWq0OdRkb0VkldReO2a2iBT/OEulG9XSUc10r3zg==}
-
-  node-abi@3.74.0:
-    resolution: {integrity: sha512-c5XK0MjkGBrQPGYG24GBADZud0NCbznxNx0ZkS+ebUTrmV1qTDxPxSL8zEAPURXSbLRWVexxmP4986BziahL5w==}
-    engines: {node: '>=10'}
-
-  node-addon-api@1.7.2:
-    resolution: {integrity: sha512-ibPK3iA+vaY1eEjESkQkM0BbCqFOaZMiXRTtdB0u7b4djtY6JnsjvPdUHVMg6xQt3B8fpTTWHI9A+ADjM9frzg==}
-
-  node-addon-api@7.1.1:
-    resolution: {integrity: sha512-5m3bsyrjFWE1xf7nz7YXdN4udnVtXK6/Yfgn5qnahL6bCkf2yKt4k3nuTKAtT4r3IG8JNR2ncsIMdZuAzJjHQQ==}
-
-  node-api-version@0.2.1:
-    resolution: {integrity: sha512-2xP/IGGMmmSQpI1+O/k72jF/ykvZ89JeuKX3TLJAYPDVLUalrshrLHkeVcCCZqG/eEa635cr8IBYzgnDvM2O8Q==}
-
-  node-releases@2.0.19:
-    resolution: {integrity: sha512-xxOWJsBKtzAq7DY0J+DTzuz58K8e7sJbdgwkbMWQe8UYB6ekmsQ45q0M/tJDsGaZmbC+l7n57UV8Hl5tHxO9uw==}
-
-  nopt@6.0.0:
-    resolution: {integrity: sha512-ZwLpbTgdhuZUnZzjd7nb1ZV+4DoiC6/sfiVKok72ym/4Tlf+DFdlHYmT2JPmcNNWV6Pi3SDf1kT+A4r9RTuT9g==}
-    engines: {node: ^12.13.0 || ^14.15.0 || >=16.0.0}
-    hasBin: true
-
-  normalize-url@6.1.0:
-    resolution: {integrity: sha512-DlL+XwOy3NxAQ8xuC0okPgK46iuVNAK01YN7RueYBqqFeGsBjV9XmCAzAdgt+667bCl5kPh9EqKKDwnaPG1I7A==}
-    engines: {node: '>=10'}
-
-  nth-check@2.1.1:
-    resolution: {integrity: sha512-lqjrjmaOoAnWfMmBPL+XNnynZh2+swxiX3WUE0s4yEHI6m+AwrK2UZOimIRl3X/4QctVqS8AiZjFqyOGrMXb/w==}
-
-  object-assign@4.1.1:
-    resolution: {integrity: sha512-rJgTQnkUnH1sFw8yT6VSU3zD3sWmu6sZhIseY8VX+GRu3P6F7Fu+JNDoXfklElbLJSnc3FUQHVe4cU5hj+BcUg==}
-    engines: {node: '>=0.10.0'}
-
-  object-keys@1.1.1:
-    resolution: {integrity: sha512-NuAESUOUMrlIXOfHKzD6bpPu3tYt3xvjNdRIQ+FeT0lNb4K8WR70CaDxhuNguS2XG+GjkyMwOzsN5ZktImfhLA==}
-    engines: {node: '>= 0.4'}
-
-  once@1.4.0:
-    resolution: {integrity: sha512-lNaJgI+2Q5URQBkccEKHTQOPaXdUxnZZElQTZY0MFUAuaEqe1E+Nyvgdz/aIyNi6Z9MzO5dv1H8n58/GELp3+w==}
-
-  onetime@5.1.2:
-    resolution: {integrity: sha512-kbpaSSGJTWdAY5KPVeMOKXSrPtr8C8C7wodJbcsd51jRnmD+GZu8Y0VoU6Dm5Z4vWr0Ig/1NKuWRKf7j5aaYSg==}
-    engines: {node: '>=6'}
-
-  opener@1.5.2:
-    resolution: {integrity: sha512-ur5UIdyw5Y7yEj9wLzhqXiy6GZ3Mwx0yGI+5sMn2r0N0v3cKJvUmFH5yPP+WXh9e0xfyzyJX95D8l088DNFj7A==}
-    hasBin: true
-
-  optionator@0.9.4:
-    resolution: {integrity: sha512-6IpQ7mKUxRcZNLIObR0hz7lxsapSSIYNZJwXPGeF0mTVqGKFIXj1DQcMoT22S3ROcLyY/rz0PWaWZ9ayWmad9g==}
-    engines: {node: '>= 0.8.0'}
-
-  ora@5.4.1:
-    resolution: {integrity: sha512-5b6Y85tPxZZ7QytO+BQzysW31HJku27cRIlkbAXaNx+BdcVi+LlRFmVXzeF6a7JCwJpyw5c4b+YSVImQIrBpuQ==}
-    engines: {node: '>=10'}
-
-  p-cancelable@2.1.1:
-    resolution: {integrity: sha512-BZOr3nRQHOntUjTrH8+Lh54smKHoHyur8We1V8DSMVrl5A2malOOwuJRnKRDjSnkoeBh4at6BwEnb5I7Jl31wg==}
-    engines: {node: '>=8'}
-
-  p-limit@2.3.0:
-    resolution: {integrity: sha512-//88mFWSJx8lxCzwdAABTJL2MyWB12+eIY7MDL2SqLmAkeKU9qxRvWuSyTjm3FUmpBEMuFfckAIqEaVGUDxb6w==}
-    engines: {node: '>=6'}
-
-  p-limit@3.1.0:
-    resolution: {integrity: sha512-TYOanM3wGwNGsZN2cVTYPArw454xnXj5qmWF1bEoAc4+cU/ol7GVh7odevjp1FNHduHc3KZMcFduxU5Xc6uJRQ==}
-    engines: {node: '>=10'}
-
-  p-locate@4.1.0:
-    resolution: {integrity: sha512-R79ZZ/0wAxKGu3oYMlz8jy/kbhsNrS7SKZ7PxEHBgJ5+F2mtFW2fK2cOtBh1cHYkQsbzFV7I+EoRKe6Yt0oK7A==}
-    engines: {node: '>=8'}
-
-  p-locate@5.0.0:
-    resolution: {integrity: sha512-LaNjtRWUBY++zB5nE/NwcaoMylSPk+S+ZHNB1TzdbMJMny6dynpAGt7X/tl/QYq3TIeE6nxHppbo2LGymrG5Pw==}
-    engines: {node: '>=10'}
-
-  p-map@2.1.0:
-    resolution: {integrity: sha512-y3b8Kpd8OAN444hxfBbFfj1FY/RjtTd8tzYwhUqNYXx0fXx2iX4maP4Qr6qhIKbQXI02wTLAda4fYUbDagTUFw==}
-    engines: {node: '>=6'}
-
-  p-map@4.0.0:
-    resolution: {integrity: sha512-/bjOqmgETBYB5BoEeGVea8dmvHb2m9GLy1E9W43yeyfP6QQCZGFNa+XRceJEuDB6zqr+gKpIAmlLebMpykw/MQ==}
-    engines: {node: '>=10'}
-
-  p-try@2.2.0:
-    resolution: {integrity: sha512-R4nPAVTAU0B9D35/Gk3uJf/7XYbQcyohSKdvAxIRSNghFl4e71hVoGnBNQz9cWaXxO2I10KTC+3jMdvvoKw6dQ==}
-    engines: {node: '>=6'}
-
-  package-json-from-dist@1.0.1:
-    resolution: {integrity: sha512-UEZIS3/by4OC8vL3P2dTXRETpebLI2NiI5vIrjaD/5UtrkFX/tNbwjTSRAGC/+7CAo2pIcBaRgWmcBBHcsaCIw==}
-
-  param-case@3.0.4:
-    resolution: {integrity: sha512-RXlj7zCYokReqWpOPH9oYivUzLYZ5vAPIfEmCTNViosC78F8F0H9y7T7gG2M39ymgutxF5gcFEsyZQSph9Bp3A==}
-
-  parent-module@1.0.1:
-    resolution: {integrity: sha512-GQ2EWRpQV8/o+Aw8YqtfZZPfNRWZYkbidE9k5rpl/hC3vtHHBfGm2Ifi6qWV+coDGkrUKZAxE3Lot5kcsRlh+g==}
-    engines: {node: '>=6'}
-
-  parse5@6.0.1:
-    resolution: {integrity: sha512-Ofn/CTFzRGTTxwpNEs9PP93gXShHcTq255nzRYSKe8AkVpZY7e1fpmTfOyoIvjP5HG7Z2ZM7VS9PPhQGW2pOpw==}
-
-  pascal-case@3.1.2:
-    resolution: {integrity: sha512-uWlGT3YSnK9x3BQJaOdcZwrnV6hPpd8jFH1/ucpiLRPh/2zCVJKS19E4GvYHvaCcACn3foXZ0cLB9Wrx1KGe5g==}
-
-  path-browserify@1.0.1:
-    resolution: {integrity: sha512-b7uo2UCUOYZcnF/3ID0lulOJi/bafxa1xPe7ZPsammBSpjSWQkjNxlt635YGS2MiR9GjvuXCtz2emr3jbsz98g==}
-
-  path-exists@4.0.0:
-    resolution: {integrity: sha512-ak9Qy5Q7jYb2Wwcey5Fpvg2KoAc/ZIhLSLOSBmRmygPsGwkVVt0fZa0qrtMz+m6tJTAHfZQ8FnmB4MG4LWy7/w==}
-    engines: {node: '>=8'}
-
-  path-is-absolute@1.0.1:
-    resolution: {integrity: sha512-AVbw3UJ2e9bq64vSaS9Am0fje1Pa8pbGqTTsmXfaIiMpnr5DlDhfJOuLj9Sf95ZPVDAUerDfEk88MPmPe7UCQg==}
-    engines: {node: '>=0.10.0'}
-
-  path-is-inside@1.0.2:
-    resolution: {integrity: sha512-DUWJr3+ULp4zXmol/SZkFf3JGsS9/SIv+Y3Rt93/UjPpDpklB5f1er4O3POIbUuUJ3FXgqte2Q7SrU6zAqwk8w==}
-
-  path-key@3.1.1:
-    resolution: {integrity: sha512-ojmeN0qd+y0jszEtoY48r0Peq5dwMEkIlCOu6Q5f41lfkswXuKtYrhgoTpLnyIcHm24Uhqx+5Tqm2InSwLhE6Q==}
-    engines: {node: '>=8'}
-
-  path-parse@1.0.7:
-    resolution: {integrity: sha512-LDJzPVEEEPR+y48z93A0Ed0yXb8pAByGWo/k5YYdYgpY2/2EsOsksJrq7lOHxryrVOn1ejG6oAp8ahvOIQD8sw==}
-
-  path-scurry@1.11.1:
-    resolution: {integrity: sha512-Xa4Nw17FS9ApQFJ9umLiJS4orGjm7ZzwUrwamcGQuHSzDyth9boKDaycYdDcZDuqYATXw4HFXgaqWTctW/v1HA==}
-    engines: {node: '>=16 || 14 >=14.18'}
-
-  pe-library@0.4.1:
-    resolution: {integrity: sha512-eRWB5LBz7PpDu4PUlwT0PhnQfTQJlDDdPa35urV4Osrm0t0AqQFGn+UIkU3klZvwJ8KPO3VbBFsXquA6p6kqZw==}
-    engines: {node: '>=12', npm: '>=6'}
-
-  pend@1.2.0:
-    resolution: {integrity: sha512-F3asv42UuXchdzt+xXqfW1OGlVBe+mxa2mqI0pg5yAHZPvFmY3Y6drSf/GQ1A86WgWEN9Kzh/WrgKa6iGcHXLg==}
-
-  picocolors@1.1.1:
-    resolution: {integrity: sha512-xceH2snhtb5M9liqDsmEw56le376mTZkEX/jEb/RxNFyegNul7eNslCXP9FDj/Lcu0X8KEyMceP2ntpaHrDEVA==}
-
-  picomatch@2.3.1:
-    resolution: {integrity: sha512-JU3teHTNjmE2VCGFzuY8EXzCDVwEqB2a8fsIvwaStHhAWJEeVd1o1QD80CU6+ZdEXXSLbSsuLwJjkCBWqRQUVA==}
-    engines: {node: '>=8.6'}
-
-  pify@2.3.0:
-    resolution: {integrity: sha512-udgsAY+fTnvv7kI7aaxbqwWNb0AHiB0qBO89PZKPkoTmGOgdbrHDKD+0B2X4uTfJ/FT1R09r9gTsjUjNJotuog==}
-    engines: {node: '>=0.10.0'}
-
-  pify@4.0.1:
-    resolution: {integrity: sha512-uB80kBFb/tfd68bVleG9T5GGsGPjJrLAUpR5PZIrhBnIaRTQRjqdJSsIKkOP6OAIFbj7GOrcudc5pNjZ+geV2g==}
-    engines: {node: '>=6'}
-
-  pinkie-promise@2.0.1:
-    resolution: {integrity: sha512-0Gni6D4UcLTbv9c57DfxDGdr41XfgUjqWZu492f0cIGr16zDU06BWP/RAEvOuo7CQ0CNjHaLlM59YJJFm3NWlw==}
-    engines: {node: '>=0.10.0'}
-
-  pinkie@2.0.4:
-    resolution: {integrity: sha512-MnUuEycAemtSaeFSjXKW/aroV7akBbY+Sv+RkyqFjgAe73F+MR0TBWKBRDkmfWq/HiFmdavfZ1G7h4SPZXaCSg==}
-    engines: {node: '>=0.10.0'}
-
-  pkg-dir@4.2.0:
-    resolution: {integrity: sha512-HRDzbaKjC+AOWVXxAU/x54COGeIv9eb+6CkDSQoNTt4XyWoIJvuPsXizxu/Fr23EiekbtZwmh1IcIG/l/a10GQ==}
-    engines: {node: '>=8'}
-
-  plist@3.1.0:
-    resolution: {integrity: sha512-uysumyrvkUX0rX/dEVqt8gC3sTBzd4zoWfLeS29nb53imdaXVvLINYXTI2GNqzaMuvacNx4uJQ8+b3zXR0pkgQ==}
-    engines: {node: '>=10.4.0'}
-
-  postcss-modules-extract-imports@3.1.0:
-    resolution: {integrity: sha512-k3kNe0aNFQDAZGbin48pL2VNidTF0w4/eASDsxlyspobzU3wZQLOGj7L9gfRe0Jo9/4uud09DsjFNH7winGv8Q==}
-    engines: {node: ^10 || ^12 || >= 14}
-    peerDependencies:
-      postcss: ^8.1.0
-
-  postcss-modules-local-by-default@4.2.0:
-    resolution: {integrity: sha512-5kcJm/zk+GJDSfw+V/42fJ5fhjL5YbFDl8nVdXkJPLLW+Vf9mTD5Xe0wqIaDnLuL2U6cDNpTr+UQ+v2HWIBhzw==}
-    engines: {node: ^10 || ^12 || >= 14}
-    peerDependencies:
-      postcss: ^8.1.0
-
-  postcss-modules-scope@3.2.1:
-    resolution: {integrity: sha512-m9jZstCVaqGjTAuny8MdgE88scJnCiQSlSrOWcTQgM2t32UBe+MUmFSO5t7VMSfAf/FJKImAxBav8ooCHJXCJA==}
-    engines: {node: ^10 || ^12 || >= 14}
-    peerDependencies:
-      postcss: ^8.1.0
-
-  postcss-modules-values@4.0.0:
-    resolution: {integrity: sha512-RDxHkAiEGI78gS2ofyvCsu7iycRv7oqw5xMWn9iMoR0N/7mf9D50ecQqUo5BZ9Zh2vH4bCUR/ktCqbB9m8vJjQ==}
-    engines: {node: ^10 || ^12 || >= 14}
-    peerDependencies:
-      postcss: ^8.1.0
-
-  postcss-selector-parser@7.1.0:
-    resolution: {integrity: sha512-8sLjZwK0R+JlxlYcTuVnyT2v+htpdrjDOKuMcOVdYjt52Lh8hWRYpxBPoKx/Zg+bcjc3wx6fmQevMmUztS/ccA==}
-    engines: {node: '>=4'}
-
-  postcss-value-parser@4.2.0:
-    resolution: {integrity: sha512-1NNCs6uurfkVbeXG4S8JFT9t19m45ICnif8zWLd5oPSZ50QnwMfK+H3jv408d4jw/7Bttv5axS5IiHoLaVNHeQ==}
-
-  postcss@8.5.3:
-    resolution: {integrity: sha512-dle9A3yYxlBSrt8Fu+IpjGT8SY8hN0mlaA6GY8t0P5PjIOZemULz/E2Bnm/2dcUOena75OTNkHI76uZBNUUq3A==}
-    engines: {node: ^10 || ^12 || >=14}
-
-  postject@1.0.0-alpha.6:
-    resolution: {integrity: sha512-b9Eb8h2eVqNE8edvKdwqkrY6O7kAwmI8kcnBv1NScolYJbo59XUF0noFq+lxbC1yN20bmC0WBEbDC5H/7ASb0A==}
-    engines: {node: '>=14.0.0'}
-    hasBin: true
-
-  prelude-ls@1.2.1:
-    resolution: {integrity: sha512-vkcDPrRZo1QZLbn5RLGPpg/WmIQ65qoWWhcGKf/b5eplkkarX0m9z8ppCat4mlOqUsWpyNuYgO3VRyrYHSzX5g==}
-    engines: {node: '>= 0.8.0'}
-
-  pretty-error@4.0.0:
-    resolution: {integrity: sha512-AoJ5YMAcXKYxKhuJGdcvse+Voc6v1RgnsR3nWcYU7q4t6z0Q6T86sv5Zq8VIRbOWWFpvdGE83LtdSMNd+6Y0xw==}
-
-  proc-log@2.0.1:
-    resolution: {integrity: sha512-Kcmo2FhfDTXdcbfDH76N7uBYHINxc/8GW7UAVuVP9I+Va3uHSerrnKV6dLooga/gh7GlgzuCCr/eoldnL1muGw==}
-    engines: {node: ^12.13.0 || ^14.15.0 || >=16.0.0}
-
-  progress@2.0.3:
-    resolution: {integrity: sha512-7PiHtLll5LdnKIMw100I+8xJXR5gW2QwWYkT6iJva0bXitZKa/XMrSbdmg3r2Xnaidz9Qumd0VPaMrZlF9V9sA==}
-    engines: {node: '>=0.4.0'}
-
-  promise-inflight@1.0.1:
-    resolution: {integrity: sha512-6zWPyEOFaQBJYcGMHBKTKJ3u6TBsnMFOIZSa6ce1e/ZrrsOlnHRHbabMjLiBYKp+n44X9eUI6VUPaukCXHuG4g==}
-    peerDependencies:
-      bluebird: '*'
-    peerDependenciesMeta:
-      bluebird:
-        optional: true
-
-  promise-retry@2.0.1:
-    resolution: {integrity: sha512-y+WKFlBR8BGXnsNlIHFGPZmyDf3DFMoLhaflAnyZgV6rG6xu+JwesTo2Q9R6XwYmtmwAFCkAk3e35jEdoeh/3g==}
-    engines: {node: '>=10'}
-
-  pump@3.0.2:
-    resolution: {integrity: sha512-tUPXtzlGM8FE3P0ZL6DVs/3P58k9nk8/jZeQCurTJylQA8qFYzHFfhBJkuqyE0FifOsQ0uKWekiZ5g8wtr28cw==}
-
-  punycode@2.3.1:
-    resolution: {integrity: sha512-vYt7UD1U9Wg6138shLtLOvdAu+8DsC/ilFtEVHcH+wydcSpNE20AfSOduf6MkRFahL5FY7X1oU7nKVZFtfq8Fg==}
-    engines: {node: '>=6'}
-
-  queue-microtask@1.2.3:
-    resolution: {integrity: sha512-NuaNSa6flKT5JaSYQzJok04JzTL1CA6aGhv5rfLW3PgqA+M2ChpZQnAC8h8i4ZFkBS8X5RqkDBHA7r4hej3K9A==}
-
-  quick-lru@5.1.1:
-    resolution: {integrity: sha512-WuyALRjWPDGtt/wzJiadO5AXY+8hZ80hVpe6MyivgraREW751X3SbhRvG3eLKOYN+8VEvqLcf3wdnt44Z4S4SA==}
-    engines: {node: '>=10'}
-
-  randombytes@2.1.0:
-    resolution: {integrity: sha512-vYl3iOX+4CKUWuxGi9Ukhie6fsqXqS9FE2Zaic4tNFD2N2QQaXOMFbuKK4QmDHC0JO6B1Zp41J0LpT0oR68amQ==}
-
-  read-binary-file-arch@1.0.6:
-    resolution: {integrity: sha512-BNg9EN3DD3GsDXX7Aa8O4p92sryjkmzYYgmgTAc6CA4uGLEDzFfxOxugu21akOxpcXHiEgsYkC6nPsQvLLLmEg==}
-    hasBin: true
-
-  readable-stream@3.6.2:
-    resolution: {integrity: sha512-9u/sniCrY3D5WdsERHzHE4G2YCXqoG5FTHUiCC4SIbr6XcLZBY05ya9EKjYek9O5xOAwjGq+1JdGBAS7Q9ScoA==}
-    engines: {node: '>= 6'}
-
-  readdirp@4.1.2:
-    resolution: {integrity: sha512-GDhwkLfywWL2s6vEjyhri+eXmfH6j1L7JE27WhqLeYzoh/A3DBaYGEj2H/HFZCn/kMfim73FXxEJTw06WtxQwg==}
-    engines: {node: '>= 14.18.0'}
-
-  rechoir@0.7.1:
-    resolution: {integrity: sha512-/njmZ8s1wVeR6pjTZ+0nCnv8SpZNRMT2D1RLOJQESlYFDBvwpTA4KWJpZ+sBJ4+vhjILRcK7JIFdGCdxEAAitg==}
-    engines: {node: '>= 0.10'}
-
-  relateurl@0.2.7:
-    resolution: {integrity: sha512-G08Dxvm4iDN3MLM0EsP62EDV9IuhXPR6blNz6Utcp7zyV3tr4HVNINt6MpaRWbxoOHT3Q7YN2P+jaHX8vUbgog==}
-    engines: {node: '>= 0.10'}
-
-  renderkid@3.0.0:
-    resolution: {integrity: sha512-q/7VIQA8lmM1hF+jn+sFSPWGlMkSAeNYcPLmDQx2zzuiDfaLrOmumR8iaUKlenFgh0XRPIUeSPlH3A+AW3Z5pg==}
-
-  require-directory@2.1.1:
-    resolution: {integrity: sha512-fGxEI7+wsG9xrvdjsrlmL22OMTTiHRwAMroiEeMgq8gzoLC/PQr7RsRDSTLUg/bZAZtF+TVIkHc6/4RIKrui+Q==}
-    engines: {node: '>=0.10.0'}
-
-  require-from-string@2.0.2:
-    resolution: {integrity: sha512-Xf0nWe6RseziFMu+Ap9biiUbmplq6S9/p+7w7YXP/JBHhrUDDUhwa+vANyubuqfZWTveU//DYVGsDG7RKL/vEw==}
-    engines: {node: '>=0.10.0'}
-
-  resedit@1.7.2:
-    resolution: {integrity: sha512-vHjcY2MlAITJhC0eRD/Vv8Vlgmu9Sd3LX9zZvtGzU5ZImdTN3+d6e/4mnTyV8vEbyf1sgNIrWxhWlrys52OkEA==}
-    engines: {node: '>=12', npm: '>=6'}
-
-  resolve-alpn@1.2.1:
-    resolution: {integrity: sha512-0a1F4l73/ZFZOakJnQ3FvkJ2+gSTQWz/r2KE5OdDY0TxPm5h4GkqkWWfM47T7HsbnOtcJVEF4epCVy6u7Q3K+g==}
-
-  resolve-cwd@3.0.0:
-    resolution: {integrity: sha512-OrZaX2Mb+rJCpH/6CpSqt9xFVpN++x01XnN2ie9g6P5/3xelLAkXWVADpdz1IHD/KFfEXyE6V0U01OQ3UO2rEg==}
-    engines: {node: '>=8'}
-
-  resolve-from@4.0.0:
-    resolution: {integrity: sha512-pb/MYmXstAkysRFx8piNI1tGFNQIFA3vkE3Gq4EuA1dF6gHp/+vgZqsCGJapvy8N3Q+4o7FwvquPJcnZ7RYy4g==}
-    engines: {node: '>=4'}
-
-  resolve-from@5.0.0:
-    resolution: {integrity: sha512-qYg9KP24dD5qka9J47d0aVky0N+b4fTU89LN9iDnjB5waksiC49rvMB0PrUJQGoTmH50XPiqOvAjDfaijGxYZw==}
-    engines: {node: '>=8'}
-
-  resolve-pkg-maps@1.0.0:
-    resolution: {integrity: sha512-seS2Tj26TBVOC2NIc2rOe2y2ZO7efxITtLZcGSOnHHNOQ7CkiUBfw0Iw2ck6xkIhPwLhKNLS8BO+hEpngQlqzw==}
-
-  resolve@1.22.10:
-    resolution: {integrity: sha512-NPRy+/ncIMeDlTAsuqwKIiferiawhefFJtkNSW0qZJEqMEb+qBt/77B/jGeeek+F0uOeN05CDa6HXbbIgtVX4w==}
-    engines: {node: '>= 0.4'}
-    hasBin: true
-
-  responselike@2.0.1:
-    resolution: {integrity: sha512-4gl03wn3hj1HP3yzgdI7d3lCkF95F21Pz4BPGvKHinyQzALR5CapwC8yIi0Rh58DEMQ/SguC03wFj2k0M/mHhw==}
-
-  restore-cursor@3.1.0:
-    resolution: {integrity: sha512-l+sSefzHpj5qimhFSE5a8nufZYAM3sBSVMAPtYkmC+4EH2anSGaEMXSD0izRQbu9nfyQ9y5JrVmp7E8oZrUjvA==}
-    engines: {node: '>=8'}
-
-  retry@0.12.0:
-    resolution: {integrity: sha512-9LkiTwjUh6rT555DtE9rTX+BKByPfrMzEAtnlEtdEwr3Nkffwiihqe2bWADg+OQRjt9gl6ICdmB/ZFDCGAtSow==}
-    engines: {node: '>= 4'}
-
-  reusify@1.1.0:
-    resolution: {integrity: sha512-g6QUff04oZpHs0eG5p83rFLhHeV00ug/Yf9nZM6fLeUrPguBTkTQOdpAWWspMh55TZfVQDPaN3NQJfbVRAxdIw==}
-    engines: {iojs: '>=1.0.0', node: '>=0.10.0'}
-
-  rimraf@2.6.3:
-    resolution: {integrity: sha512-mwqeW5XsA2qAejG46gYdENaxXjx9onRNCfn7L0duuP4hCuTIi/QO7PDK07KJfp1d+izWPrzEJDcSqBa0OZQriA==}
-    deprecated: Rimraf versions prior to v4 are no longer supported
-    hasBin: true
-
-  rimraf@2.7.1:
-    resolution: {integrity: sha512-uWjbaKIK3T1OSVptzX7Nl6PvQ3qAGtKEtVRjRuazjfL3Bx5eI409VZSqgND+4UNnmzLVdPj9FqFJNPqBZFve4w==}
-    deprecated: Rimraf versions prior to v4 are no longer supported
-    hasBin: true
-
-  rimraf@3.0.2:
-    resolution: {integrity: sha512-JZkJMZkAGFFPP2YqXZXPbMlMBgsxzE8ILs4lMIX/2o0L9UBw9O/Y3o6wFw/i9YLapcUJWwqbi3kdxIPdC62TIA==}
-    deprecated: Rimraf versions prior to v4 are no longer supported
-    hasBin: true
-
-  roarr@2.15.4:
-    resolution: {integrity: sha512-CHhPh+UNHD2GTXNYhPWLnU8ONHdI+5DI+4EYIAOaiD63rHeYlZvyh8P+in5999TTSFgUYuKUAjzRI4mdh/p+2A==}
-    engines: {node: '>=8.0'}
-
-  run-parallel@1.2.0:
-    resolution: {integrity: sha512-5l4VyZR86LZ/lDxZTR6jqL8AFE2S0IFLMP26AbjsLVADxHdhB/c0GUsH+y39UfCi3dzz8OlQuPmnaJOMoDHQBA==}
-
-  safe-buffer@5.2.1:
-    resolution: {integrity: sha512-rp3So07KcdmmKbGvgaNxQSJr7bGVSVk5S9Eq1F+ppbRo70+YeaDxkw5Dd8NPN+GD6bjnYm2VuPuCXmpuYvmCXQ==}
-
-  safer-buffer@2.1.2:
-    resolution: {integrity: sha512-YZo3K82SD7Riyi0E1EQPojLz7kpepnSQI9IyPbHHg1XXXevb5dJI7tpyN2ADxGcQbHG7vcyRHk0cbwqcQriUtg==}
-
-  sanitize-filename@1.6.3:
-    resolution: {integrity: sha512-y/52Mcy7aw3gRm7IrcGDFx/bCk4AhRh2eI9luHOQM86nZsqwiRkkq2GekHXBBD+SmPidc8i2PqtYZl+pWJ8Oeg==}
-
-  sass-loader@16.0.5:
-    resolution: {integrity: sha512-oL+CMBXrj6BZ/zOq4os+UECPL+bWqt6OAC6DWS8Ln8GZRcMDjlJ4JC3FBDuHJdYaFWIdKNIBYmtZtK2MaMkNIw==}
-    engines: {node: '>= 18.12.0'}
-    peerDependencies:
-      '@rspack/core': 0.x || 1.x
-      node-sass: ^4.0.0 || ^5.0.0 || ^6.0.0 || ^7.0.0 || ^8.0.0 || ^9.0.0
-      sass: ^1.3.0
-      sass-embedded: '*'
-      webpack: ^5.0.0
-    peerDependenciesMeta:
-      '@rspack/core':
-        optional: true
-      node-sass:
-        optional: true
-      sass:
-        optional: true
-      sass-embedded:
-        optional: true
-      webpack:
-        optional: true
-
-  sass@1.89.2:
-    resolution: {integrity: sha512-xCmtksBKd/jdJ9Bt9p7nPKiuqrlBMBuuGkQlkhZjjQk3Ty48lv93k5Dq6OPkKt4XwxDJ7tvlfrTa1MPA9bf+QA==}
-    engines: {node: '>=14.0.0'}
-    hasBin: true
-
-  sax@1.4.1:
-    resolution: {integrity: sha512-+aWOz7yVScEGoKNd4PA10LZ8sk0A/z5+nXQG5giUO5rprX9jgYsTdov9qCchZiPIZezbZH+jRut8nPodFAX4Jg==}
-
-  schema-utils@3.3.0:
-    resolution: {integrity: sha512-pN/yOAvcC+5rQ5nERGuwrjLlYvLTbCibnZ1I7B1LaiAz9BRBlE9GMgE/eqV30P7aJQUf7Ddimy/RsbYO/GrVGg==}
-    engines: {node: '>= 10.13.0'}
-
-  schema-utils@4.3.0:
-    resolution: {integrity: sha512-Gf9qqc58SpCA/xdziiHz35F4GNIWYWZrEshUc/G/r5BnLph6xpKuLeoJoQuj5WfBIx/eQLf+hmVPYHaxJu7V2g==}
-    engines: {node: '>= 10.13.0'}
-
-  semver-compare@1.0.0:
-    resolution: {integrity: sha512-YM3/ITh2MJ5MtzaM429anh+x2jiLVjqILF4m4oyQB18W7Ggea7BfqdH/wGMK7dDiMghv/6WG7znWMwUDzJiXow==}
-
-  semver@5.7.2:
-    resolution: {integrity: sha512-cBznnQ9KjJqU67B52RMC65CMarK2600WFnbkcaiwWq3xy/5haFJlshgnpjovMVJ+Hff49d8GEn0b87C5pDQ10g==}
-    hasBin: true
-
-  semver@6.3.1:
-    resolution: {integrity: sha512-BR7VvDCVHO+q2xBEWskxS6DJE1qRnb7DxzUrogb71CWoSficBxYsiAGd+Kl0mmq/MprG9yArRkyrQxTO6XjMzA==}
-    hasBin: true
-
-  semver@7.7.1:
-    resolution: {integrity: sha512-hlq8tAfn0m/61p4BVRcPzIGr6LKiMwo4VM6dGi6pt4qcRkmNzTcWq6eCEjEh+qXjkMDvPlOFFSGwQjoEa6gyMA==}
-    engines: {node: '>=10'}
-    hasBin: true
-
-  serialize-error@7.0.1:
-    resolution: {integrity: sha512-8I8TjW5KMOKsZQTvoxjuSIa7foAwPWGOts+6o7sgjz41/qMD9VQHEDxi6PBvK2l0MXUmqZyNpUK+T2tQaaElvw==}
-    engines: {node: '>=10'}
-
-  serialize-javascript@6.0.2:
-    resolution: {integrity: sha512-Saa1xPByTTq2gdeFZYLLo+RFE35NHZkAbqZeWNd3BpzppeVisAqpDjcp8dyf6uIvEqJRd46jemmyA4iFIeVk8g==}
-
-  shallow-clone@3.0.1:
-    resolution: {integrity: sha512-/6KqX+GVUdqPuPPd2LxDDxzX6CAbjJehAAOKlNpqqUpAqPM6HeL8f+o3a+JsyGjn2lv0WY8UsTgUJjU9Ok55NA==}
-    engines: {node: '>=8'}
-
-  shebang-command@2.0.0:
-    resolution: {integrity: sha512-kHxr2zZpYtdmrN1qDjrrX/Z1rR1kG8Dx+gkpK1G4eXmvXswmcE1hTWBWYUzlraYw1/yZp6YuDY77YtvbN0dmDA==}
-    engines: {node: '>=8'}
-
-  shebang-regex@3.0.0:
-    resolution: {integrity: sha512-7++dFhtcx3353uBaq8DDR4NuxBetBzC7ZQOhmTQInHEd6bSrXdiEyzCvG07Z44UYdLShWUyXt5M/yhz8ekcb1A==}
-    engines: {node: '>=8'}
-
-  signal-exit@3.0.7:
-    resolution: {integrity: sha512-wnD2ZE+l+SPC/uoS0vXeE9L1+0wuaMqKlfz9AMUo38JsyLSBWSFcHR1Rri62LZc12vLr1gb3jl7iwQhgwpAbGQ==}
-
-  signal-exit@4.1.0:
-    resolution: {integrity: sha512-bzyZ1e88w9O1iNJbKnOlvYTrWPDl46O1bG0D3XInv+9tkPrxrN8jUUTiFlDkkmKWgn1M6CfIA13SuGqOa9Korw==}
-    engines: {node: '>=14'}
-
-  simple-update-notifier@2.0.0:
-    resolution: {integrity: sha512-a2B9Y0KlNXl9u/vsW6sTIu9vGEpfKu2wRV6l1H3XEas/0gUIzGzBoP/IouTcUQbm9JWZLH3COxyn03TYlFax6w==}
-    engines: {node: '>=10'}
-
-  sirv@2.0.4:
-    resolution: {integrity: sha512-94Bdh3cC2PKrbgSOUqTiGPWVZeSiXfKOVZNJniWoqrWrRkB1CJzBU3NEbiTsPcYy1lDsANA/THzS+9WBiy5nfQ==}
-    engines: {node: '>= 10'}
-
-  slice-ansi@3.0.0:
-    resolution: {integrity: sha512-pSyv7bSTC7ig9Dcgbw9AuRNUb5k5V6oDudjZoMBSr13qpLBG7tB+zgCkARjq7xIUgdz5P1Qe8u+rSGdouOOIyQ==}
-    engines: {node: '>=8'}
-
-  smart-buffer@4.2.0:
-    resolution: {integrity: sha512-94hK0Hh8rPqQl2xXc3HsaBoOXKV20MToPkcXvwbISWLEs+64sBq5kFgn2kJDHb1Pry9yrP0dxrCI9RRci7RXKg==}
-    engines: {node: '>= 6.0.0', npm: '>= 3.0.0'}
-
-  socks-proxy-agent@7.0.0:
-    resolution: {integrity: sha512-Fgl0YPZ902wEsAyiQ+idGd1A7rSFx/ayC1CQVMw5P+EQx2V0SgpGtf6OKFhVjPflPUl9YMmEOnmfjCdMUsygww==}
-    engines: {node: '>= 10'}
-
-  socks@2.8.4:
-    resolution: {integrity: sha512-D3YaD0aRxR3mEcqnidIs7ReYJFVzWdd6fXJYUM8ixcQcJRGTka/b3saV0KflYhyVJXKhb947GndU35SxYNResQ==}
-    engines: {node: '>= 10.0.0', npm: '>= 3.0.0'}
-
-  source-list-map@2.0.1:
-    resolution: {integrity: sha512-qnQ7gVMxGNxsiL4lEuJwe/To8UnK7fAnmbGEEH8RpLouuKbeEm0lhbQVFIrNSuB+G7tVrAlVsZgETT5nljf+Iw==}
-
-  source-map-js@1.2.1:
-    resolution: {integrity: sha512-UXWMKhLOwVKb728IUtQPXxfYU+usdybtUrK/8uGE8CQMvrhOpwvzDBwj0QhSL7MQc7vIsISBG8VQ8+IDQxpfQA==}
-    engines: {node: '>=0.10.0'}
-
-  source-map-support@0.5.21:
-    resolution: {integrity: sha512-uBHU3L3czsIyYXKX88fdrGovxdSCoTGDRZ6SYXtSRxLZUzHg5P/66Ht6uoUlHu9EZod+inXhKo3qQgwXUT/y1w==}
-
-  source-map@0.6.1:
-    resolution: {integrity: sha512-UjgapumWlbMhkBgzT7Ykc5YXUT46F0iKu8SGXq0bcwP5dz/h0Plj6enJqjz1Zbq2l5WaqYnrVbwWOWMyF3F47g==}
-    engines: {node: '>=0.10.0'}
-
-  sprintf-js@1.1.3:
-    resolution: {integrity: sha512-Oo+0REFV59/rz3gfJNKQiBlwfHaSESl1pcGyABQsnnIfWOFt6JNj5gCog2U6MLZ//IGYD+nA8nI+mTShREReaA==}
-
-  ssri@9.0.1:
-    resolution: {integrity: sha512-o57Wcn66jMQvfHG1FlYbWeZWW/dHZhJXjpIcTfXldXEk5nz5lStPo3mK0OJQfGR3RbZUlbISexbljkJzuEj/8Q==}
-    engines: {node: ^12.13.0 || ^14.15.0 || >=16.0.0}
-
-  stat-mode@1.0.0:
-    resolution: {integrity: sha512-jH9EhtKIjuXZ2cWxmXS8ZP80XyC3iasQxMDV8jzhNJpfDb7VbQLVW4Wvsxz9QZvzV+G4YoSfBUVKDOyxLzi/sg==}
-    engines: {node: '>= 6'}
-
-  string-width@4.2.3:
-    resolution: {integrity: sha512-wKyQRQpjJ0sIp62ErSZdGsjMJWsap5oRNihHhu6G7JVO/9jIB6UyevL+tXuOqrng8j/cxKTWyWUwvSTriiZz/g==}
-    engines: {node: '>=8'}
-
-  string-width@5.1.2:
-    resolution: {integrity: sha512-HnLOCR3vjcY8beoNLtcjZ5/nxn2afmME6lhrDrebokqMap+XbeW8n9TXpPDOqdGK5qcI3oT0GKTW6wC7EMiVqA==}
-    engines: {node: '>=12'}
-
-  string_decoder@1.3.0:
-    resolution: {integrity: sha512-hkRX8U1WjJFd8LsDJ2yQ/wWWxaopEsABU1XfkM8A+j0+85JAGppt16cr1Whg6KIbb4okU6Mql6BOj+uup/wKeA==}
-
-  strip-ansi@6.0.1:
-    resolution: {integrity: sha512-Y38VPSHcqkFrCpFnQ9vuSXmquuv5oXOKpGeT6aGrr3o3Gc9AlVa6JBfUSOCnbxGGZF+/0ooI7KrPuUSztUdU5A==}
-    engines: {node: '>=8'}
-
-  strip-ansi@7.1.0:
-    resolution: {integrity: sha512-iq6eVVI64nQQTRYq2KtEg2d2uU7LElhTJwsH4YzIHZshxlgZms/wIc4VoDQTlG/IvVIrBKG06CrZnp0qv7hkcQ==}
-    engines: {node: '>=12'}
-
-  strip-json-comments@3.1.1:
-    resolution: {integrity: sha512-6fPc+R4ihwqP6N/aIv2f1gMH8lOVtWQHoqC4yK6oSDVVocumAsfCqjkXnqiYMhmMwS/mEHLp7Vehlt3ql6lEig==}
-    engines: {node: '>=8'}
-
-  sumchecker@3.0.1:
-    resolution: {integrity: sha512-MvjXzkz/BOfyVDkG0oFOtBxHX2u3gKbMHIF/dXblZsgD3BWOFLmHovIpZY7BykJdAjcqRCBi1WYBNdEC9yI7vg==}
-    engines: {node: '>= 8.0'}
-
-  supports-color@7.2.0:
-    resolution: {integrity: sha512-qpCAvRl9stuOHveKsn7HncJRvv501qIacKzQlO/+Lwxc9+0q2wLyv4Dfvt80/DPn2pqOBsJdDiogXGR9+OvwRw==}
-    engines: {node: '>=8'}
-
-  supports-color@8.1.1:
-    resolution: {integrity: sha512-MpUEN2OodtUzxvKQl72cUF7RQ5EiHsGvSsVG0ia9c5RbWGL2CI4C7EpPS8UTBIplnlzZiNuV56w+FuNxy3ty2Q==}
-    engines: {node: '>=10'}
-
-  supports-preserve-symlinks-flag@1.0.0:
-    resolution: {integrity: sha512-ot0WnXS9fgdkgIcePe6RHNk1WA8+muPa6cSjeR3V8K27q9BB1rTE3R1p7Hv0z1ZyAc8s6Vvv8DIyWf681MAt0w==}
-    engines: {node: '>= 0.4'}
-
-  tapable@2.2.1:
-    resolution: {integrity: sha512-GNzQvQTOIP6RyTfE2Qxb8ZVlNmw0n88vp1szwWRimP02mnTsx3Wtn5qRdqY9w2XduFNUgvOwhNnQsjwCp+kqaQ==}
-    engines: {node: '>=6'}
-
-  tar@6.2.1:
-    resolution: {integrity: sha512-DZ4yORTwrbTj/7MZYq2w+/ZFdI6OZ/f9SFHR+71gIVUZhOQPHzVCLpvRnPgyaMpfWxxk/4ONva3GQSyNIKRv6A==}
-    engines: {node: '>=10'}
-
-  temp-file@3.4.0:
-    resolution: {integrity: sha512-C5tjlC/HCtVUOi3KWVokd4vHVViOmGjtLwIh4MuzPo/nMYTV/p1urt3RnMz2IWXDdKEGJH3k5+KPxtqRsUYGtg==}
-
-  temp@0.9.4:
-    resolution: {integrity: sha512-yYrrsWnrXMcdsnu/7YMYAofM1ktpL5By7vZhf15CrXijWWrEYZks5AXBudalfSWJLlnen/QUJUB5aoB0kqZUGA==}
-    engines: {node: '>=6.0.0'}
-
-  terser-webpack-plugin@5.3.14:
-    resolution: {integrity: sha512-vkZjpUjb6OMS7dhV+tILUW6BhpDR7P2L/aQSAv+Uwk+m8KATX9EccViHTJR2qDtACKPIYndLGCyl3FMo+r2LMw==}
-    engines: {node: '>= 10.13.0'}
-    peerDependencies:
-      '@swc/core': '*'
-      esbuild: '*'
-      uglify-js: '*'
-      webpack: ^5.1.0
-    peerDependenciesMeta:
-      '@swc/core':
-        optional: true
-      esbuild:
-        optional: true
-      uglify-js:
-        optional: true
-
-  terser@4.8.1:
-    resolution: {integrity: sha512-4GnLC0x667eJG0ewJTa6z/yXrbLGv80D9Ru6HIpCQmO+Q4PfEtBFi0ObSckqwL6VyQv/7ENJieXHo2ANmdQwgw==}
-    engines: {node: '>=6.0.0'}
-    hasBin: true
-
-  terser@5.39.0:
-    resolution: {integrity: sha512-LBAhFyLho16harJoWMg/nZsQYgTrg5jXOn2nCYjRUcZZEdE3qa2zb8QEDRUGVZBW4rlazf2fxkg8tztybTaqWw==}
-    engines: {node: '>=10'}
-    hasBin: true
-
-  tiny-async-pool@1.3.0:
-    resolution: {integrity: sha512-01EAw5EDrcVrdgyCLgoSPvqznC0sVxDSVeiOz09FUpjh71G79VCqneOr+xvt7T1r76CF6ZZfPjHorN2+d+3mqA==}
-
-  tmp-promise@3.0.3:
-    resolution: {integrity: sha512-RwM7MoPojPxsOBYnyd2hy0bxtIlVrihNs9pj5SUvY8Zz1sQcQG2tG1hSr8PDxfgEB8RNKDhqbIlroIarSNDNsQ==}
-
-  tmp@0.2.3:
-    resolution: {integrity: sha512-nZD7m9iCPC5g0pYmcaxogYKggSfLsdxl8of3Q/oIbqCqLLIO9IAF0GWjX1z9NZRHPiXv8Wex4yDCaZsgEw0Y8w==}
-    engines: {node: '>=14.14'}
-
-  to-regex-range@5.0.1:
-    resolution: {integrity: sha512-65P7iz6X5yEr1cwcgvQxbbIw7Uk3gOy5dIdtZ4rDveLqhrdJP+Li/Hx6tyK0NEb+2GCyneCMJiGqrADCSNk8sQ==}
-    engines: {node: '>=8.0'}
-
-  totalist@3.0.1:
-    resolution: {integrity: sha512-sf4i37nQ2LBx4m3wB74y+ubopq6W/dIzXg0FDGjsYnZHVa1Da8FH853wlL2gtUhg+xJXjfk3kUZS3BRoQeoQBQ==}
-    engines: {node: '>=6'}
-
-  translate@3.0.1:
-    resolution: {integrity: sha512-ZePIRh2uuN7ofL6V2KfRh71525pwPCC8CtoWJg29tQcr3vhGTFXzz2nYG+rmRxlZ5PCcMza/GDXqxLFx5omVpQ==}
-
-  truncate-utf8-bytes@1.0.2:
-    resolution: {integrity: sha512-95Pu1QXQvruGEhv62XCMO3Mm90GscOCClvrIUwCM0PYOXK3kaF3l3sIHxx71ThJfcbM2O5Au6SO3AWCSEfW4mQ==}
-
-  ts-api-utils@2.1.0:
-    resolution: {integrity: sha512-CUgTZL1irw8u29bzrOD/nH85jqyc74D6SshFgujOIA7osm2Rz7dYH77agkx7H4FBNxDq7Cjf+IjaX/8zwFW+ZQ==}
-    engines: {node: '>=18.12'}
-    peerDependencies:
-      typescript: '>=4.8.4'
-
-  tslib@2.8.1:
-    resolution: {integrity: sha512-oJFu94HQb+KVduSUQL7wnpmqnfmLsOA/nAh6b6EH0wCEoK0/mPeXU6c3wKDV83MkOuHPRHtSXKKU99IBazS/2w==}
-
-  type-check@0.4.0:
-    resolution: {integrity: sha512-XleUoc9uwGXqjWwXaUTZAmzMcFZ5858QA2vvx1Ur5xIcixXIP+8LnFDgRplU30us6teqdlskFfu+ae4K79Ooew==}
-    engines: {node: '>= 0.8.0'}
-
-  type-fest@0.13.1:
-    resolution: {integrity: sha512-34R7HTnG0XIJcBSn5XhDd7nNFPRcXYRZrBB2O2jdKqYODldSzBAqzsWoZYYvduky73toYS/ESqxPvkDf/F0XMg==}
-    engines: {node: '>=10'}
-
-  typescript@4.9.5:
-    resolution: {integrity: sha512-1FXk9E2Hm+QzZQ7z+McJiHL4NW1F2EzMu9Nq9i3zAaGqibafqYwCVU6WyWAuyQRRzOlxou8xZSyXLEN8oKj24g==}
-    engines: {node: '>=4.2.0'}
-    hasBin: true
-
-  typescript@5.8.3:
-    resolution: {integrity: sha512-p1diW6TqL9L07nNxvRMM7hMMw4c5XOo/1ibL4aAIGmSAt9slTE1Xgw5KWuof2uTOvCg9BY7ZRi+GaF+7sfgPeQ==}
-    engines: {node: '>=14.17'}
-    hasBin: true
-
-  undici-types@5.26.5:
-    resolution: {integrity: sha512-JlCMO+ehdEIKqlFxk6IfVoAUVmgz7cU7zD/h9XZ0qzeosSHmUJVOzSQvvYSYWXkFXC+IfLKSIffhv0sVZup6pA==}
-
-  undici-types@6.21.0:
-    resolution: {integrity: sha512-iwDZqg0QAGrg9Rav5H4n0M64c3mkR59cJ6wQp+7C4nI0gsmExaedaYLNO44eT4AtBBwjbTiGPMlt2Md0T9H9JQ==}
-
-  unique-filename@2.0.1:
-    resolution: {integrity: sha512-ODWHtkkdx3IAR+veKxFV+VBkUMcN+FaqzUUd7IZzt+0zhDZFPFxhlqwPF3YQvMHx1TD0tdgYl+kuPnJ8E6ql7A==}
-    engines: {node: ^12.13.0 || ^14.15.0 || >=16.0.0}
-
-  unique-slug@3.0.0:
-    resolution: {integrity: sha512-8EyMynh679x/0gqE9fT9oilG+qEt+ibFyqjuVTsZn1+CMxH+XLlpvr2UZx4nVcCwTpx81nICr2JQFkM+HPLq4w==}
-    engines: {node: ^12.13.0 || ^14.15.0 || >=16.0.0}
-
-  universalify@0.1.2:
-    resolution: {integrity: sha512-rBJeI5CXAlmy1pV+617WB9J63U6XcazHHF2f2dbJix4XzpUF0RS3Zbj0FGIOCAva5P/d/GBOYaACQ1w+0azUkg==}
-    engines: {node: '>= 4.0.0'}
-
-  universalify@2.0.1:
-    resolution: {integrity: sha512-gptHNQghINnc/vTGIk0SOFGFNXw7JVrlRUtConJRlvaw6DuX0wO5Jeko9sWrMBhh+PsYAZ7oXAiOnf/UKogyiw==}
-    engines: {node: '>= 10.0.0'}
-
-  update-browserslist-db@1.1.3:
-    resolution: {integrity: sha512-UxhIZQ+QInVdunkDAaiazvvT/+fXL5Osr0JZlJulepYu6Jd7qJtDZjlur0emRlT71EN3ScPoE7gvsuIKKNavKw==}
-    hasBin: true
-    peerDependencies:
-      browserslist: '>= 4.21.0'
-
-  uri-js@4.4.1:
-    resolution: {integrity: sha512-7rKUyy33Q1yc98pQ1DAmLtwX109F7TIfWlW1Ydo8Wl1ii1SeHieeh0HHfPeL2fMXK6z0s8ecKs9frCuLJvndBg==}
-
-  utf8-byte-length@1.0.5:
-    resolution: {integrity: sha512-Xn0w3MtiQ6zoz2vFyUVruaCL53O/DwUvkEeOvj+uulMm0BkUGYWmBYVyElqZaSLhY6ZD0ulfU3aBra2aVT4xfA==}
-
-  util-deprecate@1.0.2:
-    resolution: {integrity: sha512-EPD5q1uXyFxJpCrLnCc1nHnq3gOa6DZBocAIiI2TaSCA7VCJ1UJDMagCzIkXNsUYfD1daK//LTEQ8xiIbrHtcw==}
-
-  utila@0.4.0:
-    resolution: {integrity: sha512-Z0DbgELS9/L/75wZbro8xAnT50pBVFQZ+hUEueGDU5FN51YSCYM+jdxsfCiHjwNP/4LCDD0i/graKpeBnOXKRA==}
-
-  verror@1.10.1:
-    resolution: {integrity: sha512-veufcmxri4e3XSrT0xwfUR7kguIkaxBeosDg00yDWhk49wdwkSUrvvsm7nc75e1PUyvIeZj6nS8VQRYz2/S4Xg==}
-    engines: {node: '>=0.6.0'}
-
-  watchpack@2.4.2:
-    resolution: {integrity: sha512-TnbFSbcOCcDgjZ4piURLCbJ3nJhznVh9kw6F6iokjiFPl8ONxe9A6nMDVXDiNbrSfLILs6vB07F7wLBrwPYzJw==}
-    engines: {node: '>=10.13.0'}
-
-  wcwidth@1.0.1:
-    resolution: {integrity: sha512-XHPEwS0q6TaxcvG85+8EYkbiCux2XtWG2mkc47Ng2A77BQu9+DqIOJldST4HgPkuea7dvKSj5VgX3P1d4rW8Tg==}
-
-  webpack-bundle-analyzer@4.10.2:
-    resolution: {integrity: sha512-vJptkMm9pk5si4Bv922ZbKLV8UTT4zib4FPgXMhgzUny0bfDDkLXAVQs3ly3fS4/TN9ROFtb0NFrm04UXFE/Vw==}
-    engines: {node: '>= 10.13.0'}
-    hasBin: true
-
-  webpack-cli@4.10.0:
-    resolution: {integrity: sha512-NLhDfH/h4O6UOy+0LSso42xvYypClINuMNBVVzX4vX98TmTaTUxwRbXdhucbFMd2qLaCTcLq/PdYrvi8onw90w==}
-    engines: {node: '>=10.13.0'}
-    hasBin: true
-    peerDependencies:
-      '@webpack-cli/generators': '*'
-      '@webpack-cli/migrate': '*'
-      webpack: 4.x.x || 5.x.x
-      webpack-bundle-analyzer: '*'
-      webpack-dev-server: '*'
-    peerDependenciesMeta:
-      '@webpack-cli/generators':
-        optional: true
-      '@webpack-cli/migrate':
-        optional: true
-      webpack-bundle-analyzer:
-        optional: true
-      webpack-dev-server:
-        optional: true
-
-  webpack-merge@5.10.0:
-    resolution: {integrity: sha512-+4zXKdx7UnO+1jaN4l2lHVD+mFvnlZQP/6ljaJVb4SZiwIKeUnrT5l0gkT8z+n4hKpC+jpOv6O9R+gLtag7pSA==}
-    engines: {node: '>=10.0.0'}
-
-  webpack-sources@1.4.3:
-    resolution: {integrity: sha512-lgTS3Xhv1lCOKo7SA5TjKXMjpSM4sBjNV5+q2bqesbSPs5FjGmU6jjtBSkX9b4qW87vDIsCIlUPOEhbZrMdjeQ==}
-
-  webpack-sources@3.2.3:
-    resolution: {integrity: sha512-/DyMEOrDgLKKIG0fmvtz+4dUX/3Ghozwgm6iPp8KRhvn+eQf9+Q7GWxVNMk3+uCPWfdXYC4ExGBckIXdFEfH1w==}
-    engines: {node: '>=10.13.0'}
-
-  webpack@5.99.5:
-    resolution: {integrity: sha512-q+vHBa6H9qwBLUlHL4Y7L0L1/LlyBKZtS9FHNCQmtayxjI5RKC9yD8gpvLeqGv5lCQp1Re04yi0MF40pf30Pvg==}
-    engines: {node: '>=10.13.0'}
-    hasBin: true
-    peerDependencies:
-      webpack-cli: '*'
-    peerDependenciesMeta:
-      webpack-cli:
-        optional: true
-
-  which@2.0.2:
-    resolution: {integrity: sha512-BLI3Tl1TW3Pvl70l3yq3Y64i+awpwXqsGBYWkkqMtnbXgrMD+yj7rhW0kuEDxzJaYXGjEW5ogapKNMEKNMjibA==}
-    engines: {node: '>= 8'}
-    hasBin: true
-
-  wildcard@2.0.1:
-    resolution: {integrity: sha512-CC1bOL87PIWSBhDcTrdeLo6eGT7mCFtrg0uIJtqJUFyK+eJnzl8A1niH56uu7KMa5XFrtiV+AQuHO3n7DsHnLQ==}
-
-  word-wrap@1.2.5:
-    resolution: {integrity: sha512-BN22B5eaMMI9UMtjrGd5g5eCYPpCPDUy0FJXbYsaT5zYxjFOckS53SQDE3pWkVoWpHXVb3BrYcEN4Twa55B5cA==}
-    engines: {node: '>=0.10.0'}
-
-  wrap-ansi@7.0.0:
-    resolution: {integrity: sha512-YVGIj2kamLSTxw6NsZjoBxfSwsn0ycdesmc4p+Q21c5zPuZ1pl+NfxVdxPtdHvmNVOQ6XSYG4AUtyt/Fi7D16Q==}
-    engines: {node: '>=10'}
-
-  wrap-ansi@8.1.0:
-    resolution: {integrity: sha512-si7QWI6zUMq56bESFvagtmzMdGOtoxfR+Sez11Mobfc7tm+VkUckk9bW2UeffTGVUbOksxmSw0AA2gs8g71NCQ==}
-    engines: {node: '>=12'}
-
-  wrappy@1.0.2:
-    resolution: {integrity: sha512-l4Sp/DRseor9wL6EvV2+TuQn63dMkPjZ/sp9XkghTEbV9KlPS1xUsZ3u7/IQO4wxtcFB4bgpQPRcR3QCvezPcQ==}
-
-  ws@7.5.10:
-    resolution: {integrity: sha512-+dbF1tHwZpXcbOJdVOkzLDxZP1ailvSxM6ZweXTegylPny803bFhA+vqBYw4s31NSAk4S2Qz+AKXK9a4wkdjcQ==}
-    engines: {node: '>=8.3.0'}
-    peerDependencies:
-      bufferutil: ^4.0.1
-      utf-8-validate: ^5.0.2
-    peerDependenciesMeta:
-      bufferutil:
-        optional: true
-      utf-8-validate:
-        optional: true
-
-  xmlbuilder@15.1.1:
-    resolution: {integrity: sha512-yMqGBqtXyeN1e3TGYvgNgDVZ3j84W4cwkOXQswghol6APgZWaff9lnbvN7MHYJOiXsvGPXtjTYJEiC9J2wv9Eg==}
-    engines: {node: '>=8.0'}
-
-  y18n@5.0.8:
-    resolution: {integrity: sha512-0pfFzegeDWJHJIAmTLRP2DwHjdF5s7jo9tuztdQxAhINCdvS+3nGINqPd00AphqJR/0LhANUS6/+7SCb98YOfA==}
-    engines: {node: '>=10'}
-
-  yallist@4.0.0:
-    resolution: {integrity: sha512-3wdGidZyq5PB084XLES5TpOSRA3wjXAlIWMhum2kRcv/41Sn2emQ0dycQW4uZXLejwKvg6EsvbdlVL+FYEct7A==}
-
-  yargs-parser@21.1.1:
-    resolution: {integrity: sha512-tVpsJW7DdjecAiFpbIB1e3qxIQsE6NoPc5/eTdrbbIC4h0LVsWhnoa3g+m2HclBIujHzsxZ4VJVA+GUuc2/LBw==}
-    engines: {node: '>=12'}
-
-  yargs@17.7.2:
-    resolution: {integrity: sha512-7dSzzRQ++CKnNI/krKnYRV7JKKPUXMEh61soaHKg9mrWEhzFWhFnxPxGl+69cD1Ou63C13NUPCnmIcrvqCuM6w==}
-    engines: {node: '>=12'}
-
-  yauzl@2.10.0:
-    resolution: {integrity: sha512-p4a9I6X6nu6IhoGmBqAcbJy1mlC4j27vEPZX9F4L4/vZT3Lyq1VkFHw/V/PUcB9Buo+DG3iHkT0x3Qya58zc3g==}
-
-  yocto-queue@0.1.0:
-    resolution: {integrity: sha512-rVksvsnNCdJ/ohGc6xgPwyN8eheCxsiLM8mxuE/t/mOVqJewPuO1miLpTHQiRgTKCLexL4MeAFVagts7HmNZ2Q==}
-    engines: {node: '>=10'}
-
-snapshots:
-
-  7zip-bin@5.2.0: {}
-
-  '@develar/schema-utils@2.6.5':
-    dependencies:
-      ajv: 6.12.6
-      ajv-keywords: 3.5.2(ajv@6.12.6)
-
-  '@discoveryjs/json-ext@0.5.7': {}
-
-  '@electron/asar@3.2.18':
-    dependencies:
-      commander: 5.1.0
-      glob: 7.2.3
-      minimatch: 3.1.2
-
-  '@electron/asar@3.4.1':
-    dependencies:
-      commander: 5.1.0
-      glob: 7.2.3
-      minimatch: 3.1.2
-
-  '@electron/fuses@1.8.0':
-    dependencies:
-      chalk: 4.1.2
-      fs-extra: 9.1.0
-      minimist: 1.2.8
-
-  '@electron/get@2.0.3':
-    dependencies:
-      debug: 4.4.0
-      env-paths: 2.2.1
-      fs-extra: 8.1.0
-      got: 11.8.6
-      progress: 2.0.3
-      semver: 6.3.1
-      sumchecker: 3.0.1
-    optionalDependencies:
-      global-agent: 3.0.0
-    transitivePeerDependencies:
-      - supports-color
-
-  '@electron/node-gyp@https://codeload.github.com/electron/node-gyp/tar.gz/06b29aafb7708acef8b3669835c8a7857ebc92d2':
-    dependencies:
-      env-paths: 2.2.1
-      exponential-backoff: 3.1.2
-      glob: 8.1.0
-      graceful-fs: 4.2.11
-      make-fetch-happen: 10.2.1
-      nopt: 6.0.0
-      proc-log: 2.0.1
-      semver: 7.7.1
-      tar: 6.2.1
-      which: 2.0.2
-    transitivePeerDependencies:
-      - bluebird
-      - supports-color
-
-  '@electron/notarize@2.5.0':
-    dependencies:
-      debug: 4.4.0
-      fs-extra: 9.1.0
-      promise-retry: 2.0.1
-    transitivePeerDependencies:
-      - supports-color
-
-  '@electron/osx-sign@1.3.1':
-    dependencies:
-      compare-version: 0.1.2
-      debug: 4.4.0
-      fs-extra: 10.1.0
-      isbinaryfile: 4.0.10
-      minimist: 1.2.8
-      plist: 3.1.0
-    transitivePeerDependencies:
-      - supports-color
-
-  '@electron/rebuild@3.7.0':
-    dependencies:
-      '@electron/node-gyp': https://codeload.github.com/electron/node-gyp/tar.gz/06b29aafb7708acef8b3669835c8a7857ebc92d2
-      '@malept/cross-spawn-promise': 2.0.0
-      chalk: 4.1.2
-      debug: 4.4.0
-      detect-libc: 2.0.3
-      fs-extra: 10.1.0
-      got: 11.8.6
-      node-abi: 3.74.0
-      node-api-version: 0.2.1
-      ora: 5.4.1
-      read-binary-file-arch: 1.0.6
-      semver: 7.7.1
-      tar: 6.2.1
-      yargs: 17.7.2
-    transitivePeerDependencies:
-      - bluebird
-      - supports-color
-
-  '@electron/remote@2.1.3(electron@37.2.3)':
-    dependencies:
-      electron: 37.2.3
-
-  '@electron/universal@2.0.1':
-    dependencies:
-      '@electron/asar': 3.4.1
-      '@malept/cross-spawn-promise': 2.0.0
-      debug: 4.4.0
-      dir-compare: 4.2.0
-      fs-extra: 11.3.0
-      minimatch: 9.0.5
-      plist: 3.1.0
-    transitivePeerDependencies:
-      - supports-color
-
-  '@electron/windows-sign@1.2.1':
-    dependencies:
-      cross-dirname: 0.1.0
-      debug: 4.4.0
-      fs-extra: 11.3.0
-      minimist: 1.2.8
-      postject: 1.0.0-alpha.6
-    transitivePeerDependencies:
-      - supports-color
-    optional: true
-
-  '@esbuild/aix-ppc64@0.19.12':
-    optional: true
-
-  '@esbuild/android-arm64@0.19.12':
-    optional: true
-
-  '@esbuild/android-arm@0.19.12':
-    optional: true
-
-  '@esbuild/android-x64@0.19.12':
-    optional: true
-
-  '@esbuild/darwin-arm64@0.19.12':
-    optional: true
-
-  '@esbuild/darwin-x64@0.19.12':
-    optional: true
-
-  '@esbuild/freebsd-arm64@0.19.12':
-    optional: true
-
-  '@esbuild/freebsd-x64@0.19.12':
-    optional: true
-
-  '@esbuild/linux-arm64@0.19.12':
-    optional: true
-
-  '@esbuild/linux-arm@0.19.12':
-    optional: true
-
-  '@esbuild/linux-ia32@0.19.12':
-    optional: true
-
-  '@esbuild/linux-loong64@0.19.12':
-    optional: true
-
-  '@esbuild/linux-mips64el@0.19.12':
-    optional: true
-
-  '@esbuild/linux-ppc64@0.19.12':
-    optional: true
-
-  '@esbuild/linux-riscv64@0.19.12':
-    optional: true
-
-  '@esbuild/linux-s390x@0.19.12':
-    optional: true
-
-  '@esbuild/linux-x64@0.19.12':
-    optional: true
-
-  '@esbuild/netbsd-x64@0.19.12':
-    optional: true
-
-  '@esbuild/openbsd-x64@0.19.12':
-    optional: true
-
-  '@esbuild/sunos-x64@0.19.12':
-    optional: true
-
-  '@esbuild/win32-arm64@0.19.12':
-    optional: true
-
-  '@esbuild/win32-ia32@0.19.12':
-    optional: true
-
-  '@esbuild/win32-x64@0.19.12':
-    optional: true
-
-  '@eslint-community/eslint-utils@4.6.1(eslint@9.24.0)':
-    dependencies:
-      eslint: 9.24.0
-      eslint-visitor-keys: 3.4.3
-
-  '@eslint-community/regexpp@4.12.1': {}
-
-  '@eslint/config-array@0.20.0':
-    dependencies:
-      '@eslint/object-schema': 2.1.6
-      debug: 4.4.0
-      minimatch: 3.1.2
-    transitivePeerDependencies:
-      - supports-color
-
-  '@eslint/config-helpers@0.2.1': {}
-
-  '@eslint/core@0.12.0':
-    dependencies:
-      '@types/json-schema': 7.0.15
-
-  '@eslint/core@0.13.0':
-    dependencies:
-      '@types/json-schema': 7.0.15
-
-  '@eslint/eslintrc@3.3.1':
-    dependencies:
-      ajv: 6.12.6
-      debug: 4.4.0
-      espree: 10.3.0
-      globals: 14.0.0
-      ignore: 5.3.2
-      import-fresh: 3.3.1
-      js-yaml: 4.1.0
-      minimatch: 3.1.2
-      strip-json-comments: 3.1.1
-    transitivePeerDependencies:
-      - supports-color
-
-  '@eslint/js@9.24.0': {}
-
-  '@eslint/object-schema@2.1.6': {}
-
-  '@eslint/plugin-kit@0.2.8':
-    dependencies:
-      '@eslint/core': 0.13.0
-      levn: 0.4.1
-
-  '@gar/promisify@1.1.3': {}
-
-  '@humanfs/core@0.19.1': {}
-
-  '@humanfs/node@0.16.6':
-    dependencies:
-      '@humanfs/core': 0.19.1
-      '@humanwhocodes/retry': 0.3.1
-
-  '@humanwhocodes/module-importer@1.0.1': {}
-
-  '@humanwhocodes/retry@0.3.1': {}
-
-  '@humanwhocodes/retry@0.4.2': {}
-
-  '@isaacs/cliui@8.0.2':
-    dependencies:
-      string-width: 5.1.2
-      string-width-cjs: string-width@4.2.3
-      strip-ansi: 7.1.0
-      strip-ansi-cjs: strip-ansi@6.0.1
-      wrap-ansi: 8.1.0
-      wrap-ansi-cjs: wrap-ansi@7.0.0
-
-  '@jridgewell/gen-mapping@0.3.8':
-    dependencies:
-      '@jridgewell/set-array': 1.2.1
-      '@jridgewell/sourcemap-codec': 1.5.0
-      '@jridgewell/trace-mapping': 0.3.25
-
-  '@jridgewell/resolve-uri@3.1.2': {}
-
-  '@jridgewell/set-array@1.2.1': {}
-
-  '@jridgewell/source-map@0.3.6':
-    dependencies:
-      '@jridgewell/gen-mapping': 0.3.8
-      '@jridgewell/trace-mapping': 0.3.25
-
-  '@jridgewell/sourcemap-codec@1.5.0': {}
-
-  '@jridgewell/trace-mapping@0.3.25':
-    dependencies:
-      '@jridgewell/resolve-uri': 3.1.2
-      '@jridgewell/sourcemap-codec': 1.5.0
-
-  '@malept/cross-spawn-promise@2.0.0':
-    dependencies:
-      cross-spawn: 7.0.6
-
-  '@malept/flatpak-bundler@0.4.0':
-    dependencies:
-      debug: 4.4.0
-      fs-extra: 9.1.0
-      lodash: 4.17.21
-      tmp-promise: 3.0.3
-    transitivePeerDependencies:
-      - supports-color
-
-  '@nodelib/fs.scandir@2.1.5':
-    dependencies:
-      '@nodelib/fs.stat': 2.0.5
-      run-parallel: 1.2.0
-
-  '@nodelib/fs.stat@2.0.5': {}
-
-  '@nodelib/fs.walk@1.2.8':
-    dependencies:
-      '@nodelib/fs.scandir': 2.1.5
-      fastq: 1.19.1
-
-  '@npmcli/fs@2.1.2':
-    dependencies:
-      '@gar/promisify': 1.1.3
-      semver: 7.7.1
-
-  '@npmcli/move-file@2.0.1':
-    dependencies:
-      mkdirp: 1.0.4
-      rimraf: 3.0.2
-
-  '@parcel/watcher-android-arm64@2.5.1':
-    optional: true
-
-  '@parcel/watcher-darwin-arm64@2.5.1':
-    optional: true
-
-  '@parcel/watcher-darwin-x64@2.5.1':
-    optional: true
-
-  '@parcel/watcher-freebsd-x64@2.5.1':
-    optional: true
-
-  '@parcel/watcher-linux-arm-glibc@2.5.1':
-    optional: true
-
-  '@parcel/watcher-linux-arm-musl@2.5.1':
-    optional: true
-
-  '@parcel/watcher-linux-arm64-glibc@2.5.1':
-    optional: true
-
-  '@parcel/watcher-linux-arm64-musl@2.5.1':
-    optional: true
-
-  '@parcel/watcher-linux-x64-glibc@2.5.1':
-    optional: true
-
-  '@parcel/watcher-linux-x64-musl@2.5.1':
-    optional: true
-
-  '@parcel/watcher-win32-arm64@2.5.1':
-    optional: true
-
-  '@parcel/watcher-win32-ia32@2.5.1':
-    optional: true
-
-  '@parcel/watcher-win32-x64@2.5.1':
-    optional: true
-
-  '@parcel/watcher@2.5.1':
-    dependencies:
-      detect-libc: 1.0.3
-      is-glob: 4.0.3
-      micromatch: 4.0.8
-      node-addon-api: 7.1.1
-    optionalDependencies:
-      '@parcel/watcher-android-arm64': 2.5.1
-      '@parcel/watcher-darwin-arm64': 2.5.1
-      '@parcel/watcher-darwin-x64': 2.5.1
-      '@parcel/watcher-freebsd-x64': 2.5.1
-      '@parcel/watcher-linux-arm-glibc': 2.5.1
-      '@parcel/watcher-linux-arm-musl': 2.5.1
-      '@parcel/watcher-linux-arm64-glibc': 2.5.1
-      '@parcel/watcher-linux-arm64-musl': 2.5.1
-      '@parcel/watcher-linux-x64-glibc': 2.5.1
-      '@parcel/watcher-linux-x64-musl': 2.5.1
-      '@parcel/watcher-win32-arm64': 2.5.1
-      '@parcel/watcher-win32-ia32': 2.5.1
-      '@parcel/watcher-win32-x64': 2.5.1
-    optional: true
-
-  '@pkgjs/parseargs@0.11.0':
-    optional: true
-
-  '@polka/url@1.0.0-next.29': {}
-
-  '@sindresorhus/is@4.6.0': {}
-
-  '@szmarczak/http-timer@4.0.6':
-    dependencies:
-      defer-to-connect: 2.0.1
-
-  '@tootallnate/once@2.0.0': {}
-
-  '@types/cacheable-request@6.0.3':
-    dependencies:
-      '@types/http-cache-semantics': 4.0.4
-      '@types/keyv': 3.1.4
-      '@types/node': 18.19.86
-      '@types/responselike': 1.0.3
-
-  '@types/debug@4.1.12':
-    dependencies:
-      '@types/ms': 2.1.0
-
-  '@types/eslint-scope@3.7.7':
-    dependencies:
-      '@types/eslint': 9.6.1
-      '@types/estree': 1.0.7
-
-  '@types/eslint@9.6.1':
-    dependencies:
-      '@types/estree': 1.0.7
-      '@types/json-schema': 7.0.15
-
-  '@types/estree@1.0.7': {}
-
-  '@types/fs-extra@9.0.13':
-    dependencies:
-      '@types/node': 18.19.86
-
-  '@types/glob@7.2.0':
-    dependencies:
-      '@types/minimatch': 5.1.2
-      '@types/node': 18.19.86
-
-  '@types/html-minifier-terser@6.1.0': {}
-
-  '@types/http-cache-semantics@4.0.4': {}
-
-  '@types/json-schema@7.0.15': {}
-
-  '@types/keyv@3.1.4':
-    dependencies:
-      '@types/node': 18.19.86
-
-  '@types/minimatch@5.1.2': {}
-
-  '@types/ms@2.1.0': {}
-
-  '@types/node@18.19.86':
-    dependencies:
-      undici-types: 5.26.5
-
-  '@types/node@22.15.3':
-    dependencies:
-      undici-types: 6.21.0
-
-  '@types/plist@3.0.5':
-    dependencies:
-      '@types/node': 18.19.86
-      xmlbuilder: 15.1.1
-    optional: true
-
-  '@types/responselike@1.0.3':
-    dependencies:
-      '@types/node': 18.19.86
-
-  '@types/verror@1.10.11':
-    optional: true
-
-  '@types/yauzl@2.10.3':
-    dependencies:
-      '@types/node': 18.19.86
-    optional: true
-
-  '@typescript-eslint/eslint-plugin@8.30.1(@typescript-eslint/parser@8.30.1(eslint@9.24.0)(typescript@4.9.5))(eslint@9.24.0)(typescript@4.9.5)':
-    dependencies:
-      '@eslint-community/regexpp': 4.12.1
-      '@typescript-eslint/parser': 8.30.1(eslint@9.24.0)(typescript@4.9.5)
-      '@typescript-eslint/scope-manager': 8.30.1
-      '@typescript-eslint/type-utils': 8.30.1(eslint@9.24.0)(typescript@4.9.5)
-      '@typescript-eslint/utils': 8.30.1(eslint@9.24.0)(typescript@4.9.5)
-      '@typescript-eslint/visitor-keys': 8.30.1
-      eslint: 9.24.0
-      graphemer: 1.4.0
-      ignore: 5.3.2
-      natural-compare: 1.4.0
-      ts-api-utils: 2.1.0(typescript@4.9.5)
-      typescript: 4.9.5
-    transitivePeerDependencies:
-      - supports-color
-
-  '@typescript-eslint/parser@8.30.1(eslint@9.24.0)(typescript@4.9.5)':
-    dependencies:
-      '@typescript-eslint/scope-manager': 8.30.1
-      '@typescript-eslint/types': 8.30.1
-      '@typescript-eslint/typescript-estree': 8.30.1(typescript@4.9.5)
-      '@typescript-eslint/visitor-keys': 8.30.1
-      debug: 4.4.0
-      eslint: 9.24.0
-      typescript: 4.9.5
-    transitivePeerDependencies:
-      - supports-color
-
-  '@typescript-eslint/scope-manager@8.30.1':
-    dependencies:
-      '@typescript-eslint/types': 8.30.1
-      '@typescript-eslint/visitor-keys': 8.30.1
-
-  '@typescript-eslint/type-utils@8.30.1(eslint@9.24.0)(typescript@4.9.5)':
-    dependencies:
-      '@typescript-eslint/typescript-estree': 8.30.1(typescript@4.9.5)
-      '@typescript-eslint/utils': 8.30.1(eslint@9.24.0)(typescript@4.9.5)
-      debug: 4.4.0
-      eslint: 9.24.0
-      ts-api-utils: 2.1.0(typescript@4.9.5)
-      typescript: 4.9.5
-    transitivePeerDependencies:
-      - supports-color
-
-  '@typescript-eslint/types@8.30.1': {}
-
-  '@typescript-eslint/typescript-estree@8.30.1(typescript@4.9.5)':
-=======
       typescript: '*'
     peerDependenciesMeta:
       typescript:
         optional: true
->>>>>>> 2570a971
     dependencies:
       '@typescript-eslint/types': 8.15.0
       '@typescript-eslint/visitor-keys': 8.15.0
@@ -7196,14 +4541,8 @@
     engines: {node: '>=6'}
     dev: true
 
-<<<<<<< HEAD
-  translate@3.0.1: {}
-
-  truncate-utf8-bytes@1.0.2:
-=======
   /truncate-utf8-bytes@1.0.2:
     resolution: {integrity: sha512-95Pu1QXQvruGEhv62XCMO3Mm90GscOCClvrIUwCM0PYOXK3kaF3l3sIHxx71ThJfcbM2O5Au6SO3AWCSEfW4mQ==}
->>>>>>> 2570a971
     dependencies:
       utf8-byte-length: 1.0.5
     dev: true
