--- conflicted
+++ resolved
@@ -10,14 +10,10 @@
     dependencies:
       '@electron/remote':
         specifier: ^2.1.2
-<<<<<<< HEAD
-        version: 2.1.2(electron@34.3.3)
+        version: 2.1.2(electron@34.3.4)
       translate:
         specifier: ^3.0.1
         version: 3.0.1
-=======
-        version: 2.1.2(electron@34.3.4)
->>>>>>> 1c5fc1a1
     devDependencies:
       '@types/node':
         specifier: ^18.13.0
