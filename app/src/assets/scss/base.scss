<<<<<<< HEAD
@import "util/keyframes";
@import "util/mixin";
@import "util/function";
@import "business/history";
@import "component/chip";
@import "component/slider";
@import "component/switch";
@import "util/scroll";
@import "component/tooltips";
@import "component/dialog";
@import "component/button";
@import "component/snackbar";
@import "component/form";
@import "component/text-field";
@import "component/select";
@import "component/list";
@import "business/graph";
@import "business/layout";
@import "business/block";
@import "util/reset";
@import "component/card";
@import "component/menu";
@import "business/color";
@import "protyle/protyle";
@import "component/typography";
@import "pdf/pdf";
@import "business/config";
@import "business/search";
@import "pickr/pcr";
@import "viewerjs/viewer";
@import "business/export";
@import "business/card";
@import "business/custom";
@import "business/resize";
@import "business/av";
@import "business/emojis";
@import "component/svg";
@import "util/mux";

/*
.status: 2

.protyle-util: 4

.protyle-hint: 5

.side-mask: 6

Mobile #menu & .side-panel: 7

.fullscreen: 8

#windowControls: 9

window.siyuan.zIndex: 10

.b3-tooltips: 1000000
*/

html {
  position: fixed;
  top: 0;
  right: 0;
  left: 0;
}

.fullscreen {
  position: fixed;
  top: 0;
  width: 100% !important;
  left: 0;
  height: 100vh !important;
  z-index: 8;
  border-radius: 0;

  & > .protyle-breadcrumb,
  & > .block__icons { // 关系图、card
    padding-left: var(--b3-toolbar-left-mac);
    height: 32px;
    min-height: 32px;
  }

  .protyle-breadcrumb > .protyle-breadcrumb__space,
  & > .block__icons > .fn__flex-1 {
    -webkit-app-region: drag;
    min-width: 32px;
    height: 100%;
    box-sizing: border-box;
    border-radius: var(--b3-border-radius-b);

    &:hover {
      background-color: var(--b3-theme-surface-light);
    }
  }
}


.toolbar {
  background-color: var(--b3-toolbar-background);
  box-sizing: border-box;
  height: 32px;
  line-height: 32px;
  padding: 0 5px 0 var(--b3-toolbar-left-mac);
  overflow: hidden; // 最小化后右上角显示不全
  border-bottom: .5px solid var(--b3-border-color);

  &--browser {
    padding-left: env(titlebar-area-x, 0);
    padding-right: calc(100% - env(titlebar-area-width, 100%) - env(titlebar-area-x, 0));
    height: calc(env(titlebar-area-height, 31px) + 1px);
  }

  #windowControls {
    top: 0;
    // https://github.com/siyuan-note/siyuan/issues/11275#issuecomment-2112416383
    z-index: 9;
    right: 0;
    position: relative;
    margin-left: 2px;
  }

  #drag {
    -webkit-app-region: drag;
    color: var(--b3-toolbar-color);
    user-select: none;
    text-align: center;
    white-space: nowrap;
    align-self: center;
    font-size: 12px;
    min-width: 148px;
    box-sizing: border-box;
  }

  &__item {
    flex-shrink: 0;
    cursor: pointer;
    color: var(--b3-toolbar-color);
    padding: 5px;
    margin: 2px;
    border-radius: var(--b3-border-radius);
    box-sizing: border-box;
    transition: var(--b3-transition);
    display: flex;
    align-self: center;
    background-color: transparent;
    border: 0;
    line-height: 13.5px;
    height: 23.5px;

    &:not(.toolbar__item--disabled):not(.toolbar__item--close):hover,
    &--active {
      background-color: var(--b3-toolbar-hover);
      color: var(--b3-theme-on-background);
    }

    svg {
      height: 13.5px;
      width: 13.5px;
    }

    svg.toolbar__svg {
      width: 8px;
      height: 13.5px;
      margin-left: 4px;
      opacity: .54;
    }

    &--disabled {
      opacity: .54;
      cursor: not-allowed;
    }

    &--win {
      padding: 9px;
      margin: 0;
      height: 31.5px;
      border-radius: 0;
    }

    &--close {
      padding: 9px 16px;
      margin: 0;
      height: 31.5px;
      border-radius: 0;

      svg {
        width: 10px !important;
      }

      &:hover {
        color: var(--b3-theme-on-error);
        background-color: var(--b3-theme-error)
      }
    }
  }

  &__window {
    position: fixed;
    top: 0;
    right: 0;
    display: flex;
    z-index: 502;

    .toolbar__item {
      padding: 14.25px;
      height: auto;
      margin: 0;
      border-radius: 0;

      &:not(.toolbar__item--disabled):not(.toolbar__item--close):hover,
      &--active {
        background-color: var(--b3-theme-background-light);
      }
    }
  }

  &__text {
    font-size: 12px;
    max-width: 96px;
    overflow: hidden;
    text-overflow: ellipsis;
    white-space: nowrap;
    user-select: none;
  }
}

.status {
  background-color: var(--b3-theme-surface);
  box-sizing: border-box;
  z-index: 2;
  height: 32px;
  line-height: 32px;
  border-top: .5px solid var(--b3-border-color);
  padding: 0 5px;

  .toolbar__item {
    color: var(--b3-theme-on-surface);

    &:hover {
      color: var(--b3-theme-on-background);
      background-color: var(--b3-theme-background-light) !important;
    }
  }

  &__msg {
    color: var(--b3-theme-on-surface);
    white-space: nowrap;
    text-overflow: ellipsis;
    overflow: hidden;
    padding-left: 5px;
    font-size: 12px;
  }

  &__counter {
    display: flex;
    flex-shrink: 0;
    font-size: 12px;
  }

  &__backgroundtask {
    display: flex;
    color: var(--b3-theme-on-surface);
    font-size: 12px;

    & > div {
      height: 4px;
      border-radius: var(--b3-border-radius);
      overflow: hidden;
      background-color: #fff;
      width: 64px;
      align-self: center;
      margin: 0 8px 0 4px;
      cursor: pointer;
      flex-shrink: 0;

      & > div {
        background-color: var(--b3-theme-primary-light);
        height: 4px;
        background-image: linear-gradient(-45deg, rgba(255, 255, 255, .2) 25%, transparent 25%, transparent 50%, rgba(255, 255, 255, .2) 50%, rgba(255, 255, 255, .2) 75%, transparent 75%, transparent);
        animation: stripMove 450ms linear infinite;
        background-size: 50px 50px;
      }
    }
  }

  .fn__space:last-child {
    width: 5px;
  }
}

.asset {
  overflow: auto;
  box-sizing: border-box;
  margin: 16px;

  &--pdf {
    margin: 0;
    height: 100%;
  }

  img, video, audio, canvas {
    max-width: 100%;
  }
}

.file-tree {
  &:hover .block__icons .block__icon:not([disabled]),
  &.fullscreen .block__icons .block__icon:not([disabled]) {
    opacity: 1;
  }

  &:hover .block__icons .block__icon[disabled] {
    opacity: .38;
  }

  &__close {
    min-height: auto;
    transition: var(--b3-transition);
  }

  &__sliderDown {
    height: 0;
    overflow: hidden;
    transition: var(--b3-transition);
  }
}

.counter {
  margin-left: 4px;
  line-height: 22px;
  padding: 0 8px;
  color: var(--b3-theme-on-surface-light);
  border-radius: var(--b3-border-radius);
  font-size: 12px;
  user-select: none;
  height: 22px;

  &--right {
    width: 32px;
    text-align: right;
  }

  &--bg {
    background-color: var(--b3-theme-surface);
  }
}

.reveal {
  font-family: var(--b3-font-family);
}

.backlink--more {
  .b3-list-item__text {
    -webkit-line-clamp: initial;
  }

  .b3-list-item__graphic.popover__block {
    align-self: flex-start;
    margin-top: 7px;
  }
}

.switch-doc {
  max-height: 70vh;
  max-width: 100%;
  min-width: 426px;

  .b3-list {
    padding: 8px 0;
  }

  .b3-list:last-child {
    border-left: 1px solid var(--b3-theme-surface-lighter);
  }

  &__path {
    padding: 4px 8px;
    border-top: 1px solid var(--b3-theme-surface-lighter);
    color: var(--b3-theme-on-surface);
    font-size: 12px;
    white-space: nowrap;
    text-overflow: ellipsis;
    overflow: hidden;
    line-height: 18px;
    min-height: 18px;
  }
}

// 需放置最后，否则 https://github.com/siyuan-note/siyuan/issues/7056
@import "util/responsive";
=======
@use "util/keyframes" as *;
@use "util/function" as *;
@use "business/history" as *;
@use "component/chip" as *;
@use "component/slider" as *;
@use "component/switch" as *;
@use "util/scroll" as *;
@use "component/tooltips" as *;
@use "component/dialog" as *;
@use "component/button" as *;
@use "component/snackbar" as *;
@use "component/form" as *;
@use "component/text-field" as *;
@use "component/select" as *;
@use "component/list" as *;
@use "business/graph" as *;
@use "business/layout" as *;
@use "business/block" as *;
@use "util/reset" as *;
@use "component/card" as *;
@use "component/menu" as *;
@use "business/color" as *;
@use "protyle/protyle" as *;
@use "component/typography" as *;
@use "pdf/pdf" as *;
@use "business/config" as *;
@use "business/search" as *;
@use "pickr/pcr" as *;
@use "viewerjs/viewer" as *;
@use "business/export" as *;
@use "business/card" as *;
@use "business/custom" as *;
@use "business/resize" as *;
@use "business/av" as *;
@use "business/emojis" as *;
@use "component/svg" as *;
@use "main/main" as *;
@use "util/responsive" as *; // 需放置最后，否则 https://github.com/siyuan-note/siyuan/issues/7056
>>>>>>> 46d8808e
<|MERGE_RESOLUTION|>--- conflicted
+++ resolved
@@ -1,396 +1,5 @@
-<<<<<<< HEAD
-@import "util/keyframes";
-@import "util/mixin";
-@import "util/function";
-@import "business/history";
-@import "component/chip";
-@import "component/slider";
-@import "component/switch";
-@import "util/scroll";
-@import "component/tooltips";
-@import "component/dialog";
-@import "component/button";
-@import "component/snackbar";
-@import "component/form";
-@import "component/text-field";
-@import "component/select";
-@import "component/list";
-@import "business/graph";
-@import "business/layout";
-@import "business/block";
-@import "util/reset";
-@import "component/card";
-@import "component/menu";
-@import "business/color";
-@import "protyle/protyle";
-@import "component/typography";
-@import "pdf/pdf";
-@import "business/config";
-@import "business/search";
-@import "pickr/pcr";
-@import "viewerjs/viewer";
-@import "business/export";
-@import "business/card";
-@import "business/custom";
-@import "business/resize";
-@import "business/av";
-@import "business/emojis";
-@import "component/svg";
-@import "util/mux";
-
-/*
-.status: 2
-
-.protyle-util: 4
-
-.protyle-hint: 5
-
-.side-mask: 6
-
-Mobile #menu & .side-panel: 7
-
-.fullscreen: 8
-
-#windowControls: 9
-
-window.siyuan.zIndex: 10
-
-.b3-tooltips: 1000000
-*/
-
-html {
-  position: fixed;
-  top: 0;
-  right: 0;
-  left: 0;
-}
-
-.fullscreen {
-  position: fixed;
-  top: 0;
-  width: 100% !important;
-  left: 0;
-  height: 100vh !important;
-  z-index: 8;
-  border-radius: 0;
-
-  & > .protyle-breadcrumb,
-  & > .block__icons { // 关系图、card
-    padding-left: var(--b3-toolbar-left-mac);
-    height: 32px;
-    min-height: 32px;
-  }
-
-  .protyle-breadcrumb > .protyle-breadcrumb__space,
-  & > .block__icons > .fn__flex-1 {
-    -webkit-app-region: drag;
-    min-width: 32px;
-    height: 100%;
-    box-sizing: border-box;
-    border-radius: var(--b3-border-radius-b);
-
-    &:hover {
-      background-color: var(--b3-theme-surface-light);
-    }
-  }
-}
-
-
-.toolbar {
-  background-color: var(--b3-toolbar-background);
-  box-sizing: border-box;
-  height: 32px;
-  line-height: 32px;
-  padding: 0 5px 0 var(--b3-toolbar-left-mac);
-  overflow: hidden; // 最小化后右上角显示不全
-  border-bottom: .5px solid var(--b3-border-color);
-
-  &--browser {
-    padding-left: env(titlebar-area-x, 0);
-    padding-right: calc(100% - env(titlebar-area-width, 100%) - env(titlebar-area-x, 0));
-    height: calc(env(titlebar-area-height, 31px) + 1px);
-  }
-
-  #windowControls {
-    top: 0;
-    // https://github.com/siyuan-note/siyuan/issues/11275#issuecomment-2112416383
-    z-index: 9;
-    right: 0;
-    position: relative;
-    margin-left: 2px;
-  }
-
-  #drag {
-    -webkit-app-region: drag;
-    color: var(--b3-toolbar-color);
-    user-select: none;
-    text-align: center;
-    white-space: nowrap;
-    align-self: center;
-    font-size: 12px;
-    min-width: 148px;
-    box-sizing: border-box;
-  }
-
-  &__item {
-    flex-shrink: 0;
-    cursor: pointer;
-    color: var(--b3-toolbar-color);
-    padding: 5px;
-    margin: 2px;
-    border-radius: var(--b3-border-radius);
-    box-sizing: border-box;
-    transition: var(--b3-transition);
-    display: flex;
-    align-self: center;
-    background-color: transparent;
-    border: 0;
-    line-height: 13.5px;
-    height: 23.5px;
-
-    &:not(.toolbar__item--disabled):not(.toolbar__item--close):hover,
-    &--active {
-      background-color: var(--b3-toolbar-hover);
-      color: var(--b3-theme-on-background);
-    }
-
-    svg {
-      height: 13.5px;
-      width: 13.5px;
-    }
-
-    svg.toolbar__svg {
-      width: 8px;
-      height: 13.5px;
-      margin-left: 4px;
-      opacity: .54;
-    }
-
-    &--disabled {
-      opacity: .54;
-      cursor: not-allowed;
-    }
-
-    &--win {
-      padding: 9px;
-      margin: 0;
-      height: 31.5px;
-      border-radius: 0;
-    }
-
-    &--close {
-      padding: 9px 16px;
-      margin: 0;
-      height: 31.5px;
-      border-radius: 0;
-
-      svg {
-        width: 10px !important;
-      }
-
-      &:hover {
-        color: var(--b3-theme-on-error);
-        background-color: var(--b3-theme-error)
-      }
-    }
-  }
-
-  &__window {
-    position: fixed;
-    top: 0;
-    right: 0;
-    display: flex;
-    z-index: 502;
-
-    .toolbar__item {
-      padding: 14.25px;
-      height: auto;
-      margin: 0;
-      border-radius: 0;
-
-      &:not(.toolbar__item--disabled):not(.toolbar__item--close):hover,
-      &--active {
-        background-color: var(--b3-theme-background-light);
-      }
-    }
-  }
-
-  &__text {
-    font-size: 12px;
-    max-width: 96px;
-    overflow: hidden;
-    text-overflow: ellipsis;
-    white-space: nowrap;
-    user-select: none;
-  }
-}
-
-.status {
-  background-color: var(--b3-theme-surface);
-  box-sizing: border-box;
-  z-index: 2;
-  height: 32px;
-  line-height: 32px;
-  border-top: .5px solid var(--b3-border-color);
-  padding: 0 5px;
-
-  .toolbar__item {
-    color: var(--b3-theme-on-surface);
-
-    &:hover {
-      color: var(--b3-theme-on-background);
-      background-color: var(--b3-theme-background-light) !important;
-    }
-  }
-
-  &__msg {
-    color: var(--b3-theme-on-surface);
-    white-space: nowrap;
-    text-overflow: ellipsis;
-    overflow: hidden;
-    padding-left: 5px;
-    font-size: 12px;
-  }
-
-  &__counter {
-    display: flex;
-    flex-shrink: 0;
-    font-size: 12px;
-  }
-
-  &__backgroundtask {
-    display: flex;
-    color: var(--b3-theme-on-surface);
-    font-size: 12px;
-
-    & > div {
-      height: 4px;
-      border-radius: var(--b3-border-radius);
-      overflow: hidden;
-      background-color: #fff;
-      width: 64px;
-      align-self: center;
-      margin: 0 8px 0 4px;
-      cursor: pointer;
-      flex-shrink: 0;
-
-      & > div {
-        background-color: var(--b3-theme-primary-light);
-        height: 4px;
-        background-image: linear-gradient(-45deg, rgba(255, 255, 255, .2) 25%, transparent 25%, transparent 50%, rgba(255, 255, 255, .2) 50%, rgba(255, 255, 255, .2) 75%, transparent 75%, transparent);
-        animation: stripMove 450ms linear infinite;
-        background-size: 50px 50px;
-      }
-    }
-  }
-
-  .fn__space:last-child {
-    width: 5px;
-  }
-}
-
-.asset {
-  overflow: auto;
-  box-sizing: border-box;
-  margin: 16px;
-
-  &--pdf {
-    margin: 0;
-    height: 100%;
-  }
-
-  img, video, audio, canvas {
-    max-width: 100%;
-  }
-}
-
-.file-tree {
-  &:hover .block__icons .block__icon:not([disabled]),
-  &.fullscreen .block__icons .block__icon:not([disabled]) {
-    opacity: 1;
-  }
-
-  &:hover .block__icons .block__icon[disabled] {
-    opacity: .38;
-  }
-
-  &__close {
-    min-height: auto;
-    transition: var(--b3-transition);
-  }
-
-  &__sliderDown {
-    height: 0;
-    overflow: hidden;
-    transition: var(--b3-transition);
-  }
-}
-
-.counter {
-  margin-left: 4px;
-  line-height: 22px;
-  padding: 0 8px;
-  color: var(--b3-theme-on-surface-light);
-  border-radius: var(--b3-border-radius);
-  font-size: 12px;
-  user-select: none;
-  height: 22px;
-
-  &--right {
-    width: 32px;
-    text-align: right;
-  }
-
-  &--bg {
-    background-color: var(--b3-theme-surface);
-  }
-}
-
-.reveal {
-  font-family: var(--b3-font-family);
-}
-
-.backlink--more {
-  .b3-list-item__text {
-    -webkit-line-clamp: initial;
-  }
-
-  .b3-list-item__graphic.popover__block {
-    align-self: flex-start;
-    margin-top: 7px;
-  }
-}
-
-.switch-doc {
-  max-height: 70vh;
-  max-width: 100%;
-  min-width: 426px;
-
-  .b3-list {
-    padding: 8px 0;
-  }
-
-  .b3-list:last-child {
-    border-left: 1px solid var(--b3-theme-surface-lighter);
-  }
-
-  &__path {
-    padding: 4px 8px;
-    border-top: 1px solid var(--b3-theme-surface-lighter);
-    color: var(--b3-theme-on-surface);
-    font-size: 12px;
-    white-space: nowrap;
-    text-overflow: ellipsis;
-    overflow: hidden;
-    line-height: 18px;
-    min-height: 18px;
-  }
-}
-
-// 需放置最后，否则 https://github.com/siyuan-note/siyuan/issues/7056
-@import "util/responsive";
-=======
 @use "util/keyframes" as *;
+@use "util/mixin" as *;
 @use "util/function" as *;
 @use "business/history" as *;
 @use "component/chip" as *;
@@ -426,6 +35,357 @@
 @use "business/av" as *;
 @use "business/emojis" as *;
 @use "component/svg" as *;
+@use "util/mux" as *;
 @use "main/main" as *;
-@use "util/responsive" as *; // 需放置最后，否则 https://github.com/siyuan-note/siyuan/issues/7056
->>>>>>> 46d8808e
+
+/*
+.status: 2
+
+.protyle-util: 4
+
+.protyle-hint: 5
+
+.side-mask: 6
+
+Mobile #menu & .side-panel: 7
+
+.fullscreen: 8
+
+#windowControls: 9
+
+window.siyuan.zIndex: 10
+
+.b3-tooltips: 1000000
+*/
+
+html {
+  position: fixed;
+  top: 0;
+  right: 0;
+  left: 0;
+}
+
+.fullscreen {
+  position: fixed;
+  top: 0;
+  width: 100% !important;
+  left: 0;
+  height: 100vh !important;
+  z-index: 8;
+  border-radius: 0;
+
+  & > .protyle-breadcrumb,
+  & > .block__icons { // 关系图、card
+    padding-left: var(--b3-toolbar-left-mac);
+    height: 32px;
+    min-height: 32px;
+  }
+
+  .protyle-breadcrumb > .protyle-breadcrumb__space,
+  & > .block__icons > .fn__flex-1 {
+    -webkit-app-region: drag;
+    min-width: 32px;
+    height: 100%;
+    box-sizing: border-box;
+    border-radius: var(--b3-border-radius-b);
+
+    &:hover {
+      background-color: var(--b3-theme-surface-light);
+    }
+  }
+}
+
+
+.toolbar {
+  background-color: var(--b3-toolbar-background);
+  box-sizing: border-box;
+  height: 32px;
+  line-height: 32px;
+  padding: 0 5px 0 var(--b3-toolbar-left-mac);
+  overflow: hidden; // 最小化后右上角显示不全
+  border-bottom: .5px solid var(--b3-border-color);
+
+  &--browser {
+    padding-left: env(titlebar-area-x, 0);
+    padding-right: calc(100% - env(titlebar-area-width, 100%) - env(titlebar-area-x, 0));
+    height: calc(env(titlebar-area-height, 31px) + 1px);
+  }
+
+  #windowControls {
+    top: 0;
+    // https://github.com/siyuan-note/siyuan/issues/11275#issuecomment-2112416383
+    z-index: 9;
+    right: 0;
+    position: relative;
+    margin-left: 2px;
+  }
+
+  #drag {
+    -webkit-app-region: drag;
+    color: var(--b3-toolbar-color);
+    user-select: none;
+    text-align: center;
+    white-space: nowrap;
+    align-self: center;
+    font-size: 12px;
+    min-width: 148px;
+    box-sizing: border-box;
+  }
+
+  &__item {
+    flex-shrink: 0;
+    cursor: pointer;
+    color: var(--b3-toolbar-color);
+    padding: 5px;
+    margin: 2px;
+    border-radius: var(--b3-border-radius);
+    box-sizing: border-box;
+    transition: var(--b3-transition);
+    display: flex;
+    align-self: center;
+    background-color: transparent;
+    border: 0;
+    line-height: 13.5px;
+    height: 23.5px;
+
+    &:not(.toolbar__item--disabled):not(.toolbar__item--close):hover,
+    &--active {
+      background-color: var(--b3-toolbar-hover);
+      color: var(--b3-theme-on-background);
+    }
+
+    svg {
+      height: 13.5px;
+      width: 13.5px;
+    }
+
+    svg.toolbar__svg {
+      width: 8px;
+      height: 13.5px;
+      margin-left: 4px;
+      opacity: .54;
+    }
+
+    &--disabled {
+      opacity: .54;
+      cursor: not-allowed;
+    }
+
+    &--win {
+      padding: 9px;
+      margin: 0;
+      height: 31.5px;
+      border-radius: 0;
+    }
+
+    &--close {
+      padding: 9px 16px;
+      margin: 0;
+      height: 31.5px;
+      border-radius: 0;
+
+      svg {
+        width: 10px !important;
+      }
+
+      &:hover {
+        color: var(--b3-theme-on-error);
+        background-color: var(--b3-theme-error)
+      }
+    }
+  }
+
+  &__window {
+    position: fixed;
+    top: 0;
+    right: 0;
+    display: flex;
+    z-index: 502;
+
+    .toolbar__item {
+      padding: 14.25px;
+      height: auto;
+      margin: 0;
+      border-radius: 0;
+
+      &:not(.toolbar__item--disabled):not(.toolbar__item--close):hover,
+      &--active {
+        background-color: var(--b3-theme-background-light);
+      }
+    }
+  }
+
+  &__text {
+    font-size: 12px;
+    max-width: 96px;
+    overflow: hidden;
+    text-overflow: ellipsis;
+    white-space: nowrap;
+    user-select: none;
+  }
+}
+
+.status {
+  background-color: var(--b3-theme-surface);
+  box-sizing: border-box;
+  z-index: 2;
+  height: 32px;
+  line-height: 32px;
+  border-top: .5px solid var(--b3-border-color);
+  padding: 0 5px;
+
+  .toolbar__item {
+    color: var(--b3-theme-on-surface);
+
+    &:hover {
+      color: var(--b3-theme-on-background);
+      background-color: var(--b3-theme-background-light) !important;
+    }
+  }
+
+  &__msg {
+    color: var(--b3-theme-on-surface);
+    white-space: nowrap;
+    text-overflow: ellipsis;
+    overflow: hidden;
+    padding-left: 5px;
+    font-size: 12px;
+  }
+
+  &__counter {
+    display: flex;
+    flex-shrink: 0;
+    font-size: 12px;
+  }
+
+  &__backgroundtask {
+    display: flex;
+    color: var(--b3-theme-on-surface);
+    font-size: 12px;
+
+    & > div {
+      height: 4px;
+      border-radius: var(--b3-border-radius);
+      overflow: hidden;
+      background-color: #fff;
+      width: 64px;
+      align-self: center;
+      margin: 0 8px 0 4px;
+      cursor: pointer;
+      flex-shrink: 0;
+
+      & > div {
+        background-color: var(--b3-theme-primary-light);
+        height: 4px;
+        background-image: linear-gradient(-45deg, rgba(255, 255, 255, .2) 25%, transparent 25%, transparent 50%, rgba(255, 255, 255, .2) 50%, rgba(255, 255, 255, .2) 75%, transparent 75%, transparent);
+        animation: stripMove 450ms linear infinite;
+        background-size: 50px 50px;
+      }
+    }
+  }
+
+  .fn__space:last-child {
+    width: 5px;
+  }
+}
+
+.asset {
+  overflow: auto;
+  box-sizing: border-box;
+  margin: 16px;
+
+  &--pdf {
+    margin: 0;
+    height: 100%;
+  }
+
+  img, video, audio, canvas {
+    max-width: 100%;
+  }
+}
+
+.file-tree {
+  &:hover .block__icons .block__icon:not([disabled]),
+  &.fullscreen .block__icons .block__icon:not([disabled]) {
+    opacity: 1;
+  }
+
+  &:hover .block__icons .block__icon[disabled] {
+    opacity: .38;
+  }
+
+  &__close {
+    min-height: auto;
+    transition: var(--b3-transition);
+  }
+
+  &__sliderDown {
+    height: 0;
+    overflow: hidden;
+    transition: var(--b3-transition);
+  }
+}
+
+.counter {
+  margin-left: 4px;
+  line-height: 22px;
+  padding: 0 8px;
+  color: var(--b3-theme-on-surface-light);
+  border-radius: var(--b3-border-radius);
+  font-size: 12px;
+  user-select: none;
+  height: 22px;
+
+  &--right {
+    width: 32px;
+    text-align: right;
+  }
+
+  &--bg {
+    background-color: var(--b3-theme-surface);
+  }
+}
+
+.reveal {
+  font-family: var(--b3-font-family);
+}
+
+.backlink--more {
+  .b3-list-item__text {
+    -webkit-line-clamp: initial;
+  }
+
+  .b3-list-item__graphic.popover__block {
+    align-self: flex-start;
+    margin-top: 7px;
+  }
+}
+
+.switch-doc {
+  max-height: 70vh;
+  max-width: 100%;
+  min-width: 426px;
+
+  .b3-list {
+    padding: 8px 0;
+  }
+
+  .b3-list:last-child {
+    border-left: 1px solid var(--b3-theme-surface-lighter);
+  }
+
+  &__path {
+    padding: 4px 8px;
+    border-top: 1px solid var(--b3-theme-surface-lighter);
+    color: var(--b3-theme-on-surface);
+    font-size: 12px;
+    white-space: nowrap;
+    text-overflow: ellipsis;
+    overflow: hidden;
+    line-height: 18px;
+    min-height: 18px;
+  }
+}
+
+// 需放置最后，否则 https://github.com/siyuan-note/siyuan/issues/7056
+@use "util/responsive" as *;