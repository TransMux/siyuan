--- conflicted
+++ resolved
@@ -61,11 +61,8 @@
 import { showMessage } from "../dialog/message";
 import { renderAVAttribute } from "../protyle/render/av/blockAttr";
 import {img3115} from "../boot/compatibleVersion";
-<<<<<<< HEAD
 import { renderCustomAttr } from "../mux/attributeView";
-=======
 import {hideTooltip} from "../dialog/tooltip";
->>>>>>> d663064b
 
 const renderAssetList = (element: Element, k: string, position: IPosition, exts: string[] = []) => {
     fetchPost("/api/search/searchAsset", {
