--- conflicted
+++ resolved
@@ -1,11 +1,5 @@
 import {openMobileFileById} from "../editor";
-<<<<<<< HEAD
 import {processSync, progressLoading, progressStatus, transactionError} from "../../dialog/processSystem";
-=======
-import {progressLoading, progressStatus, transactionError} from "../../dialog/processSystem";
-import {openFileById} from "../../editor/util";
-import {Constants} from "../../constants";
->>>>>>> 801bc698
 
 export const onMessage = (data: IWebSocketData) => {
     if (data) {
