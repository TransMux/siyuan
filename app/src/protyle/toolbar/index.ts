import {Divider} from "./Divider";
import {Font, hasSameTextStyle, setFontStyle} from "./Font";
import {ToolbarItem} from "./ToolbarItem";
import {
    fixTableRange,
    focusBlock,
    focusByRange,
    focusByWbr,
    getEditorRange,
    getSelectionPosition,
    selectAll,
    setFirstNodeRange,
    setLastNodeRange
} from "../util/selection";
import {hasClosestBlock, hasClosestByAttribute, hasClosestByClassName} from "../util/hasClosest";
import {Link} from "./Link";
import {setPosition} from "../../util/setPosition";
import {updateTransaction} from "../wysiwyg/transaction";
import {Constants} from "../../constants";
import {copyPlainText, openByMobile, readClipboard, setStorageVal} from "../util/compatibility";
import {upDownHint} from "../../util/upDownHint";
import {highlightRender} from "../render/highlightRender";
import {getContenteditableElement, hasNextSibling, hasPreviousSibling} from "../wysiwyg/getBlock";
import {processRender} from "../util/processCode";
import {BlockRef} from "./BlockRef";
import {hintRenderTemplate, hintRenderWidget} from "../hint/extend";
import {blockRender} from "../render/blockRender";
/// #if !BROWSER
import {openBy} from "../../editor/util";
/// #endif
import {fetchPost} from "../../util/fetch";
import {isArrayEqual, isMobile} from "../../util/functions";
import * as dayjs from "dayjs";
import {insertEmptyBlock} from "../../block/util";
import {matchHotKey} from "../util/hotKey";
import {hideElements} from "../ui/hideElements";
import {electronUndo} from "../undo";
import {previewTemplate, toolbarKeyToMenu} from "./util";
import {hideMessage, showMessage} from "../../dialog/message";
import {InlineMath} from "./InlineMath";
import {InlineMemo} from "./InlineMemo";
import {mathRender} from "../render/mathRender";
import {linkMenu} from "../../menus/protyle";
import {addScript} from "../util/addScript";
import {confirmDialog} from "../../dialog/confirmDialog";
import {paste, pasteAsPlainText, pasteEscaped} from "../util/paste";
import {escapeHtml} from "../../util/escape";
import {resizeSide} from "../../history/resizeSide";

export class Toolbar {
    public element: HTMLElement;
    public subElement: HTMLElement;
    public subElementCloseCB: () => void;
    public range: Range;
    public toolbarHeight: number;

    constructor(protyle: IProtyle) {
        const options = protyle.options;
        const element = document.createElement("div");
        element.className = "protyle-toolbar fn__none";
        this.element = element;
        this.subElement = document.createElement("div");
        /// #if MOBILE
        this.subElement.className = "protyle-util fn__none protyle-util--mobile";
        /// #else
        this.subElement.className = "protyle-util fn__none";
        /// #endif
        this.toolbarHeight = 29;
        protyle.app.plugins.forEach(item => {
            const pluginToolbar = item.updateProtyleToolbar(options.toolbar);
            pluginToolbar.forEach(toolbarItem => {
                if (typeof toolbarItem === "string" || Constants.INLINE_TYPE.concat("|").includes(toolbarItem.name) || !toolbarItem.hotkey) {
                    return;
                }
                if (window.siyuan.config.keymap.plugin && window.siyuan.config.keymap.plugin[item.name] && window.siyuan.config.keymap.plugin[item.name][toolbarItem.name]) {
                    toolbarItem.hotkey = window.siyuan.config.keymap.plugin[item.name][toolbarItem.name].custom;
                }
            });
            options.toolbar = toolbarKeyToMenu(pluginToolbar);
        });
        options.toolbar.forEach((menuItem: IMenuItem) => {
            const itemElement = this.genItem(protyle, menuItem);
            this.element.appendChild(itemElement);
        });
    }

    public update(protyle: IProtyle) {
        this.element.innerHTML = "";
        protyle.options.toolbar = toolbarKeyToMenu(Constants.PROTYLE_TOOLBAR);
        protyle.app.plugins.forEach(item => {
            const pluginToolbar = item.updateProtyleToolbar(protyle.options.toolbar);
            pluginToolbar.forEach(toolbarItem => {
                if (typeof toolbarItem === "string" || Constants.INLINE_TYPE.concat("|").includes(toolbarItem.name) || !toolbarItem.hotkey) {
                    return;
                }
                if (window.siyuan.config.keymap.plugin && window.siyuan.config.keymap.plugin[item.name] && window.siyuan.config.keymap.plugin[item.name][toolbarItem.name]) {
                    toolbarItem.hotkey = window.siyuan.config.keymap.plugin[item.name][toolbarItem.name].custom;
                }
            });
            protyle.options.toolbar = toolbarKeyToMenu(pluginToolbar);
        });
        protyle.options.toolbar.forEach((menuItem: IMenuItem) => {
            const itemElement = this.genItem(protyle, menuItem);
            this.element.appendChild(itemElement);
        });
    }

    public render(protyle: IProtyle, range: Range, event?: KeyboardEvent) {
        this.range = range;
        let nodeElement = hasClosestBlock(range.startContainer);
        if (isMobile() || !nodeElement || protyle.disabled || nodeElement.classList.contains("av")) {
            this.element.classList.add("fn__none");
            return;
        }
        // https://github.com/siyuan-note/siyuan/issues/5157
        let hasText = false;
        Array.from(range.cloneContents().childNodes).find(item => {
            // zwsp 不显示工具栏
            if (item.textContent.length > 0 && item.textContent !== Constants.ZWSP) {
                if (item.nodeType === 1 && (item as HTMLElement).classList.contains("img")) {
                    // 图片不显示工具栏
                } else {
                    hasText = true;
                    return true;
                }
            }
        });
        if (!hasText ||
            // 拖拽图片到最右侧
            (range.commonAncestorContainer.nodeType !== 3 && (range.commonAncestorContainer as HTMLElement).classList.contains("img"))) {
            this.element.classList.add("fn__none");
            return;
        }
        // shift+方向键或三击选中，不同的块 https://github.com/siyuan-note/siyuan/issues/3891
        const startElement = hasClosestBlock(range.startContainer);
        const endElement = hasClosestBlock(range.endContainer);
        if (startElement && endElement && !startElement.isSameNode(endElement)) {
            if (event) { // 在 keyup 中使用 shift+方向键选中
                if (event.key === "ArrowLeft") {
                    this.range = setLastNodeRange(getContenteditableElement(startElement), range, false);
                } else if (event.key === "ArrowRight") {
                    this.range = setFirstNodeRange(getContenteditableElement(endElement), range);
                    this.range.collapse(false);
                } else if (event.key === "ArrowUp") {
                    this.range = setFirstNodeRange(getContenteditableElement(endElement), range);
                    nodeElement = hasClosestBlock(endElement);
                    if (!nodeElement) {
                        return;
                    }
                } else if (event.key === "ArrowDown") {
                    this.range = setLastNodeRange(getContenteditableElement(startElement), range, false);
                }
            } else {
                this.range = setLastNodeRange(getContenteditableElement(nodeElement), range, false);
            }
            focusByRange(this.range);
            if (this.range.toString() === "") {
                this.element.classList.add("fn__none");
                return;
            }
        }
        // 需放在 range 修改之后，否则 https://github.com/siyuan-note/siyuan/issues/4726
        if (nodeElement.getAttribute("data-type") === "NodeCodeBlock") {
            this.element.classList.add("fn__none");
            return;
        }
        const rangePosition = getSelectionPosition(nodeElement, range);
        this.element.classList.remove("fn__none");
        this.toolbarHeight = this.element.clientHeight;
        const y = rangePosition.top - this.toolbarHeight - 4;
        this.element.setAttribute("data-inity", y + Constants.ZWSP + protyle.contentElement.scrollTop.toString());
        setPosition(this.element, rangePosition.left - 52, Math.max(y, protyle.element.getBoundingClientRect().top + 30));
        this.element.querySelectorAll(".protyle-toolbar__item--current").forEach(item => {
            item.classList.remove("protyle-toolbar__item--current");
        });
        const types = this.getCurrentType();
        types.forEach(item => {
            if (["search-mark", "a", "block-ref", "virtual-block-ref", "text", "file-annotation-ref", "inline-math",
                "inline-memo", "", "backslash"].includes(item)) {
                return;
            }
            const itemElement = this.element.querySelector(`[data-type="${item}"]`);
            if (itemElement) {
                itemElement.classList.add("protyle-toolbar__item--current");
            }
        });
    }

    public getCurrentType(range = this.range) {
        let types: string[] = [];
        let startElement = range.startContainer as HTMLElement;
        if (startElement.nodeType === 3) {
            startElement = startElement.parentElement;
        } else if (startElement.childElementCount > 0 && startElement.childNodes[range.startOffset]?.nodeType !== 3) {
            startElement = startElement.childNodes[range.startOffset] as HTMLElement;
        }
        if (!startElement || startElement.nodeType === 3) {
            return [];
        }
        if (!["DIV", "TD", "TH", "TR"].includes(startElement.tagName)) {
            types = (startElement.getAttribute("data-type") || "").split(" ");
        }
        let endElement = range.endContainer as HTMLElement;
        if (endElement.nodeType === 3) {
            endElement = endElement.parentElement;
        } else if (endElement.childElementCount > 0 && endElement.childNodes[range.endOffset]?.nodeType !== 3) {
            endElement = endElement.childNodes[range.endOffset] as HTMLElement;
        }
        if (!endElement || endElement.nodeType === 3) {
            return [];
        }
        if (!["DIV", "TD", "TH", "TR"].includes(endElement.tagName) && !startElement.isSameNode(endElement)) {
            types = types.concat((endElement.getAttribute("data-type") || "").split(" "));
        }
        range.cloneContents().childNodes.forEach((item: HTMLElement) => {
            if (item.nodeType !== 3) {
                types = types.concat((item.getAttribute("data-type") || "").split(" "));
            }
        });
        types = [...new Set(types)];
        types.find((item, index) => {
            if (item === "") {
                types.splice(index, 1);
                return true;
            }
        });
        return types;
    }

    public setInlineMark(protyle: IProtyle, type: string, action: "range" | "toolbar", textObj?: ITextOption, returnNewNodesOnly: boolean = false) {
        // 反链支持重复设置
        if (type === "block-ref" && action === "range" && textObj.type === "id" && textObj.color) {
            // @ts-ignore
            window.上一次设置的反链 = textObj.color;
        }
        const nodeElement = hasClosestBlock(this.range.startContainer);
        if (!nodeElement || nodeElement.getAttribute("data-type") === "NodeCodeBlock") {
            return;
        }
        const endElement = hasClosestBlock(this.range.endContainer);
        if (!endElement) {
            return;
        }
        // 三击后还没有重新纠正 range 时使用快捷键标记会导致异常 https://github.com/siyuan-note/siyuan/issues/7068
        if (!nodeElement.isSameNode(endElement)) {
            this.range = setLastNodeRange(getContenteditableElement(nodeElement), this.range, false);
        }
        const rangeTypes = this.getCurrentType(this.range);

        if (rangeTypes.length === 1) {
            // https://github.com/siyuan-note/siyuan/issues/6501
            // https://github.com/siyuan-note/siyuan/issues/12877
            if (["block-ref", "virtual-block-ref", "file-annotation-ref", "a", "inline-memo", "inline-math", "tag"].includes(rangeTypes[0]) && type === "clear") {
                return;
            }
            // https://github.com/siyuan-note/siyuan/issues/14534
            if (rangeTypes[0] === "text" && type === "text" && textObj && this.range.startContainer.nodeType === 3 && this.range.startContainer.isSameNode(this.range.endContainer)) {
                const selectParentElement = this.range.startContainer.parentElement;
                if (selectParentElement && hasSameTextStyle(null, selectParentElement, textObj)) {
                    return;
                }
            }
        }

        const selectText = this.range.toString();
        fixTableRange(this.range);
        let previousElement: HTMLElement;
        let nextElement: HTMLElement;
        let previousIndex: number;
        let nextIndex: number;
        const previousSibling = hasPreviousSibling(this.range.startContainer);
        if (!["DIV", "TD", "TH", "TR"].includes(this.range.startContainer.parentElement.tagName)) {
            if (this.range.startOffset === 0 && !previousSibling) {
                previousElement = this.range.startContainer.parentElement.previousSibling as HTMLElement;
                this.range.setStartBefore(this.range.startContainer.parentElement);
            } else {
                previousElement = this.range.startContainer.parentElement;
            }
        } else if (previousSibling && previousSibling.nodeType !== 3 && this.range.startOffset === 0) {
            // **aaa**bbb 选中 bbb 加粗
            previousElement = previousSibling as HTMLElement;
        }
        let isEndSpan = false;
        const nextSibling = hasNextSibling(this.range.endContainer);
        if (!["DIV", "TD", "TH", "TR"].includes(this.range.endContainer.parentElement.tagName)) {
            if (this.range.endOffset === this.range.endContainer.textContent.length && !nextSibling) {
                nextElement = this.range.endContainer.parentElement.nextSibling as HTMLElement;
                this.range.setEndAfter(this.range.endContainer.parentElement);
                if (selectText === "") {
                    isEndSpan = true;
                    this.range.collapse(false);
                }
            } else {
                nextElement = this.range.endContainer.parentElement;
            }
        } else if (nextSibling && nextSibling.nodeType !== 3 && this.range.endOffset === this.range.endContainer.textContent.length) {
            // aaa**bbb** 选中 aaa 加粗
            nextElement = nextSibling as HTMLElement;
        }
        this.range.insertNode(document.createElement("wbr"));
        const html = nodeElement.outerHTML;
        const contents = this.range.extractContents();
        this.mergeNode(contents.childNodes);
        // 选择 span 中的一部分需进行包裹
        if (previousElement && nextElement && previousElement.isSameNode(nextElement) && contents.firstChild?.nodeType === 3) {
            const attributes = previousElement.attributes;
            contents.childNodes.forEach(item => {
                const spanElement = document.createElement("span");
                for (let i = 0; i < attributes.length; i++) {
                    spanElement.setAttribute(attributes[i].name, attributes[i].value);
                }
                spanElement.innerHTML = item.textContent;
                item.replaceWith(spanElement);
            });
        }
        const toolbarElement = isMobile() ? document.querySelector("#keyboardToolbar .keyboard__dynamic").nextElementSibling : this.element;
        const actionBtn = action === "toolbar" ? toolbarElement.querySelector(`[data-type="${type}"]`) : undefined;
        const newNodes: Node[] = [];

        if (type === "clear" || actionBtn?.classList.contains("protyle-toolbar__item--current") || (
            action === "range" && rangeTypes.length > 0 && rangeTypes.includes(type) && !textObj
        )) {
            // 移除
            if (type === "clear") {
                toolbarElement.querySelectorAll('[data-type="strong"],[data-type="em"],[data-type="u"],[data-type="s"],[data-type="mark"],[data-type="sup"],[data-type="sub"],[data-type="kbd"],[data-type="mark"],[data-type="code"]').forEach(item => {
                    item.classList.remove("protyle-toolbar__item--current");
                });
            } else if (actionBtn) {
                actionBtn.classList.remove("protyle-toolbar__item--current");
            }
            if (contents.childNodes.length === 0) {
                rangeTypes.find((itemType, index) => {
                    if (type === itemType) {
                        rangeTypes.splice(index, 1);
                        return true;
                    }
                });
                if (rangeTypes.length === 0 || type === "clear") {
                    newNodes.push(document.createTextNode(Constants.ZWSP));
                } else {
                    // 遇到以下类型结尾不应继承 https://github.com/siyuan-note/siyuan/issues/7200
                    let removeIndex = 0;
                    while (removeIndex < rangeTypes.length) {
                        if (["inline-memo", "text", "block-ref", "virtual-block-ref", "file-annotation-ref", "a"].includes(rangeTypes[removeIndex])) {
                            rangeTypes.splice(removeIndex, 1);
                        } else {
                            ++removeIndex;
                        }
                    }
                    const inlineElement = document.createElement("span");
                    inlineElement.setAttribute("data-type", rangeTypes.join(" "));
                    inlineElement.textContent = Constants.ZWSP;
                    newNodes.push(inlineElement);
                }
            }
            contents.childNodes.forEach((item: HTMLElement, index) => {
                if (item.nodeType !== 3 && item.tagName !== "BR" && item.tagName !== "IMG" && !item.classList.contains("img")) {
                    // 图片后有粗体，仅选中图片后，rang 中会包含一个空的粗体，需移除
                    if (item.textContent === "") {
                        return;
                    }
                    const types = (item.getAttribute("data-type") || "").split(" ");
                    if (type === "clear") {
                        for (let i = 0; i < types.length; i++) {
                            if (textObj && textObj.type === "text") {
                                if ("text" === types[i]) {
                                    types.splice(i, 1);
                                    i--;
                                }
                            } else {
                                if (["kbd", "text", "strong", "em", "u", "s", "mark", "sup", "sub", "code"].includes(types[i])) {
                                    types.splice(i, 1);
                                    i--;
                                }
                            }
                        }
                    } else {
                        types.find((itemType, typeIndex) => {
                            if (type === itemType) {
                                types.splice(typeIndex, 1);
                                return true;
                            }
                        });
                    }
                    if (types.length === 0) {
                        if (item.textContent === "") {
                            item.textContent = Constants.ZWSP;
                        }
                        newNodes.push(document.createTextNode(item.textContent));
                    } else {
                        if (selectText && type === "clear" && textObj && textObj.type === "text") {
                            // 选中内容中没有样式需要清除时直接返回，否则清除粗体中部分内容会报错
                            if (item.style.color === "" && item.style.webkitTextFillColor === "" && item.style.webkitTextStroke === "" && item.style.textShadow === "" && item.style.backgroundColor === "" && item.style.fontSize === "") {
                                item.setAttribute("data-type", types.join(" "));
                                newNodes.push(item);
                                return true;
                            }
                        }
                        if (type === "clear") {
                            item.style.color = "";
                            item.style.webkitTextFillColor = "";
                            item.style.webkitTextStroke = "";
                            item.style.textShadow = "";
                            item.style.backgroundColor = "";
                            item.style.fontSize = "";
                        }
                        if (index === 0 && previousElement && previousElement.nodeType !== 3 &&
                            isArrayEqual(types, (previousElement.getAttribute("data-type") || "").split(" ")) &&
                            hasSameTextStyle(item, previousElement, textObj)) {
                            previousIndex = previousElement.textContent.length;
                            previousElement.innerHTML = previousElement.innerHTML + item.innerHTML;
                        } else if (index === contents.childNodes.length - 1 && nextElement && nextElement.nodeType !== 3 &&
                            isArrayEqual(types, (nextElement.getAttribute("data-type") || "").split(" ")) &&
                            hasSameTextStyle(item, nextElement, textObj)) {
                            nextIndex = item.textContent.length;
                            nextElement.innerHTML = item.innerHTML + nextElement.innerHTML;
                        } else {
                            item.setAttribute("data-type", types.join(" "));
                            newNodes.push(item);
                        }
                    }
                } else {
                    newNodes.push(item);
                }
            });
        } else {
            // 添加
            if (!this.element.classList.contains("fn__none") && type !== "text" && actionBtn) {
                actionBtn.classList.add("protyle-toolbar__item--current");
            }
            if (selectText === "") {
                const inlineElement = document.createElement("span");
                rangeTypes.push(type);

                // 遇到以下类型结尾不应继承 https://github.com/siyuan-note/siyuan/issues/7200
                if (isEndSpan) {
                    let removeIndex = 0;
                    while (removeIndex < rangeTypes.length) {
                        if (["inline-memo", "text", "block-ref", "virtual-block-ref", "file-annotation-ref", "a"].includes(rangeTypes[removeIndex])) {
                            rangeTypes.splice(removeIndex, 1);
                        } else {
                            ++removeIndex;
                        }
                    }
                    // https://github.com/siyuan-note/siyuan/issues/14421
                    if (rangeTypes.length === 0) {
                        rangeTypes.push(type);
                    }
                }
                inlineElement.setAttribute("data-type", [...new Set(rangeTypes)].join(" "));
                inlineElement.textContent = Constants.ZWSP;
                // 在 a 元素中 ctrl+m 需继承其链接，也许不需要？没有用户反馈之前先保持现状
                // if (type !== "a" && rangeTypes.includes("a") && nextElement.dataset.type.split(" ").includes("a") &&
                //     nextElement.isSameNode(previousElement)) {
                //     inlineElement.setAttribute("data-href", nextElement.getAttribute("data-href"));
                // }
                setFontStyle(inlineElement, textObj);
                newNodes.push(inlineElement);
            } else {
                // https://github.com/siyuan-note/siyuan/issues/7477
                // https://github.com/siyuan-note/siyuan/issues/8825
                if (type === "block-ref") {
                    while (contents.childNodes.length > 1) {
                        contents.childNodes[0].remove();
                    }
                }
                contents.childNodes.forEach((item: HTMLElement, index) => {
                    let removeText = "";
                    if (item.nodeType === 3) {
                        if (index === 0 && previousElement && previousElement.nodeType !== 3 &&
                            type === previousElement.getAttribute("data-type") &&
                            hasSameTextStyle(item, previousElement, textObj)) {
                            previousIndex = previousElement.textContent.length;
                            previousElement.innerHTML = previousElement.innerHTML + item.textContent;
                        } else if (index === contents.childNodes.length - 1 && nextElement && nextElement.nodeType !== 3 &&
                            type === nextElement.getAttribute("data-type") &&
                            hasSameTextStyle(item, nextElement, textObj)) {
                            nextIndex = item.textContent.length;
                            nextElement.innerHTML = item.textContent + nextElement.innerHTML;
                        } else if (
                            // 图片会有零宽空格，但图片不进行处理 https://github.com/siyuan-note/siyuan/issues/12840
                            item.textContent !== Constants.ZWSP ||
                            // tag 会有零宽空格 https://github.com/siyuan-note/siyuan/issues/12922
                            (item.textContent === Constants.ZWSP && !rangeTypes.includes("img"))) {
                            // ZWSP spin 后会在行内元素外 https://github.com/siyuan-note/siyuan/issues/13871
                            if (item.textContent.startsWith(Constants.ZWSP)) {
                                newNodes.push(document.createTextNode(Constants.ZWSP));
                                item.textContent = item.textContent.substring(1);
                            }
                            // https://github.com/siyuan-note/siyuan/issues/14204
                            while (item.textContent.endsWith("\n")) {
                                item.textContent = item.textContent.substring(0, item.textContent.length - 1);
                                removeText += "\n";
                            }
                            const inlineElement = document.createElement("span");
                            inlineElement.setAttribute("data-type", type);
                            inlineElement.textContent = item.textContent;
                            setFontStyle(inlineElement, textObj);
                            // 合并相同元素 https://github.com/siyuan-note/siyuan/issues/14290
                            const previousIsSame = index === 0 && previousElement && previousElement.nodeType !== 3 &&
                               type === previousElement.getAttribute("data-type") &&
                                hasSameTextStyle(inlineElement, previousElement, textObj)
                            const nextIsSame = index === contents.childNodes.length - 1 && nextElement && nextElement.nodeType !== 3 &&
                               type === nextElement.getAttribute("data-type") &&
                                hasSameTextStyle(inlineElement, nextElement, textObj)
                            if (previousIsSame) {
                                if (previousIsSame) {
                                    previousIndex = previousElement.textContent.length;
                                    previousElement.innerHTML = previousElement.innerHTML + inlineElement.innerHTML;
                                    if (nextIsSame) {
                                        nextIndex = previousElement.textContent.length;
                                        previousElement.innerHTML = previousElement.innerHTML + nextElement.innerHTML;
                                        nextElement.remove();
                                        nextElement = previousElement;
                                    }
                                }
                            } else if (nextIsSame) {
                                nextIndex = inlineElement.textContent.length;
                                nextElement.innerHTML = inlineElement.innerHTML + nextElement.innerHTML;
                            } else {
                                if (type === "text" && !inlineElement.getAttribute("style")) {
                                    newNodes.push(item);
                                } else {
                                    newNodes.push(inlineElement);
                                }
                            }
                        } else {
                            newNodes.push(item);
                        }
                    } else {
                        let types = (item.getAttribute("data-type") || "").split(" ");
                        for (let i = 0; i < types.length; i++) {
                            // "backslash", "virtual-block-ref", "search-mark" 只能单独存在
                            if (["backslash", "virtual-block-ref", "search-mark"].includes(types[i])) {
                                types.splice(i, 1);
                                i--;
                            }
                        }
                        if (!types.includes("img")) {
                            types.push(type);
                        }
                        // 以下行内元素需用 ZWSP 开头 https://github.com/siyuan-note/siyuan/issues/13871
                        if ((types.includes("code") || types.includes("tag") || types.includes("kbd")) &&
                            !item.textContent.startsWith(Constants.ZWSP)) {
                            item.insertAdjacentText("afterbegin", Constants.ZWSP);
                        }
                        // 上标和下标不能同时存在 https://github.com/siyuan-note/insider/issues/1049
                        if (type === "sub" && types.includes("sup")) {
                            types.find((item, index) => {
                                if (item === "sup") {
                                    types.splice(index, 1);
                                    toolbarElement.querySelector('[data-type="sup"]').classList.remove("protyle-toolbar__item--current");
                                    return true;
                                }
                            });
                        } else if (type === "sup" && types.includes("sub")) {
                            types.find((item, index) => {
                                if (item === "sub") {
                                    types.splice(index, 1);
                                    toolbarElement.querySelector('[data-type="sub"]').classList.remove("protyle-toolbar__item--current");
                                    return true;
                                }
                            });
                        } else if (type === "block-ref" && (types.includes("a") || types.includes("file-annotation-ref"))) {
                            // 虚拟引用和链接/标注不能同时存在
                            types.find((item, index) => {
                                if (item === "a" || item === "file-annotation-ref") {
                                    types.splice(index, 1);
                                    return true;
                                }
                            });
                        } else if (type === "a" && (types.includes("block-ref") || types.includes("file-annotation-ref"))) {
                            // 链接和引用/标注不能同时存在
                            types.find((item, index) => {
                                if (item === "block-ref" || item === "file-annotation-ref") {
                                    types.splice(index, 1);
                                    return true;
                                }
                            });
                        } else if (type === "file-annotation-ref" && (types.includes("block-ref") || types.includes("a"))) {
                            // 引用和链接/标注不能同时存在
                            types.find((item, index) => {
                                if (item === "block-ref" || item === "a") {
                                    types.splice(index, 1);
                                    return true;
                                }
                            });
                        } else if (type === "inline-memo" && types.includes("inline-math")) {
                            // 数学公式和备注不能同时存在
                            types.find((item, index) => {
                                if (item === "inline-math") {
                                    types.splice(index, 1);
                                    return true;
                                }
                            });
                            if (item.querySelector(".katex")) {
                                // 选中完整的数学公式才进行备注 https://github.com/siyuan-note/siyuan/issues/13667
                                item.textContent = item.getAttribute("data-content");
                            }
                        } else if (type === "inline-math" && types.includes("inline-memo")) {
                            // 数学公式和备注不能同时存在
                            types.find((item, index) => {
                                if (item === "inline-memo") {
                                    types.splice(index, 1);
                                    return true;
                                }
                            });
                        }
                        types = [...new Set(types)];
                        if (types.includes("block-ref") && item.getAttribute("data-subtype") === "d") {
                            // https://github.com/siyuan-note/siyuan/issues/14299
                            if (previousElement && previousElement.nodeType !== 3 && previousElement.getAttribute("data-id") === item.getAttribute("data-id")) {
                                previousElement.setAttribute("data-subtype", "s");
                                item.setAttribute("data-subtype", "s");
                            }
                            if (nextElement && nextElement.nodeType !== 3 && nextElement.getAttribute("data-id") === item.getAttribute("data-id")) {
                                nextElement.setAttribute("data-subtype", "s");
                                item.setAttribute("data-subtype", "s");
                            }
                        }
                        const previousIsSame = index === 0 && previousElement && previousElement.nodeType !== 3 &&
                            isArrayEqual(types, (previousElement.getAttribute("data-type") || "").split(" ")) &&
                            hasSameTextStyle(item, previousElement, textObj)
                        const nextIsSame = index === contents.childNodes.length - 1 && nextElement && nextElement.nodeType !== 3 &&
                            isArrayEqual(types, (nextElement.getAttribute("data-type") || "").split(" ")) &&
                            hasSameTextStyle(item, nextElement, textObj)
                        if (previousIsSame) {
                            if (previousIsSame) {
                                previousIndex = previousElement.textContent.length;
                                previousElement.innerHTML = previousElement.innerHTML + item.innerHTML;
                                if (nextIsSame) {
                                    nextIndex = previousElement.textContent.length;
                                    previousElement.innerHTML = previousElement.innerHTML + nextElement.innerHTML;
                                    nextElement.remove();
                                    nextElement = previousElement;
                                }
                            }
                        } else if (nextIsSame) {
                            nextIndex = item.textContent.length;
                            nextElement.innerHTML = item.innerHTML + nextElement.innerHTML;
                        } else if (item.tagName !== "BR" && item.tagName !== "IMG") {
                            item.setAttribute("data-type", types.join(" "));
                            setFontStyle(item, textObj);
                            if (types.includes("text") && !item.getAttribute("style")) {
                                if (types.length === 1) {
                                    const tempText = document.createTextNode(item.textContent);
                                    newNodes.push(tempText);
                                } else {
                                    types.splice(types.indexOf("text"), 1);
                                    item.setAttribute("data-type", types.join(" "));
                                    newNodes.push(item);
                                }
                            } else {
                                newNodes.push(item);
                            }
                        } else {
                            newNodes.push(item);
                        }
                    }
                    if (removeText) {
                        newNodes.push(document.createTextNode(removeText));
                    }
                });
            }
        }

        if (this.range.startContainer.nodeType !== 3 && (this.range.startContainer as HTMLElement).tagName === "SPAN" &&
            this.range.startContainer.isSameNode(this.range.endContainer) && !isEndSpan) {
            // 切割元素
            const startContainer = this.range.startContainer as HTMLElement;
            const afterElement = document.createElement("span");
            const attributes = startContainer.attributes;
            for (let i = 0; i < attributes.length; i++) {
                afterElement.setAttribute(attributes[i].name, attributes[i].value);
            }
            this.range.setEnd(startContainer.lastChild, startContainer.lastChild.textContent.length);
            afterElement.append(this.range.extractContents());
            startContainer.after(afterElement);
            // https://github.com/siyuan-note/siyuan/issues/13871#issuecomment-2662855319
            const firstTypes = startContainer.getAttribute("data-type").split(" ");
            if (firstTypes.includes("code") || firstTypes.includes("tag") || firstTypes.includes("kbd")) {
                afterElement.insertAdjacentText("beforebegin", Constants.ZWSP + Constants.ZWSP);
                afterElement.insertAdjacentText("afterbegin", Constants.ZWSP);
                this.range.setStart(afterElement.previousSibling, 1);
            } else {
                this.range.setStartBefore(afterElement);
            }
            this.range.collapse(true);
        }
        for (let i = 0; i < newNodes.length; i++) {
            const currentNewNode = newNodes[i] as HTMLElement;
            const nextNewNode = newNodes[i + 1] as HTMLElement;
            const currentType = currentNewNode.nodeType !== 3 ? (currentNewNode.getAttribute("data-type") || "") : "";
            if (currentNewNode.nodeType !== 3 && nextNewNode && nextNewNode.nodeType !== 3 &&
                nextNewNode.tagName === currentNewNode.tagName &&
                // 表格内多个换行 https://github.com/siyuan-note/siyuan/issues/12300
                currentNewNode.tagName !== "BR" &&
                isArrayEqual((nextNewNode.getAttribute("data-type") || "").split(" "), currentType.split(" ")) &&
                currentNewNode.getAttribute("data-id") === nextNewNode.getAttribute("data-id") &&
                currentNewNode.getAttribute("data-subtype") === nextNewNode.getAttribute("data-subtype") &&
                currentNewNode.style.color === nextNewNode.style.color &&
                currentNewNode.style.webkitTextFillColor === nextNewNode.style.webkitTextFillColor &&
                currentNewNode.style.webkitTextStroke === nextNewNode.style.webkitTextStroke &&
                currentNewNode.style.textShadow === nextNewNode.style.textShadow &&
                currentNewNode.style.fontSize === nextNewNode.style.fontSize &&
                currentNewNode.style.backgroundColor === nextNewNode.style.backgroundColor) {
                // 合并相同的 node
                if (currentType.indexOf("inline-math") > -1) {
                    // 数学公式合并 data-content https://github.com/siyuan-note/siyuan/issues/6028
                    nextNewNode.setAttribute("data-content", currentNewNode.getAttribute("data-content") + nextNewNode.getAttribute("data-content"));
                } else {
                    // 测试不存在 https://ld246.com/article/1664454663564 情况，故移除引用合并限制
                    // 搜索结果引用被高亮隔断需进行合并 https://github.com/siyuan-note/siyuan/issues/7588
                    nextNewNode.innerHTML = currentNewNode.innerHTML + nextNewNode.innerHTML;
                    // 如果为备注时，合并备注内容
                    if (currentType.indexOf("inline-memo") > -1) {
                        nextNewNode.setAttribute("data-inline-memo-content", (currentNewNode.getAttribute("data-inline-memo-content") || "") +
                            (nextNewNode.getAttribute("data-inline-memo-content") || ""));
                    }
                }
                newNodes.splice(i, 1);
                i--;
            } else {
                this.range.insertNode(currentNewNode);
                if (currentNewNode.nodeType === 1 && ["code", "tag", "kbd"].includes(type)) {
                    // 添加为 span https://github.com/siyuan-note/siyuan/issues/6155
                    const currentPreviousSibling = hasPreviousSibling(currentNewNode);
                    if (!currentPreviousSibling || currentPreviousSibling.textContent.endsWith("\n")) {
                        currentNewNode.before(document.createTextNode(Constants.ZWSP));
                    }
                    if (!currentNewNode.textContent.startsWith(Constants.ZWSP)) {
                        currentNewNode.textContent = Constants.ZWSP + currentNewNode.textContent;
                    }
                    const currentNextSibling = hasNextSibling(currentNewNode);
                    if (!currentNextSibling ||
                        (currentNextSibling && (
                                currentNextSibling.nodeType !== 3 ||
                                (currentNextSibling.nodeType === 3 && !currentNextSibling.textContent.startsWith(Constants.ZWSP)))
                        )
                    ) {
                        currentNewNode.after(document.createTextNode(Constants.ZWSP));
                    }
                } else if (currentNewNode.nodeType === 3 && ["code", "tag", "kbd", "clear"].includes(type)) {
                    let currentPreviousSibling = hasPreviousSibling(currentNewNode) as HTMLElement;
                    let previousIsCTK = false;
                    if (currentPreviousSibling) {
                        if (currentPreviousSibling.nodeType === 1) {
                            const currentPreviousSiblingTypes = currentPreviousSibling.dataset.type.split(" ");
                            if (currentPreviousSiblingTypes.includes("code") || currentPreviousSiblingTypes.includes("tag") || currentPreviousSiblingTypes.includes("kbd")) {
                                previousIsCTK = true;
                            }
                        } else if (currentPreviousSibling.textContent.endsWith(Constants.ZWSP)) {
                            currentPreviousSibling.textContent = currentPreviousSibling.textContent.substring(0, currentPreviousSibling.textContent.length - 1);
                        }
                    }
                    let currentNextSibling = hasNextSibling(currentNewNode) as HTMLElement;
                    let nextIsCTK = false;
                    if (currentNextSibling) {
                        if (currentNextSibling.nodeType === 1) {
                            const currentNextSiblingTypes = currentNextSibling.dataset.type.split(" ");
                            if (currentNextSiblingTypes.includes("code") || currentNextSiblingTypes.includes("tag") || currentNextSiblingTypes.includes("kbd")) {
                                nextIsCTK = true;
                            }
                        } else if (currentNextSibling.textContent.startsWith(Constants.ZWSP)) {
                            currentNextSibling.textContent = currentNextSibling.textContent.substring(1);
                        }
                    }
                    if (currentNewNode) {
                        if (previousIsCTK) {
                            if (!currentNewNode.textContent.startsWith(Constants.ZWSP)) {
                                currentNewNode.textContent = Constants.ZWSP + currentNewNode.textContent;
                            }
                        } else if (currentNewNode.textContent.startsWith(Constants.ZWSP)) {
                            currentPreviousSibling = hasPreviousSibling(currentNewNode) as HTMLElement;
                            if (currentPreviousSibling.nodeType === 1) {
                                const currentPreviousSiblingTypes = currentPreviousSibling.dataset.type.split(" ");
                                if (!currentPreviousSiblingTypes.includes("code") && !currentPreviousSiblingTypes.includes("tag") && !currentPreviousSiblingTypes.includes("kbd")) {
                                    currentNewNode.textContent = currentNewNode.textContent.substring(1);
                                }
                            } else {
                                currentNewNode.textContent = currentNewNode.textContent.substring(1);
                            }
                        }
                        if (nextIsCTK) {
                            if (!currentNextSibling.textContent.startsWith(Constants.ZWSP)) {
                                currentNextSibling.textContent = Constants.ZWSP + currentNextSibling.textContent;
                            }
                        } else if (currentNewNode.textContent.endsWith(Constants.ZWSP)) {
                            currentNextSibling = hasNextSibling(currentNewNode) as HTMLElement;
                            if (currentNextSibling.nodeType === 1) {
                                const currentNextSiblingTypes = currentNextSibling.dataset.type.split(" ");
                                if (!currentNextSiblingTypes.includes("code") && !currentNextSiblingTypes.includes("tag") && !currentNextSiblingTypes.includes("kbd")) {
                                    currentNewNode.textContent = currentNewNode.textContent.substring(0, currentNewNode.textContent.length - 1);
                                }
                            } else {
                                currentNewNode.textContent = currentNewNode.textContent.substring(0, currentNewNode.textContent.length - 1);
                            }
                        }
                    }
                }
                this.range.collapse(false);
            }
        }
        if (previousElement) {
            if (previousElement.nodeType !== 3 && previousElement.textContent === Constants.ZWSP) {
                // https://github.com/siyuan-note/siyuan/issues/7548
                previousElement.remove();
            } else {
                this.mergeNode(previousElement.childNodes);
            }
        }
        if (nextElement) {
            this.mergeNode(nextElement.childNodes);
        }
<<<<<<< HEAD
        if (returnNewNodesOnly){
            return newNodes;
        }
        if (previousIndex) {
=======
        if (typeof previousIndex === "number") {
>>>>>>> 7b5d58d5
            this.range.setStart(previousElement.firstChild, previousIndex);
        } else if (newNodes.length > 0) {
            if (newNodes[0].nodeType !== 3 && (newNodes[0] as HTMLElement).getAttribute("data-type") === "inline-math") {
                // 数学公式后面处理
            } else {
                if (newNodes[0].firstChild) {
                    if (newNodes[0].firstChild.textContent === Constants.ZWSP) {
                        // 新建元素时光标消失 https://github.com/siyuan-note/siyuan/issues/6481
                        // 新建元素粘贴后元素消失 https://ld246.com/article/1665556907936
                        this.range.setStart(newNodes[0].firstChild, 1);
                    } else {
                        this.range.setStart(newNodes[0].firstChild, 0);
                    }
                } else if (newNodes[0].nodeType === 3) {
                    this.range.setStart(newNodes[0], 0);
                } else {
                    this.range.setStartBefore(newNodes[0]);
                }
            }
        } else if (nextElement) {
            // aaa**bbb** 选中 aaa 加粗
            this.range.setStart(nextElement.firstChild, 0);
        }
        if (typeof nextIndex === "number") {
            this.range.setEnd(nextElement.lastChild, nextIndex);
        } else if (newNodes.length > 0) {
            const lastNewNode = newNodes[newNodes.length - 1];
            if (lastNewNode.nodeType !== 3 && (lastNewNode as HTMLElement).getAttribute("data-type").indexOf("inline-math") > -1) {
                const mathPreviousSibling = hasPreviousSibling(lastNewNode);
                if (mathPreviousSibling && mathPreviousSibling.nodeType === 3) {
                    this.range.setStart(mathPreviousSibling, mathPreviousSibling.textContent.length);
                } else {
                    this.range.setStartBefore(lastNewNode);
                }
                const mathNextSibling = hasNextSibling(lastNewNode);
                if (mathNextSibling && mathNextSibling.nodeType === 3) { // https://github.com/siyuan-note/siyuan/issues/6065
                    this.range.setEnd(mathNextSibling, 0);
                } else {
                    this.range.setEndAfter(lastNewNode);
                }
            } else {
                if (lastNewNode.lastChild) {
                    if (lastNewNode.lastChild.textContent === Constants.ZWSP) {
                        // 新建元素时光标消失 https://github.com/siyuan-note/siyuan/issues/6481
                        // 新建元素粘贴后元素消失 https://ld246.com/article/1665556907936
                        this.range.collapse(true);
                    } else {
                        this.range.setEnd(lastNewNode.lastChild, lastNewNode.lastChild.textContent.length);
                    }
                } else if (lastNewNode.nodeType === 3) {
                    this.range.setEnd(lastNewNode, lastNewNode.textContent.length);
                    if (lastNewNode.textContent === Constants.ZWSP) {
                        // 粗体后取消粗体光标不存在 https://github.com/siyuan-note/insider/issues/1056
                        this.range.collapse(false);
                    }
                } else {
                    // eg: 表格中有3行时，选中第二行三级，多次加粗会增加换行
                    this.range.setEndAfter(lastNewNode);
                }
            }
        } else if (previousElement) {
            // **aaa**bbb 选中 bbb 加粗
            // 需进行 mergeNode ，否用 alt+x 为相同颜色 aaabbb 中的 bbb 再次赋值后无法选中
            this.range.setEnd(previousElement.firstChild, previousElement.firstChild.textContent.length);
        }
        let needFocus = true;
        if (type === "inline-math") {
            mathRender(nodeElement);
            if (selectText === "") {
                protyle.toolbar.showRender(protyle, newNodes[0] as HTMLElement, undefined, html);
                return;
            }
        } else if (type === "inline-memo") {
            protyle.toolbar.showRender(protyle, newNodes[0] as HTMLElement, newNodes as Element[], html);
            return;
        } else if (type === "block-ref") {
            this.range.collapse(false);
        } else if (type === "a") {
            const aElement = newNodes[0] as HTMLElement;
            if (aElement.textContent.replace(Constants.ZWSP, "") === "" || !aElement.getAttribute("data-href")) {
                needFocus = false;
                linkMenu(protyle, aElement, aElement.getAttribute("data-href") ? true : false);
            } else {
                this.range.collapse(false);
            }
        }
        nodeElement.setAttribute("updated", dayjs().format("YYYYMMDDHHmmss"));
        updateTransaction(protyle, nodeElement.getAttribute("data-node-id"), nodeElement.outerHTML, html);
        const wbrElement = nodeElement.querySelector("wbr");
        if (wbrElement) {
            wbrElement.remove();
        }
        if (needFocus) {
            focusByRange(this.range);
        }
    }

    public showRender(protyle: IProtyle, renderElement: Element, updateElements?: Element[], oldHTML?: string) {
        const nodeElement = hasClosestBlock(renderElement);
        if (!nodeElement) {
            return;
        }
        hideElements(["hint"], protyle);
        window.siyuan.menus.menu.remove();
        const id = nodeElement.getAttribute("data-node-id");
        const types = (renderElement.getAttribute("data-type") || "").split(" ");
        const html = oldHTML || nodeElement.outerHTML;
        let title = "HTML";
        let placeholder = "";
        const isInlineMemo = types.includes("inline-memo");
        switch (renderElement.getAttribute("data-subtype")) {
            case "abc":
                title = window.siyuan.languages.staff;
                break;
            case "echarts":
                title = window.siyuan.languages.chart;
                break;
            case "flowchart":
                title = "Flow Chart";
                break;
            case "graphviz":
                title = "Graphviz";
                break;
            case "mermaid":
                title = "Mermaid";
                break;
            case "mindmap":
                placeholder = `- foo
  - bar
- baz`;
                title = window.siyuan.languages.mindmap;
                break;
            case "plantuml":
                title = "UML";
                break;
            case "math":
                if (types.includes("NodeMathBlock")) {
                    title = window.siyuan.languages.math;
                } else {
                    title = window.siyuan.languages["inline-math"];
                }
                break;
        }
        if (types.includes("NodeBlockQueryEmbed")) {
            title = window.siyuan.languages.blockEmbed;
        } else if (isInlineMemo) {
            title = window.siyuan.languages.memo;
        }
        const isPin = this.subElement.querySelector('[data-type="pin"]')?.getAttribute("aria-label") === window.siyuan.languages.unpin;
        const pinData: IObject = {};
        if (isPin) {
            const textElement = this.subElement.querySelector(".b3-text-field") as HTMLTextAreaElement;
            pinData.styleH = textElement.style.height;
            pinData.styleW = textElement.style.width;
        } else {
            this.subElement.style.width = "";
            this.subElement.style.padding = "0";
        }
        this.subElement.innerHTML = `<div ${(isPin && this.subElement.firstElementChild.getAttribute("data-drag") === "true") ? 'data-drag="true"' : ""}><div class="block__icons block__icons--menu fn__flex" style="border-radius: var(--b3-border-radius-b) var(--b3-border-radius-b) 0 0;">
    <span class="fn__flex-1 resize__move">
        ${title}
    </span>
    <span class="fn__space"></span>
    <button data-type="refresh" class="block__icon block__icon--show b3-tooltips b3-tooltips__nw${(isPin && !this.subElement.querySelector('[data-type="refresh"]').classList.contains("block__icon--active")) ? "" : " block__icon--active"}${types.includes("NodeBlockQueryEmbed") ? " fn__none" : ""}" aria-label="${window.siyuan.languages.refresh}"><svg><use xlink:href="#iconRefresh"></use></svg></button>
    <span class="fn__space"></span>
    <button data-type="before" class="block__icon block__icon--show b3-tooltips b3-tooltips__nw${protyle.disabled ? " fn__none" : ""}" aria-label="${window.siyuan.languages["insert-before"]}"><svg><use xlink:href="#iconBefore"></use></svg></button>
    <span class="fn__space${protyle.disabled ? " fn__none" : ""}"></span>
    <button data-type="after" class="block__icon block__icon--show b3-tooltips b3-tooltips__nw${protyle.disabled ? " fn__none" : ""}" aria-label="${window.siyuan.languages["insert-after"]}"><svg><use xlink:href="#iconAfter"></use></svg></button>
    <span class="fn__space${protyle.disabled ? " fn__none" : ""}"></span>
    <button data-type="export" class="block__icon block__icon--show b3-tooltips b3-tooltips__nw" aria-label="${window.siyuan.languages.export} ${window.siyuan.languages.image}"><svg><use xlink:href="#iconImage"></use></svg></button>
    <span class="fn__space"></span>
    <button data-type="pin" class="block__icon block__icon--show b3-tooltips b3-tooltips__nw" aria-label="${isPin ? window.siyuan.languages.unpin : window.siyuan.languages.pin}"><svg><use xlink:href="#icon${isPin ? "Unpin" : "Pin"}"></use></svg></button>
    <span class="fn__space"></span>
    <button data-type="close" class="block__icon block__icon--show b3-tooltips b3-tooltips__nw" aria-label="${window.siyuan.languages.close}"><svg style="width: 10px;margin: 0 2px;"><use xlink:href="#iconClose"></use></svg></button>
</div>
<textarea ${protyle.disabled ? " readonly" : ""} spellcheck="false" class="b3-text-field b3-text-field--text fn__block" placeholder="${placeholder}" style="${isMobile() ? "" : "width:" + Math.max(480, renderElement.clientWidth * 0.7) + "px"};max-height:calc(80vh - 44px);min-height: 48px;min-width: 268px;border-radius: 0 0 var(--b3-border-radius-b) var(--b3-border-radius-b);font-family: var(--b3-font-family-code);"></textarea></div>`;
        const autoHeight = () => {
            textElement.style.height = textElement.scrollHeight + "px";
            if (isMobile()) {
                setPosition(this.subElement, 0, 0);
                return;
            }
            if (this.subElement.firstElementChild.getAttribute("data-drag") === "true") {
                if (textElement.getBoundingClientRect().bottom > window.innerHeight) {
                    this.subElement.style.top = window.innerHeight - this.subElement.clientHeight + "px";
                }
                return;
            }
            const bottom = nodeRect.bottom === nodeRect.top ? nodeRect.bottom + 26 : nodeRect.bottom;
            if (this.subElement.clientHeight <= window.innerHeight - bottom || this.subElement.clientHeight <= nodeRect.top) {
                if (types.includes("inline-math") || isInlineMemo) {
                    setPosition(this.subElement, nodeRect.left, bottom, nodeRect.height || 26);
                } else {
                    setPosition(this.subElement, nodeRect.left + (nodeRect.width - this.subElement.clientWidth) / 2, bottom, nodeRect.height || 26);
                }
            } else {
                setPosition(this.subElement, nodeRect.right, bottom);
            }
        };
        const headerElement = this.subElement.querySelector(".block__icons");
        headerElement.addEventListener("click", (event: MouseEvent) => {
            const target = event.target as HTMLElement;
            const btnElement = hasClosestByClassName(target, "b3-tooltips");
            if (!btnElement) {
                if (event.detail === 2) {
                    const pingElement = headerElement.querySelector('[data-type="pin"]');
                    if (pingElement.getAttribute("aria-label") === window.siyuan.languages.unpin) {
                        pingElement.querySelector("svg use").setAttribute("xlink:href", "#iconPin");
                        pingElement.setAttribute("aria-label", window.siyuan.languages.pin);
                    } else {
                        pingElement.querySelector("svg use").setAttribute("xlink:href", "#iconUnpin");
                        pingElement.setAttribute("aria-label", window.siyuan.languages.unpin);
                    }
                    event.preventDefault();
                    event.stopPropagation();
                }
                return;
            }
            event.stopPropagation();
            switch (btnElement.getAttribute("data-type")) {
                case "close":
                    this.subElement.querySelector('[data-type="pin"]').setAttribute("aria-label", window.siyuan.languages.pin);
                    hideElements(["util"], protyle);
                    break;
                case "pin":
                    if (btnElement.getAttribute("aria-label") === window.siyuan.languages.unpin) {
                        btnElement.querySelector("svg use").setAttribute("xlink:href", "#iconPin");
                        btnElement.setAttribute("aria-label", window.siyuan.languages.pin);
                    } else {
                        btnElement.querySelector("svg use").setAttribute("xlink:href", "#iconUnpin");
                        btnElement.setAttribute("aria-label", window.siyuan.languages.unpin);
                    }
                    break;
                case "refresh":
                    btnElement.classList.toggle("block__icon--active");
                    break;
                case "before":
                    insertEmptyBlock(protyle, "beforebegin", id);
                    hideElements(["util"], protyle);
                    break;
                case "after":
                    insertEmptyBlock(protyle, "afterend", id);
                    hideElements(["util"], protyle);
                    break;
                case "export":
                    exportImg();
                    break;
            }
        });
        const exportImg = () => {
            const msgId = showMessage(window.siyuan.languages.exporting, 0);
            if (renderElement.getAttribute("data-subtype") === "plantuml") {
                fetch(renderElement.querySelector("img").getAttribute("src")).then(function (response) {
                    return response.blob();
                }).then(function (blob) {
                    const formData = new FormData();
                    formData.append("file", blob);
                    formData.append("type", "image/png");
                    fetchPost("/api/export/exportAsFile", formData, (response) => {
                        openByMobile(response.data.file);
                        hideMessage(msgId);
                    });
                });
                return;
            }
            setTimeout(() => {
                addScript("/stage/protyle/js/html-to-image.min.js?v=1.11.13", "protyleHtml2image").then(() => {
                    window.htmlToImage.toCanvas(renderElement).then((canvas) => {
                        canvas.toBlob((blob: Blob) => {
                            const formData = new FormData();
                            formData.append("file", blob);
                            formData.append("type", "image/png");
                            fetchPost("/api/export/exportAsFile", formData, (response) => {
                                openByMobile(response.data.file);
                                hideMessage(msgId);
                            });
                        });
                    });
                });
            }, Constants.TIMEOUT_LOAD);
        };
        const textElement = this.subElement.querySelector(".b3-text-field") as HTMLTextAreaElement;
        if (types.includes("NodeHTMLBlock")) {
            textElement.value = Lute.UnEscapeHTMLStr(renderElement.querySelector("protyle-html").getAttribute("data-content") || "");
        } else if (isInlineMemo) {
            textElement.value = Lute.UnEscapeHTMLStr(renderElement.getAttribute("data-inline-memo-content") || "");
        } else {
            textElement.value = Lute.UnEscapeHTMLStr(renderElement.getAttribute("data-content") || "");
        }

        textElement.addEventListener("input", (event) => {
            if (!renderElement.parentElement) {
                return;
            }
            if (textElement.clientHeight !== textElement.scrollHeight) {
                autoHeight();
            }
            if (!this.subElement.querySelector('[data-type="refresh"]').classList.contains("block__icon--active")) {
                return;
            }
            if (types.includes("NodeHTMLBlock")) {
                renderElement.querySelector("protyle-html").setAttribute("data-content", Lute.EscapeHTMLStr(textElement.value));
            } else if (isInlineMemo) {
                let inlineMemoElements;
                if (updateElements) {
                    inlineMemoElements = updateElements;
                } else {
                    inlineMemoElements = [renderElement];
                }
                inlineMemoElements.forEach((item) => {
                    item.setAttribute("data-inline-memo-content", Lute.EscapeHTMLStr(textElement.value));
                });
            } else {
                renderElement.setAttribute("data-content", Lute.EscapeHTMLStr(textElement.value));
                renderElement.removeAttribute("data-render");
            }
            if (!types.includes("NodeBlockQueryEmbed") || !types.includes("NodeHTMLBlock") || !isInlineMemo) {
                processRender(renderElement);
            }
            event.stopPropagation();
        });
        textElement.addEventListener("keydown", (event: KeyboardEvent) => {
            event.stopPropagation();
            // 阻止 ctrl+m 缩小窗口 https://github.com/siyuan-note/siyuan/issues/5541
            if (matchHotKey(window.siyuan.config.keymap.editor.insert["inline-math"].custom, event)) {
                event.preventDefault();
                return;
            }
            if (event.isComposing) {
                return;
            }
            if (event.key === "Escape" || matchHotKey("⌘↩", event)) {
                this.subElement.querySelector('[data-type="pin"]').setAttribute("aria-label", window.siyuan.languages.pin);
                hideElements(["util"], protyle);
            } else if (event.key === "Tab") {
                // https://github.com/siyuan-note/siyuan/issues/5270
                document.execCommand("insertText", false, "\t");
                event.preventDefault();
            } else if (electronUndo(event)) {
                return;
            }
        });
        this.subElementCloseCB = () => {
            if (!renderElement.parentElement || protyle.disabled) {
                return;
            }
            let inlineLastNode: Element;
            if (types.includes("NodeHTMLBlock")) {
                let htmlText = textElement.value;
                if (htmlText) {
                    // 需移除首尾的空白字符与连续的换行 (空行) https://github.com/siyuan-note/siyuan/issues/7921
                    htmlText = htmlText.trim().replace(/\n+/g, "\n");
                    // 需一对 div 标签包裹，否则行内元素会解析错误 https://github.com/siyuan-note/siyuan/issues/6764
                    if (!(htmlText.startsWith("<div>") && htmlText.endsWith("</div>"))) {
                        htmlText = `<div>\n${htmlText}\n</div>`;
                    }
                }
                renderElement.querySelector("protyle-html").setAttribute("data-content", Lute.EscapeHTMLStr(htmlText));
            } else if (isInlineMemo) {
                let inlineMemoElements;
                if (updateElements) {
                    inlineMemoElements = updateElements;
                } else {
                    inlineMemoElements = [renderElement];
                }
                inlineMemoElements.forEach((item, index) => {
                    if (!textElement.value) {
                        // https://github.com/siyuan-note/insider/issues/1046
                        const currentTypes = item.getAttribute("data-type").split(" ");
                        if (currentTypes.length === 1 && currentTypes[0] === "inline-memo") {
                            item.outerHTML = item.innerHTML + (index === inlineMemoElements.length - 1 ? "<wbr>" : "");
                        } else {
                            currentTypes.find((typeItem, index) => {
                                if (typeItem === "inline-memo") {
                                    currentTypes.splice(index, 1);
                                    return true;
                                }
                            });
                            item.setAttribute("data-type", currentTypes.join(" "));
                            item.removeAttribute("data-inline-memo-content");
                        }
                        if (index === inlineMemoElements.length - 1) {
                            inlineLastNode = item;
                        }
                    } else {
                        // 行级备注自动移除换行  https://ld246.com/article/1664205917326
                        item.setAttribute("data-inline-memo-content", Lute.EscapeHTMLStr(textElement.value));
                    }
                });
            } else if (types.includes("inline-math")) {
                // 行内数学公式不允许换行 https://github.com/siyuan-note/siyuan/issues/2187
                if (textElement.value) {
                    renderElement.setAttribute("data-content", Lute.EscapeHTMLStr(textElement.value));
                    renderElement.removeAttribute("data-render");
                    processRender(renderElement);
                } else {
                    inlineLastNode = renderElement;
                    // esc 后需要 focus range，但点击空白处不能 focus range，否则光标无法留在点击位置
                    renderElement.outerHTML = "<wbr>";
                }
            } else {
                renderElement.setAttribute("data-content", Lute.EscapeHTMLStr(textElement.value));
                renderElement.removeAttribute("data-render");
                if (types.includes("NodeBlockQueryEmbed")) {
                    blockRender(protyle, renderElement);
                } else {
                    processRender(renderElement);
                }
            }

            // 光标定位
            if (getSelection().rangeCount === 0 ||
                // $$ 中间输入后再 ESC 光标无法定位
                (getSelection().rangeCount > 0 && hasClosestByClassName(getSelection().getRangeAt(0).startContainer, "protyle-util"))
            ) {  // https://ld246.com/article/1665306093005
                if (renderElement.tagName === "SPAN") {
                    if (inlineLastNode) {
                        if (inlineLastNode.parentElement) {
                            this.range.setStartAfter(inlineLastNode);
                            this.range.collapse(true);
                            focusByRange(this.range);
                        } else {
                            focusByWbr(nodeElement, this.range);
                        }
                    } else if (renderElement.parentElement) {
                        this.range.setStartAfter(renderElement);
                        this.range.collapse(true);
                        focusByRange(this.range);
                    }
                } else {
                    focusBlock(renderElement);
                    renderElement.classList.add("protyle-wysiwyg--select");
                }
            } else {
                // ctrl+M 后点击空白会留下 wbr
                nodeElement.querySelector("wbr")?.remove();
            }

            nodeElement.setAttribute("updated", dayjs().format("YYYYMMDDHHmmss"));
            // HTML 块中包含多个 <pre> 时只能保存第一个 https://github.com/siyuan-note/siyuan/issues/5732
            if (types.includes("NodeHTMLBlock")) {
                const tempElement = document.createElement("template");
                tempElement.innerHTML = protyle.lute.SpinBlockDOM(nodeElement.outerHTML);
                if (tempElement.content.childElementCount > 1) {
                    showMessage(window.siyuan.languages.htmlBlockTip);
                }
            }
            updateTransaction(protyle, id, nodeElement.outerHTML, html);
        };
        this.subElement.style.zIndex = (++window.siyuan.zIndex).toString();
        this.subElement.classList.remove("fn__none");
        const nodeRect = renderElement.getBoundingClientRect();
        this.element.classList.add("fn__none");
        if (isPin) {
            textElement.style.width = pinData.styleW;
            textElement.style.height = pinData.styleH;
        } else {
            autoHeight();
        }
        if (!protyle.disabled) {
            textElement.select();
        }
        protyle.app.plugins.forEach(item => {
            item.eventBus.emit("open-noneditableblock", {
                protyle,
                toolbar: this,
                blockElement: nodeElement,
                renderElement,
            });
        });
    }

    public showCodeLanguage(protyle: IProtyle, languageElement: HTMLElement) {
        const nodeElement = hasClosestBlock(languageElement);
        if (!nodeElement) {
            return;
        }
        hideElements(["hint"], protyle);
        window.siyuan.menus.menu.remove();
        this.range = getEditorRange(nodeElement);
        const id = nodeElement.getAttribute("data-node-id");
        let oldHtml = nodeElement.outerHTML;

        let html = `<div class="b3-list-item">${window.siyuan.languages.clear}</div>`;
        const hljsLanguages = Constants.ALIAS_CODE_LANGUAGES.concat(window.hljs?.listLanguages() ?? []).sort();
        hljsLanguages.forEach((item, index) => {
            html += `<div class="b3-list-item${index === 0 ? " b3-list-item--focus" : ""}">${item}</div>`;
        });

        this.subElement.style.width = "";
        this.subElement.style.padding = "";
        this.subElement.innerHTML = `<div class="fn__flex-column" style="max-height:50vh">
    <input placeholder="${window.siyuan.languages.search}" style="margin: 0 8px 4px 8px" class="b3-text-field"/>
    <div class="b3-list fn__flex-1 b3-list--background" style="position: relative">${html}</div>
</div>`;

        const listElement = this.subElement.lastElementChild.lastElementChild as HTMLElement;
        const inputElement = this.subElement.querySelector("input");
        inputElement.addEventListener("keydown", (event: KeyboardEvent) => {
            event.stopPropagation();
            if (event.isComposing) {
                return;
            }
            upDownHint(listElement, event);
            if (event.key === "Enter") {
                oldHtml = this.updateLanguage(languageElement, protyle, id, nodeElement, oldHtml, this.subElement.querySelector(".b3-list-item--focus").textContent);
                event.preventDefault();
                event.stopPropagation();
                return;
            }
            if (event.key === "Escape") {
                this.subElement.classList.add("fn__none");
                focusByRange(this.range);
            }
        });
        inputElement.addEventListener("input", (event) => {
            const lowerCaseValue = inputElement.value.toLowerCase();
            const matchLanguages = hljsLanguages.filter(item => item.includes(lowerCaseValue));
            let html = "";
            // sort
            let matchInput = false;
            matchLanguages.sort((a, b) => {
                if (a.startsWith(lowerCaseValue) && b.startsWith(lowerCaseValue)) {
                    if (a.length < b.length) {
                        return -1;
                    } else if (a.length === b.length) {
                        return 0;
                    } else {
                        return 1;
                    }
                } else if (a.startsWith(lowerCaseValue)) {
                    return -1;
                } else if (b.startsWith(lowerCaseValue)) {
                    return 1;
                } else {
                    return 0;
                }
            }).forEach((item) => {
                if (inputElement.value === item) {
                    matchInput = true;
                }
                html += `<div class="b3-list-item">${item.replace(lowerCaseValue, "<b>" + lowerCaseValue + "</b>")}</div>`;
            });
            if (inputElement.value.trim() && !matchInput) {
                html = `<div class="b3-list-item"><b>${escapeHtml(inputElement.value.replace(/`| /g, "_"))}</b></div>${html}`;
            }
            html = `<div class="b3-list-item">${window.siyuan.languages.clear}</div>` + html;
            listElement.innerHTML = html;
            if (listElement.firstElementChild.nextElementSibling) {
                listElement.firstElementChild.nextElementSibling.classList.add("b3-list-item--focus");
            } else {
                listElement.firstElementChild.classList.add("b3-list-item--focus");
            }
            event.stopPropagation();
        });
        listElement.addEventListener("click", (event) => {
            const target = event.target as HTMLElement;
            const listElement = hasClosestByClassName(target, "b3-list-item");
            if (!listElement) {
                return;
            }
            oldHtml = this.updateLanguage(languageElement, protyle, id, nodeElement, oldHtml, listElement.textContent);
        });
        this.subElement.style.zIndex = (++window.siyuan.zIndex).toString();
        this.subElement.classList.remove("fn__none");
        this.subElementCloseCB = undefined;
        /// #if !MOBILE
        const nodeRect = languageElement.getBoundingClientRect();
        setPosition(this.subElement, nodeRect.left, nodeRect.bottom, nodeRect.height);
        /// #else
        setPosition(this.subElement, 0, 0);
        /// #endif
        this.element.classList.add("fn__none");
        inputElement.select();
    }

    public showTpl(protyle: IProtyle, nodeElement: HTMLElement, range: Range) {
        this.range = range;
        hideElements(["hint"], protyle);
        window.siyuan.menus.menu.remove();
        this.subElement.style.width = "";
        this.subElement.style.padding = "";
        this.subElement.innerHTML = `<div style="max-height:50vh" class="fn__flex">
<div class="fn__flex-column" style="${isMobile() ? "width: 100%" : "width: 256px"}">
    <div class="fn__flex" style="margin: 0 8px 4px 8px">
        <input class="b3-text-field fn__flex-1"/>
        <span class="fn__space"></span>
        <span data-type="previous" class="block__icon block__icon--show"><svg><use xlink:href="#iconLeft"></use></svg></span>
        <span class="fn__space"></span>
        <span data-type="next" class="block__icon block__icon--show"><svg><use xlink:href="#iconRight"></use></svg></span>
    </div>
    <div class="b3-list fn__flex-1 b3-list--background" style="position: relative"><img style="margin: 0 auto;display: block;width: 64px;height: 64px" src="/stage/loading-pure.svg"></div>
</div>
<div class="toolbarResize" style="    cursor: col-resize;
    box-shadow: 2px 0 0 0 var(--b3-theme-surface) inset, 3px 0 0 0 var(--b3-border-color) inset;
    width: 5px;
    margin-left: -2px;"></div>
<div style="width: 520px;${isMobile() || window.outerWidth < window.outerWidth / 2 + 520 ? "display:none;" : ""}overflow: auto;"></div>
</div>`;
        const listElement = this.subElement.querySelector(".b3-list");
        resizeSide(this.subElement.querySelector(".toolbarResize"), listElement.parentElement);
        const previewElement = this.subElement.firstElementChild.lastElementChild;
        let previewPath: string;
        listElement.addEventListener("mouseover", (event) => {
            const target = event.target as HTMLElement;
            const hoverItemElement = hasClosestByClassName(target, "b3-list-item");
            if (!hoverItemElement) {
                return;
            }
            const currentPath = hoverItemElement.getAttribute("data-value");
            if (previewPath === currentPath) {
                return;
            }
            previewPath = currentPath;
            previewTemplate(previewPath, previewElement, protyle.block.parentID);
            event.stopPropagation();
        });
        const inputElement = this.subElement.querySelector("input");
        inputElement.addEventListener("keydown", (event: KeyboardEvent) => {
            event.stopPropagation();
            if (event.isComposing) {
                return;
            }
            const isEmpty = !this.subElement.querySelector(".b3-list-item");
            if (!isEmpty) {
                const currentElement = upDownHint(listElement, event);
                if (currentElement) {
                    const currentPath = currentElement.getAttribute("data-value");
                    if (previewPath === currentPath) {
                        return;
                    }
                    previewPath = currentPath;
                    previewTemplate(previewPath, previewElement, protyle.block.parentID);
                }
            }
            if (event.key === "Enter") {
                if (!isEmpty) {
                    hintRenderTemplate(decodeURIComponent(this.subElement.querySelector(".b3-list-item--focus").getAttribute("data-value")), protyle, nodeElement);
                } else {
                    focusByRange(this.range);
                }
                this.subElement.classList.add("fn__none");
                event.preventDefault();
            } else if (event.key === "Escape") {
                this.subElement.classList.add("fn__none");
                focusByRange(this.range);
            }
        });
        inputElement.addEventListener("input", (event) => {
            event.stopPropagation();
            fetchPost("/api/search/searchTemplate", {
                k: inputElement.value,
            }, (response) => {
                let searchHTML = "";
                response.data.blocks.forEach((item: { path: string, content: string }, index: number) => {
                    searchHTML += `<div data-value="${item.path}" class="b3-list-item${index === 0 ? " b3-list-item--focus" : ""}">${item.content}</div>`;
                });
                listElement.innerHTML = searchHTML || `<li class="b3-list--empty">${window.siyuan.languages.emptyContent}</li>`;
                const currentPath = response.data.blocks[0]?.path;
                if (previewPath === currentPath) {
                    return;
                }
                previewPath = currentPath;
                previewTemplate(previewPath, previewElement, protyle.block.parentID);
            });
        });
        this.subElement.lastElementChild.addEventListener("click", (event) => {
            const target = event.target as HTMLElement;
            if (target.classList.contains("b3-list--empty")) {
                this.subElement.classList.add("fn__none");
                focusByRange(this.range);
                event.stopPropagation();
                return;
            }
            const iconElement = hasClosestByClassName(target, "b3-list-item__action");
            /// #if !BROWSER
            if (iconElement && iconElement.getAttribute("data-type") === "open") {
                openBy(iconElement.parentElement.getAttribute("data-value"), "folder");
                event.stopPropagation();
                return;
            }
            /// #endif
            if (iconElement && iconElement.getAttribute("data-type") === "remove") {
                confirmDialog(window.siyuan.languages.remove, window.siyuan.languages.confirmDelete + "?", () => {
                    fetchPost("/api/search/removeTemplate", {path: iconElement.parentElement.getAttribute("data-value")}, () => {
                        if (iconElement.parentElement.parentElement.childElementCount === 1) {
                            iconElement.parentElement.parentElement.innerHTML = `<li class="b3-list--empty">${window.siyuan.languages.emptyContent}</li>`;
                            previewTemplate("", previewElement, protyle.block.parentID);
                        } else {
                            if (iconElement.parentElement.classList.contains("b3-list-item--focus")) {
                                const sideElement = iconElement.parentElement.previousElementSibling || iconElement.parentElement.nextElementSibling;
                                sideElement.classList.add("b3-list-item--focus");
                                const currentPath = sideElement.getAttribute("data-value");
                                if (previewPath === currentPath) {
                                    return;
                                }
                                previewPath = currentPath;
                                previewTemplate(previewPath, previewElement, protyle.block.parentID);
                            }
                            iconElement.parentElement.remove();
                        }
                    });
                });
                event.stopPropagation();
                return;
            }
            const previousElement = hasClosestByAttribute(target, "data-type", "previous");
            if (previousElement) {
                inputElement.dispatchEvent(new KeyboardEvent("keydown", {key: "ArrowUp"}));
                event.stopPropagation();
                return;
            }
            const nextElement = hasClosestByAttribute(target, "data-type", "next");
            if (nextElement) {
                inputElement.dispatchEvent(new KeyboardEvent("keydown", {key: "ArrowDown"}));
                event.stopPropagation();
                return;
            }
            const listElement = hasClosestByClassName(target, "b3-list-item");
            if (listElement) {
                hintRenderTemplate(decodeURIComponent(listElement.getAttribute("data-value")), protyle, nodeElement);
                event.stopPropagation();
            }
        });
        this.subElement.style.zIndex = (++window.siyuan.zIndex).toString();
        this.subElement.classList.remove("fn__none");
        this.subElementCloseCB = undefined;
        this.element.classList.add("fn__none");
        inputElement.select();
        fetchPost("/api/search/searchTemplate", {
            k: "",
        }, (response) => {
            let html = "";
            response.data.blocks.forEach((item: { path: string, content: string }, index: number) => {
                html += `<div data-value="${item.path}" class="b3-list-item--hide-action b3-list-item${index === 0 ? " b3-list-item--focus" : ""}">
<span class="b3-list-item__text">${item.content}</span>`;
                /// #if !BROWSER
                html += `<span data-type="open" class="b3-list-item__action b3-tooltips b3-tooltips__w" aria-label="${window.siyuan.languages.showInFolder}">
    <svg><use xlink:href="#iconFolder"></use></svg>
</span>`;
                /// #endif
                html += `<span data-type="remove" class="b3-list-item__action b3-tooltips b3-tooltips__w" aria-label="${window.siyuan.languages.remove}">
    <svg><use xlink:href="#iconTrashcan"></use></svg>
</span></div>`;
            });
            this.subElement.querySelector(".b3-list--background").innerHTML = html || `<li class="b3-list--empty">${window.siyuan.languages.emptyContent}</li>`;
            /// #if !MOBILE
            const rangePosition = getSelectionPosition(nodeElement, range);
            setPosition(this.subElement, rangePosition.left, rangePosition.top + 18, Constants.SIZE_TOOLBAR_HEIGHT);
            (this.subElement.firstElementChild as HTMLElement).style.maxHeight = Math.min(window.innerHeight * 0.8, window.innerHeight - this.subElement.getBoundingClientRect().top) - 16 + "px";
            /// #else
            setPosition(this.subElement, 0, 0);
            /// #endif
            previewPath = listElement.firstElementChild.getAttribute("data-value");
            previewTemplate(previewPath, previewElement, protyle.block.parentID);
        });
    }

    public showWidget(protyle: IProtyle, nodeElement: HTMLElement, range: Range) {
        this.range = range;
        hideElements(["hint"], protyle);
        window.siyuan.menus.menu.remove();
        this.subElement.style.width = "";
        this.subElement.style.padding = "";
        this.subElement.innerHTML = `<div class="fn__flex-column" style="max-height:50vh">
    <input style="margin: 0 8px 4px 8px" class="b3-text-field"/>
    <div class="b3-list fn__flex-1 b3-list--background" style="position: relative"><img style="margin: 0 auto;display: block;width: 64px;height:64px" src="/stage/loading-pure.svg"></div>
</div>`;
        const listElement = this.subElement.lastElementChild.lastElementChild as HTMLElement;
        const inputElement = this.subElement.querySelector("input");
        inputElement.addEventListener("keydown", (event: KeyboardEvent) => {
            event.stopPropagation();
            if (event.isComposing) {
                return;
            }
            upDownHint(listElement, event);
            if (event.key === "Enter") {
                hintRenderWidget(this.subElement.querySelector(".b3-list-item--focus").getAttribute("data-content"), protyle);
                this.subElement.classList.add("fn__none");
                event.preventDefault();
            } else if (event.key === "Escape") {
                this.subElement.classList.add("fn__none");
                focusByRange(this.range);
            }
        });
        inputElement.addEventListener("input", (event) => {
            event.stopPropagation();
            fetchPost("/api/search/searchWidget", {
                k: inputElement.value,
            }, (response) => {
                let searchHTML = "";
                response.data.blocks.forEach((item: { path: string, content: string, name: string }, index: number) => {
                    searchHTML += `<div data-value="${item.path}" data-content="${item.content}" class="b3-list-item${index === 0 ? " b3-list-item--focus" : ""}">
    ${item.name}
    <span class="b3-list-item__meta">${item.content}</span>
</div>`;
                });
                listElement.innerHTML = searchHTML;
            });
        });
        this.subElement.lastElementChild.addEventListener("click", (event) => {
            const target = event.target as HTMLElement;
            const listElement = hasClosestByClassName(target, "b3-list-item");
            if (!listElement) {
                return;
            }
            hintRenderWidget(listElement.dataset.content, protyle);
        });
        this.subElement.style.zIndex = (++window.siyuan.zIndex).toString();
        this.subElement.classList.remove("fn__none");
        this.subElementCloseCB = undefined;
        this.element.classList.add("fn__none");
        inputElement.select();
        fetchPost("/api/search/searchWidget", {
            k: "",
        }, (response) => {
            let html = "";
            response.data.blocks.forEach((item: { content: string, name: string }, index: number) => {
                html += `<div class="b3-list-item${index === 0 ? " b3-list-item--focus" : ""}" data-content="${item.content}">
${item.name}
<span class="b3-list-item__meta">${item.content}</span>
</div>`;
            });
            this.subElement.querySelector(".b3-list--background").innerHTML = html;
            /// #if !MOBILE
            const rangePosition = getSelectionPosition(nodeElement, range);
            setPosition(this.subElement, rangePosition.left, rangePosition.top + 18, Constants.SIZE_TOOLBAR_HEIGHT);
            /// #else
            setPosition(this.subElement, 0, 0);
            /// #endif
        });
    }

    public showContent(protyle: IProtyle, range: Range, nodeElement: Element) {
        this.range = range;
        hideElements(["hint"], protyle);

        this.subElement.style.width = "auto";
        this.subElement.style.padding = "0 8px";
        let html = "";
        const hasCopy = range.toString() !== "" || (range.cloneContents().childNodes[0] as HTMLElement)?.classList?.contains("emoji");
        if (hasCopy) {
            html += "<button class=\"keyboard__action\" data-action=\"copy\"><svg><use xlink:href=\"#iconCopy\"></use></svg></button>";
            if (!protyle.disabled) {
                html += `<button class="keyboard__action" data-action="cut"><svg><use xlink:href="#iconCut"></use></svg></button>
<button class="keyboard__action" data-action="delete"><svg><use xlink:href="#iconTrashcan"></use></svg></button>`;
            }
        }
        if (!protyle.disabled) {
            html += `<button class="keyboard__action" data-action="paste"><svg><use xlink:href="#iconPaste"></use></svg></button>
<button class="keyboard__action" data-action="select"><svg><use xlink:href="#iconSelect"></use></svg></button>`;
        }
        if (hasCopy || !protyle.disabled) {
            html += "<button class=\"keyboard__action\" data-action=\"more\"><svg><use xlink:href=\"#iconMore\"></use></svg></button>";
        }
        this.subElement.innerHTML = `<div class="fn__flex">${html}</div>`;
        this.subElement.lastElementChild.addEventListener("click", async (event) => {
            const btnElemen = hasClosestByClassName(event.target as HTMLElement, "keyboard__action");
            if (!btnElemen) {
                return;
            }
            const action = btnElemen.getAttribute("data-action");
            if (action === "copy") {
                focusByRange(getEditorRange(nodeElement));
                document.execCommand("copy");
                this.subElement.classList.add("fn__none");
            } else if (action === "cut") {
                focusByRange(getEditorRange(nodeElement));
                document.execCommand("cut");
                this.subElement.classList.add("fn__none");
            } else if (action === "delete") {
                const currentRange = getEditorRange(nodeElement);
                currentRange.insertNode(document.createElement("wbr"));
                const oldHTML = nodeElement.outerHTML;
                currentRange.extractContents();
                focusByWbr(nodeElement, currentRange);
                focusByRange(currentRange);
                updateTransaction(protyle, nodeElement.getAttribute("data-node-id"), nodeElement.outerHTML, oldHTML);
                this.subElement.classList.add("fn__none");
            } else if (action === "paste") {
                if (document.queryCommandSupported("paste")) {
                    document.execCommand("paste");
                } else {
                    try {
                        const text = await readClipboard();
                        paste(protyle, Object.assign(text, {target: nodeElement as HTMLElement}));
                    } catch (e) {
                        console.log(e);
                    }
                }
                this.subElement.classList.add("fn__none");
            } else if (action === "select") {
                selectAll(protyle, nodeElement, range);
                this.subElement.classList.add("fn__none");
            } else if (action === "copyPlainText") {
                focusByRange(getEditorRange(nodeElement));
                copyPlainText(getSelection().getRangeAt(0).toString());
                this.subElement.classList.add("fn__none");
            } else if (action === "pasteAsPlainText") {
                focusByRange(getEditorRange(nodeElement));
                pasteAsPlainText(protyle);
                this.subElement.classList.add("fn__none");
            } else if (action === "pasteEscaped") {
                pasteEscaped(protyle, nodeElement);
                this.subElement.classList.add("fn__none");
            } else if (action === "back") {
                this.subElement.lastElementChild.innerHTML = html;
            } else if (action === "more") {
                this.subElement.lastElementChild.innerHTML = `<button class="keyboard__action${hasCopy ? "" : " fn__none"}" data-action="copyPlainText"><span>${window.siyuan.languages.copyPlainText}</span></button>
<div class="keyboard__split${hasCopy ? "" : " fn__none"}"></div>
<button class="keyboard__action${protyle.disabled ? " fn__none" : ""}" data-action="pasteAsPlainText"><span>${window.siyuan.languages.pasteAsPlainText}</span></button>
<div class="keyboard__split${protyle.disabled ? " fn__none" : ""}"></div>
<button class="keyboard__action${protyle.disabled ? " fn__none" : ""}" data-action="pasteEscaped"><span>${window.siyuan.languages.pasteEscaped}</span></button>
<div class="keyboard__split${protyle.disabled ? " fn__none" : ""}"></div>
<button class="keyboard__action" data-action="back"><svg><use xlink:href="#iconBack"></use></svg></button>`;
                setPosition(this.subElement, rangePosition.left, rangePosition.top + 28, Constants.SIZE_TOOLBAR_HEIGHT);
            }
        });
        this.subElement.style.zIndex = (++window.siyuan.zIndex).toString();
        this.subElement.classList.remove("fn__none");
        this.subElementCloseCB = undefined;
        this.element.classList.add("fn__none");
        const rangePosition = getSelectionPosition(nodeElement, range);
        setPosition(this.subElement, rangePosition.left, rangePosition.top - 48, Constants.SIZE_TOOLBAR_HEIGHT);
    }

    private genItem(protyle: IProtyle, menuItem: IMenuItem) {
        let menuItemObj;
        switch (menuItem.name) {
            case "strong":
            case "em":
            case "s":
            case "code":
            case "mark":
            case "tag":
            case "u":
            case "sup":
            case "clear":
            case "sub":
            case "kbd":
                menuItemObj = new ToolbarItem(protyle, menuItem);
                break;
            case "block-ref":
                menuItemObj = new BlockRef(protyle, menuItem);
                break;
            case "inline-math":
                menuItemObj = new InlineMath(protyle, menuItem);
                break;
            case "inline-memo":
                menuItemObj = new InlineMemo(protyle, menuItem);
                break;
            case "|":
                menuItemObj = new Divider();
                break;
            case "text":
                menuItemObj = new Font(protyle, menuItem);
                break;
            case "a":
                menuItemObj = new Link(protyle, menuItem);
                break;
            default:
                menuItemObj = new ToolbarItem(protyle, menuItem);
                break;
        }
        if (!menuItemObj) {
            return;
        }
        return menuItemObj.element;
    }

    // 合并多个 text 为一个 text
    private mergeNode(nodes: NodeListOf<ChildNode>) {
        for (let i = 0; i < nodes.length; i++) {
            if (nodes[i].nodeType !== 3 && (nodes[i] as HTMLElement).tagName === "WBR") {
                nodes[i].remove();
                i--;
            }
        }
        for (let i = 0; i < nodes.length; i++) {
            if (nodes[i].nodeType === 3) {
                if (nodes[i].textContent === "") {
                    nodes[i].remove();
                    i--;
                } else if (nodes[i + 1] && nodes[i + 1].nodeType === 3) {
                    nodes[i].textContent = nodes[i].textContent + nodes[i + 1].textContent;
                    nodes[i + 1].remove();
                    i--;
                }
            }
        }
    }

    private updateLanguage(languageElement: HTMLElement, protyle: IProtyle, id: string, nodeElement: HTMLElement, oldHtml: string, selectedLang: string) {
        languageElement.textContent = selectedLang === window.siyuan.languages.clear ? "" : selectedLang;
        if (!Constants.SIYUAN_RENDER_CODE_LANGUAGES.includes(languageElement.textContent)) {
            window.siyuan.storage[Constants.LOCAL_CODELANG] = languageElement.textContent;
            setStorageVal(Constants.LOCAL_CODELANG, window.siyuan.storage[Constants.LOCAL_CODELANG]);
        }
        const editElement = getContenteditableElement(nodeElement);
        if (Constants.SIYUAN_RENDER_CODE_LANGUAGES.includes(languageElement.textContent)) {
            nodeElement.dataset.content = editElement.textContent.trim();
            nodeElement.dataset.subtype = languageElement.textContent;
            nodeElement.className = "render-node";
            nodeElement.innerHTML = `<div spin="1"></div><div class="protyle-attr" contenteditable="false">${Constants.ZWSP}</div>`;
            processRender(nodeElement);
        } else {
            (editElement as HTMLElement).textContent = editElement.textContent;
            editElement.parentElement.removeAttribute("data-render");
            highlightRender(nodeElement);
        }
        nodeElement.setAttribute("updated", dayjs().format("YYYYMMDDHHmmss"));
        updateTransaction(protyle, id, nodeElement.outerHTML, oldHtml);
        this.subElement.classList.add("fn__none");
        focusByRange(this.range);
        return nodeElement.outerHTML;
    }
}<|MERGE_RESOLUTION|>--- conflicted
+++ resolved
@@ -812,14 +812,10 @@
         if (nextElement) {
             this.mergeNode(nextElement.childNodes);
         }
-<<<<<<< HEAD
         if (returnNewNodesOnly){
             return newNodes;
         }
-        if (previousIndex) {
-=======
         if (typeof previousIndex === "number") {
->>>>>>> 7b5d58d5
             this.range.setStart(previousElement.firstChild, previousIndex);
         } else if (newNodes.length > 0) {
             if (newNodes[0].nodeType !== 3 && (newNodes[0] as HTMLElement).getAttribute("data-type") === "inline-math") {
