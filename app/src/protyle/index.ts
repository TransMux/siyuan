--- conflicted
+++ resolved
@@ -48,13 +48,7 @@
 import {isSupportCSSHL} from "./render/searchMarkRender";
 import {renderAVAttribute} from "./render/av/blockAttr";
 import {genEmptyElement} from "../block/util";
-<<<<<<< HEAD
-import { initStickyScroll } from "./plugins/stickyScroll";
-import { get } from "../mux/settings";
-import {handleFloatingWindowCleanup} from "./util/floatingWindowManager";
-=======
 import {zoomOut} from "../menus/protyle";
->>>>>>> 2570a971
 
 export class Protyle {
 
@@ -181,12 +175,6 @@
                                     return true;
                                 } else {
                                     onTransaction(this.protyle, item, false);
-<<<<<<< HEAD
-                                    // 如果编辑区为空，使用浮窗清理逻辑
-                                    if (this.protyle.wysiwyg.element.childElementCount === 0 && this.protyle.block.parentID) {
-                                        if (!handleFloatingWindowCleanup(this.protyle)) {
-                                            return;
-=======
                                     // 反链面板移除元素后，文档为空
                                     if (this.protyle.wysiwyg.element.childElementCount === 0 && this.protyle.block.parentID &&
                                         !(item.action === "delete" && typeof item.data?.createEmptyParagraph === "boolean" && !item.data.createEmptyParagraph)) {
@@ -211,7 +199,6 @@
                                                 parentID: this.protyle.block.parentID
                                             }]);
                                             this.protyle.undo.clear();
->>>>>>> 2570a971
                                         }
                                     }
                                 }
@@ -429,9 +416,6 @@
         this.protyle.preview = new Preview(this.protyle);
 
         initUI(this.protyle);
-        if (get<boolean>('stickyScroll')) {
-            initStickyScroll(this.protyle);
-        }
     }
 
     /** 聚焦到编辑器 */
