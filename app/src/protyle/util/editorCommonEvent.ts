--- conflicted
+++ resolved
@@ -33,11 +33,8 @@
 /// #endif
 import {addDragFill} from "../render/av/cell";
 import {processClonePHElement} from "../render/util";
-<<<<<<< HEAD
 import { get } from "../../mux/settings";
-=======
 import {insertGalleryItemAnimation} from "../render/av/gallery/item";
->>>>>>> 743f4eec
 
 const moveToNew = (protyle: IProtyle, sourceElements: Element[], targetElement: Element, newSourceElement: Element,
                    isSameDoc: boolean, isBottom: boolean, isCopy: boolean) => {
