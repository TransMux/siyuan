--- conflicted
+++ resolved
@@ -1626,12 +1626,7 @@
         }
 
         if (fileTreeIds.indexOf("-") > -1) {
-<<<<<<< HEAD
-            if (fileTreeIds.split(",").includes(protyle.block.rootID) && !targetElement.classList.contains("av__row") &&
-                !targetElement.classList.contains("av__row--util")) {
-=======
             if (fileTreeIds.split(",").includes(protyle.block.rootID) && isNotAvItem && event.altKey) {
->>>>>>> 04f81c4d
                 dragoverElement = undefined;
                 editorElement.querySelectorAll(".dragover__left, .dragover__right, .dragover__bottom, .dragover__top, .dragover").forEach((item: HTMLElement) => {
                     item.classList.remove("dragover__top", "dragover__bottom", "dragover__left", "dragover__right", "dragover");
