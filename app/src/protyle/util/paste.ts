<<<<<<< HEAD
import { Constants } from "../../constants";
import { uploadFiles, uploadLocalFiles } from "../upload";
import { processPasteCode, processRender } from "./processCode";
import { readText } from "./compatibility";
/// #if !BROWSER
import { clipboard } from "electron";
/// #endif
import { hasClosestBlock, hasClosestByAttribute, hasClosestByClassName } from "./hasClosest";
import { getEditorRange } from "./selection";
import { blockRender } from "../render/blockRender";
import { highlightRender } from "../render/highlightRender";
import { fetchPost, fetchSyncPost } from "../../util/fetch";
import { isDynamicRef, isFileAnnotation } from "../../util/functions";
import { insertHTML } from "./insertHTML";
import { scrollCenter } from "../../util/highlightById";
import { hideElements } from "../ui/hideElements";
import { avRender } from "../render/av/render";
import { cellScrollIntoView, getCellText } from "../render/av/cell";
import { getContenteditableElement } from "../wysiwyg/getBlock";
import { modifyPasteContent, parseSiyuanInternalLink } from "./mux/paste";
=======
import {Constants} from "../../constants";
import {uploadFiles, uploadLocalFiles} from "../upload";
import {processPasteCode, processRender} from "./processCode";
import {getLocalFiles, getTextSiyuanFromTextHTML, readText} from "./compatibility";
import {hasClosestBlock, hasClosestByAttribute, hasClosestByClassName} from "./hasClosest";
import {getEditorRange} from "./selection";
import {blockRender} from "../render/blockRender";
import {highlightRender} from "../render/highlightRender";
import {fetchPost} from "../../util/fetch";
import {isDynamicRef, isFileAnnotation} from "../../util/functions";
import {insertHTML} from "./insertHTML";
import {scrollCenter} from "../../util/highlightById";
import {hideElements} from "../ui/hideElements";
import {avRender} from "../render/av/render";
import {cellScrollIntoView, getCellText} from "../render/av/cell";
import {getContenteditableElement} from "../wysiwyg/getBlock";
>>>>>>> b69fd041

export const getTextStar = (blockElement: HTMLElement) => {
    const dataType = blockElement.dataset.type;
    let refText = "";
    if (["NodeHeading", "NodeParagraph"].includes(dataType)) {
        refText = getContenteditableElement(blockElement).innerHTML;
    } else {
        if ("NodeHTMLBlock" === dataType) {
            refText = "HTML";
        } else if ("NodeAttributeView" === dataType) {
            refText = blockElement.querySelector(".av__title").textContent || window.siyuan.languages.database;
        } else if ("NodeThematicBreak" === dataType) {
            refText = window.siyuan.languages.line;
        } else if ("NodeIFrame" === dataType) {
            refText = "IFrame";
        } else if ("NodeWidget" === dataType) {
            refText = window.siyuan.languages.widget;
        } else if ("NodeVideo" === dataType) {
            refText = window.siyuan.languages.video;
        } else if ("NodeAudio" === dataType) {
            refText = window.siyuan.languages.audio;
        } else if (["NodeCodeBlock", "NodeTable"].includes(dataType)) {
            refText = getPlainText(blockElement);
        } else if (blockElement.classList.contains("render-node")) {
            // 需在嵌入块后，代码块前
            refText += blockElement.dataset.subtype || Lute.UnEscapeHTMLStr(blockElement.getAttribute("data-content"));
        } else if (["NodeBlockquote", "NodeList", "NodeSuperBlock", "NodeListItem"].includes(dataType)) {
            Array.from(blockElement.querySelectorAll("[data-node-id]")).find((item: HTMLElement) => {
                if (!["NodeBlockquote", "NodeList", "NodeSuperBlock", "NodeListItem"].includes(item.getAttribute("data-type"))) {
                    refText = getTextStar(blockElement.querySelector("[data-node-id]"));
                    return true;
                }
            });
            if (refText) {
                return refText;
            }
        }
    }
    return refText + ` <span data-type="block-ref" data-subtype="s" data-id="${blockElement.getAttribute("data-node-id")}">*</span>`;
};

export const getPlainText = (blockElement: HTMLElement, isNested = false) => {
    let text = "";
    const dataType = blockElement.dataset.type;
    if ("NodeHTMLBlock" === dataType) {
        text += Lute.UnEscapeHTMLStr(blockElement.querySelector("protyle-html").getAttribute("data-content"));
    } else if ("NodeAttributeView" === dataType) {
        blockElement.querySelectorAll(".av__row").forEach(rowElement => {
            rowElement.querySelectorAll(".av__cell").forEach((cellElement: HTMLElement) => {
                text += getCellText(cellElement) + " ";
            });
            text += "\n";
        });
        text = text.trimEnd();
    } else if ("NodeThematicBreak" === dataType) {
        text += "---";
    } else if ("NodeIFrame" === dataType || "NodeWidget" === dataType) {
        text += blockElement.querySelector("iframe").getAttribute("src");
    } else if ("NodeVideo" === dataType) {
        text += blockElement.querySelector("video").getAttribute("src");
    } else if ("NodeAudio" === dataType) {
        text += blockElement.querySelector("audio").getAttribute("src");
    } else if (blockElement.classList.contains("render-node")) {
        // 需在嵌入块后，代码块前
        text += Lute.UnEscapeHTMLStr(blockElement.getAttribute("data-content"));
    } else if (["NodeHeading", "NodeParagraph", "NodeCodeBlock"].includes(dataType)) {
        text += blockElement.querySelector("[spellcheck]").textContent;
    } else if (dataType === "NodeTable") {
        blockElement.querySelectorAll("th, td").forEach((item) => {
            text += item.textContent.trim() + "\t";
            if (!item.nextElementSibling) {
                text = text.slice(0, -1) + "\n";
            }
        });
        text = text.slice(0, -1);
    } else if (!isNested && ["NodeBlockquote", "NodeList", "NodeSuperBlock", "NodeListItem"].includes(dataType)) {
        blockElement.querySelectorAll("[data-node-id]").forEach((item: HTMLElement) => {
            const nestedText = getPlainText(item, true);
            text += nestedText ? nestedText + "\n" : "";
        });
    }
    return text;
};

export const pasteEscaped = async (protyle: IProtyle, nodeElement: Element) => {
    try {
        let clipText = await readText();
        // 删掉 <span data-type\="text".*>text</span> 标签，只保留文本
        clipText = clipText.replace(/<span data-type="text".*?>(.*?)<\/span>/g, "$1");

        // https://github.com/siyuan-note/siyuan/issues/5446
        // A\B\C\D\
        // E
        // task-blog-2~default~baiduj 无法原义粘贴含有 `~foo~` 的文本 https://github.com/siyuan-note/siyuan/issues/5523

        // 这里必须多加一个反斜杆，因为 Lute 在进行 Markdown 嵌套节点转换平铺标记节点时会剔除 Backslash 节点，
        // 多加入的一个反斜杆会作为文本节点保留下来，后续 Spin 时刚好用于转义标记符
        clipText = clipText.replace(/\\/g, "\\\\")
            .replace(/\*/g, "\\*")
            .replace(/_/g, "\\_")
            .replace(/\[/g, "\\[")
            .replace(/]/g, "\\]")
            .replace(/!/g, "\\!")
            .replace(/`/g, "\\`")
            .replace(/</g, "\\<")
            .replace(/>/g, "\\>")
            .replace(/&/g, "\\&")
            .replace(/~/g, "\\~")
            .replace(/\{/g, "\\{")
            .replace(/}/g, "\\}")
            .replace(/\(/g, "\\(")
            .replace(/\)/g, "\\)")
            .replace(/=/g, "\\=")
            .replace(/#/g, "\\#")
            .replace(/\$/g, "\\$")
            .replace(/\^/g, "\\^")
            .replace(/\|/g, "\\|")
            .replace(/\./g, "\\.");
        // 转义文本不能使用 DOM 结构 https://github.com/siyuan-note/siyuan/issues/11778
        paste(protyle, {textPlain: clipText, textHTML: "", target: nodeElement as HTMLElement});
    } catch (e) {
        console.log(e);
    }
};

export const pasteAsPlainText = async (protyle: IProtyle) => {
    let localFiles: string[] = [];
    /// #if !BROWSER
    localFiles = await getLocalFiles();
    if (localFiles.length > 0) {
        uploadLocalFiles(localFiles, protyle, false);
        return;
    }
    /// #endif
    if (localFiles.length === 0) {
        // Inline-level elements support pasted as plain text https://github.com/siyuan-note/siyuan/issues/8010
        let textPlain = await readText();
        if (getSelection().rangeCount > 0) {
            const range = getSelection().getRangeAt(0);
            if (hasClosestByAttribute(range.startContainer, "data-type", "code") || hasClosestByClassName(range.startContainer, "hljs")) {
                insertHTML(textPlain.replace(/\u200D```/g, "```").replace(/```/g, "\u200D```"), protyle);
                return;
            }
        }
        // 对一些内置需要解析的 HTML 标签进行内部转移 Improve sub/sup pasting as plain text https://github.com/siyuan-note/siyuan/issues/12155
        textPlain = textPlain.replace(/<sub>/g, "__@sub@__").replace(/<\/sub>/g, "__@/sub@__");
        textPlain = textPlain.replace(/<sup>/g, "__@sup@__").replace(/<\/sup>/g, "__@/sup@__");
        textPlain = textPlain.replace(/<kbd>/g, "__@kbd@__").replace(/<\/kbd>/g, "__@/kbd@__");
        textPlain = textPlain.replace(/<u>/g, "__@u@__").replace(/<\/u>/g, "__@/u@__");

        // 删掉 <span data-type\="text".*>text</span> 标签，只保留文本
        textPlain = textPlain.replace(/<span data-type="text".*?>(.*?)<\/span>/g, "$1");

        // 对 HTML 标签进行内部转义，避免被 Lute 解析以后变为小写 https://github.com/siyuan-note/siyuan/issues/10620
        textPlain = textPlain.replace(/</g, ";;;lt;;;").replace(/>/g, ";;;gt;;;");

        // 反转义内置需要解析的 HTML 标签
        textPlain = textPlain.replace(/__@sub@__/g, "<sub>").replace(/__@\/sub@__/g, "</sub>");
        textPlain = textPlain.replace(/__@sup@__/g, "<sup>").replace(/__@\/sup@__/g, "</sup>");
        textPlain = textPlain.replace(/__@kbd@__/g, "<kbd>").replace(/__@\/kbd@__/g, "</kbd>");
        textPlain = textPlain.replace(/__@u@__/g, "<u>").replace(/__@\/u@__/g, "</u>");

        enableLuteMarkdownSyntax(protyle);
        const content = protyle.lute.BlockDOM2EscapeMarkerContent(protyle.lute.Md2BlockDOM(textPlain));
        restoreLuteMarkdownSyntax(protyle);

        // insertHTML 会进行内部反转义
        insertHTML(content, protyle, false, false, true);
    }
};

export const enableLuteMarkdownSyntax = (protyle: IProtyle) => {
    protyle.lute.SetInlineAsterisk(true);
    protyle.lute.SetGFMStrikethrough(true);
    protyle.lute.SetInlineMath(true);
    protyle.lute.SetSub(true);
    protyle.lute.SetSup(true);
    protyle.lute.SetTag(true);
    protyle.lute.SetInlineUnderscore(true);
};

export const restoreLuteMarkdownSyntax = (protyle: IProtyle) => {
    protyle.lute.SetInlineAsterisk(window.siyuan.config.editor.markdown.inlineAsterisk);
    protyle.lute.SetGFMStrikethrough(window.siyuan.config.editor.markdown.inlineStrikethrough);
    protyle.lute.SetInlineMath(window.siyuan.config.editor.markdown.inlineMath);
    protyle.lute.SetSub(window.siyuan.config.editor.markdown.inlineSub);
    protyle.lute.SetSup(window.siyuan.config.editor.markdown.inlineSup);
    protyle.lute.SetTag(window.siyuan.config.editor.markdown.inlineTag);
    protyle.lute.SetInlineUnderscore(window.siyuan.config.editor.markdown.inlineUnderscore);
    protyle.lute.SetMark(window.siyuan.config.editor.markdown.inlineMark);
};

const readLocalFile = async (protyle: IProtyle, localFiles: string[]) => {
    if (protyle && protyle.app && protyle.app.plugins) {
        for (let i = 0; i < protyle.app.plugins.length; i++) {
            const response: { files: string[] } = await new Promise((resolve) => {
                const emitResult = protyle.app.plugins[i].eventBus.emit("paste", {
                    protyle,
                    resolve,
                    textHTML: "",
                    textPlain: "",
                    siyuanHTML: "",
                    files: localFiles
                });
                if (emitResult) {
                    resolve(undefined);
                }
            });
            if (response?.files) {
                localFiles = response.files;
            }
        }
    }
    uploadLocalFiles(localFiles, protyle, true);
};

export const paste = async (protyle: IProtyle, event: (ClipboardEvent | DragEvent | IClipboardData) & {
    target: HTMLElement
}) => {
    if ("clipboardData" in event || "dataTransfer" in event) {
        event.stopPropagation();
        event.preventDefault();
    }
    let textHTML: string;
    let textPlain: string;
    let siyuanHTML: string;
    let isCut: string = "";
    let files: FileList | DataTransferItemList | File[];

    // 从剪贴板或拖放事件中获取数据
    if ("clipboardData" in event) {
        textHTML = event.clipboardData.getData("text/html");
        textPlain = event.clipboardData.getData("text/plain");
        siyuanHTML = event.clipboardData.getData("text/siyuan");
        isCut = event.clipboardData.getData("text/siyuan-cut");
        files = event.clipboardData.files;
    } else if ("dataTransfer" in event) {
        textHTML = event.dataTransfer.getData("text/html");
        textPlain = event.dataTransfer.getData("text/plain");
        siyuanHTML = event.dataTransfer.getData("text/siyuan");
        isCut = event.dataTransfer.getData("text/siyuan-cut");
        if (event.dataTransfer.types[0] === "Files") {
            files = event.dataTransfer.items;
        }
    } else {
        if (event.localFiles?.length > 0) {
            readLocalFile(protyle, event.localFiles);
            return;
        }
        textHTML = event.textHTML;
        textPlain = event.textPlain;
        siyuanHTML = event.siyuanHTML;
        files = event.files;
    }

    // Improve the pasting of selected text in PDF rectangular annotation https://github.com/siyuan-note/siyuan/issues/11629
    textPlain = textPlain.replace(/\r\n|\r|\u2028|\u2029/g, "\n");

    /// #if !BROWSER
    if (!siyuanHTML && !textHTML && !textPlain && ("clipboardData" in event)) {
        const localFiles: string[] = await getLocalFiles();
        if (localFiles.length > 0) {
            readLocalFile(protyle, localFiles);
            return;
        }
    }
    /// #endif

    // 浏览器地址栏拷贝处理
    if (textHTML.replace(/&amp;/g, "&").replace(/<(|\/)(html|body|meta)[^>]*?>/ig, "").trim() ===
        `<a href="${textPlain}">${textPlain}</a>` ||
        textHTML.replace(/&amp;/g, "&").replace(/<(|\/)(html|body|meta)[^>]*?>/ig, "").trim() ===
        `<!--StartFragment--><a href="${textPlain}">${textPlain}</a><!--EndFragment-->`) {
        textHTML = "";
    }

    // 复制标题及其下方块使用 writeText，需将 textPlain 转换为 textHTML
    if (textPlain.endsWith(Constants.ZWSP) && !textHTML && !siyuanHTML) {
        siyuanHTML = textPlain.substr(0, textPlain.length - 1);
    }
<<<<<<< HEAD

=======
    // 复制/剪切折叠标题需获取 siyuanHTML
    if (textHTML && textPlain && !siyuanHTML) {
        const textObj = getTextSiyuanFromTextHTML(textHTML);
        siyuanHTML = textObj.textSiyuan;
        textHTML = textObj.textHtml;
    }
>>>>>>> b69fd041
    // 剪切复制中首位包含空格或仅有空格 https://github.com/siyuan-note/siyuan/issues/5667
    if (!siyuanHTML) {
        // 处理 Word 文档
        const doc = new DOMParser().parseFromString(textHTML, "text/html");
        if (doc.body && doc.body.innerHTML) {
            textHTML = doc.body.innerHTML;
        }
        // 处理 Windows 剪切板
        if (textHTML.startsWith("\n<!--StartFragment-->") && textHTML.endsWith("<!--EndFragment-->\n\n")) {
            textHTML = doc.body.innerHTML.trim().replace("<!--StartFragment-->", "").replace("<!--EndFragment-->", "");
        }
        textHTML = Lute.Sanitize(textHTML);
    }

    // 我的粘贴事件处理逻辑
    [textPlain, textHTML, siyuanHTML] = modifyPasteContent(textPlain, textHTML, siyuanHTML);

    // 新的剪贴板处理逻辑
    // 优先级 1：解析思源内部链接，如果是内部链接的话，抓取其锚文本，转换为 block-ref
    const step1Result = await parseSiyuanInternalLink(textPlain);
    if (step1Result.matched) {
        textPlain = step1Result.content;
        textHTML = "";
        siyuanHTML = "";
    }

    // 处理插件的粘贴事件
    if (protyle && protyle.app && protyle.app.plugins) {
        for (let i = 0; i < protyle.app.plugins.length; i++) {
            const response: IObject & { files: FileList } = await new Promise((resolve) => {
                const emitResult = protyle.app.plugins[i].eventBus.emit("paste", {
                    protyle,
                    resolve,
                    textHTML,
                    textPlain,
                    siyuanHTML,
                    files
                });
                if (emitResult) {
                    resolve(undefined);
                }
            });

            if (response?.textHTML) {
                textHTML = response.textHTML;
            }
            if (response?.textPlain) {
                textPlain = response.textPlain;
            }
            if (response?.siyuanHTML) {
                siyuanHTML = response.siyuanHTML;
            }
            if (response?.files) {
                files = response.files as FileList;
            }
        }
    }

    const nodeElement = hasClosestBlock(event.target);
    if (!nodeElement) {
        if (files && files.length > 0) {
            uploadFiles(protyle, files);
        }
        return;
    }
    protyle.hint.enableExtend = Constants.BLOCK_HINT_KEYS.includes(protyle.hint.splitChar);
    hideElements(protyle.hint.enableExtend ? ["select"] : ["select", "hint"], protyle);
    protyle.wysiwyg.element.querySelectorAll(".protyle-wysiwyg--hl").forEach(item => {
        item.classList.remove("protyle-wysiwyg--hl");
    });
    const code = processPasteCode(textHTML, textPlain, protyle);
    const range = getEditorRange(protyle.wysiwyg.element);

    // 处理代码块粘贴
    if (nodeElement.getAttribute("data-type") === "NodeCodeBlock" ||
        protyle.toolbar.getCurrentType(range).includes("code")) {
        // https://github.com/siyuan-note/siyuan/issues/13552
        insertHTML(textPlain.replace(/\u200D```/g, "```").replace(/```/g, "\u200D```"), protyle);
        return;
    } else if (siyuanHTML) {
        // 编辑器内部粘贴
        const tempElement = document.createElement("div");
        tempElement.innerHTML = siyuanHTML;
        if (range.toString()) {
            let types: string[] = [];
            let linkElement: HTMLElement;
            if (tempElement.childNodes.length === 1 && tempElement.childElementCount === 1) {
                types = (tempElement.firstElementChild.getAttribute("data-type") || "").split(" ");
                if ((types.includes("block-ref") || types.includes("a"))) {
                    linkElement = tempElement.firstElementChild as HTMLElement;
                }
            }
            if (!linkElement) {
                const linkTemp = document.createElement("template");
                linkTemp.innerHTML = protyle.lute.SpinBlockDOM(siyuanHTML);
                if (linkTemp.content.firstChild.nodeType !== 3 && linkTemp.content.firstElementChild.classList.contains("p")) {
                    linkTemp.innerHTML = linkTemp.content.firstElementChild.firstElementChild.innerHTML.trim();
                }
                if (linkTemp.content.childNodes.length === 1 && linkTemp.content.childElementCount === 1) {
                    types = (linkTemp.content.firstElementChild.getAttribute("data-type") || "").split(" ");
                    if ((types.includes("block-ref") || types.includes("a"))) {
                        linkElement = linkTemp.content.firstElementChild as HTMLElement;
                    }
                }
            }

            if (types.includes("block-ref")) {
                const refElement = protyle.toolbar.setInlineMark(protyle, "block-ref", "range", {
                    type: "id",
                    color: `${linkElement.dataset.id}${Constants.ZWSP}s${Constants.ZWSP}${range.toString()}`
                });
                if (refElement[0]) {
                    protyle.toolbar.range.selectNodeContents(refElement[0]);
                }
                return;
            }
            if (types.includes("a")) {
                protyle.toolbar.setInlineMark(protyle, "a", "range", {
                    type: "a",
                    color: `${linkElement.dataset.href}${Constants.ZWSP}${range.toString()}`
                });
                return;
            }
        }
        let isBlock = false;
        tempElement.querySelectorAll("[data-node-id]").forEach((e) => {
            const newId = Lute.NewNodeID();
            // 禁用粘贴改id，通过text/siyuan-cut识别剪切动作
            if (isCut !== "1") {
                e.setAttribute("data-node-id", newId);
            }
            e.removeAttribute(Constants.CUSTOM_RIFF_DECKS);
            e.classList.remove("protyle-wysiwyg--select", "protyle-wysiwyg--hl");
            e.setAttribute("updated", newId.split("-")[0]);
            e.removeAttribute("refcount");
            isBlock = true;
        });
        if (nodeElement.classList.contains("table")) {
            isBlock = false;
        }
        // 从历史中复制后粘贴
        tempElement.querySelectorAll('[contenteditable="false"][spellcheck]').forEach((e) => {
            e.setAttribute("contenteditable", "true");
        });
        let tempInnerHTML = tempElement.innerHTML;
        if (!nodeElement.classList.contains("av") && tempInnerHTML.startsWith("[[{") && tempInnerHTML.endsWith("}]]")) {
            try {
                const json = JSON.parse(tempInnerHTML);
                if (json.length > 0 && json[0].length > 0 && json[0][0].id && json[0][0].type) {
                    insertHTML(textPlain, protyle, isBlock);
                } else {
                    insertHTML(tempInnerHTML, protyle, isBlock);
                }
            } catch (e) {
                insertHTML(tempInnerHTML, protyle, isBlock);
            }
        } else {
            if (-1 < tempInnerHTML.indexOf("NodeHTMLBlock")) {
                // 复制 HTML 块粘贴出来的不是 HTML 块 https://github.com/siyuan-note/siyuan/issues/12994
                tempInnerHTML = Lute.UnEscapeHTMLStr(tempInnerHTML);
            }

            // https://github.com/siyuan-note/siyuan/issues/13552
            tempInnerHTML = tempInnerHTML.replace(/\u200D```/g, "```");

            insertHTML(tempInnerHTML, protyle, isBlock, false, true);
        }
        blockRender(protyle, protyle.wysiwyg.element);
        processRender(protyle.wysiwyg.element);
        highlightRender(protyle.wysiwyg.element);
        avRender(protyle.wysiwyg.element, protyle);
    } else if (code) {
        if (!code.startsWith('<div data-type="NodeCodeBlock" class="code-block" data-node-id="')) {
            // 原有代码在行内元素中粘贴会嵌套
            insertHTML(code, protyle);
        } else {
            insertHTML(code, protyle, true, false, true);
            highlightRender(protyle.wysiwyg.element);
        }
        hideElements(["hint"], protyle);
    } else {
        let isHTML = false;
        if (textHTML.replace("<!--StartFragment--><!--EndFragment-->", "").trim() !== "") {
            textHTML = textHTML.replace("<!--StartFragment-->", "").replace("<!--EndFragment-->", "").trim();
            if (files && files.length === 1 && (
                textHTML.startsWith("<img") ||  // 浏览器上复制单个图片
                (textHTML.startsWith("<table") && textHTML.indexOf("<img") > -1)  // Excel 或者浏览器中复制带有图片的表格
            )) {
                isHTML = false;
            } else {
                // 需注意 Edge 中的划选不应识别为图片 https://github.com/siyuan-note/siyuan/issues/7021
                isHTML = true;
            }

            const textHTMLLowercase = textHTML.toLowerCase();
            if (textPlain && "" !== textPlain.trim() && (textHTML.startsWith("<span") || textHTML.startsWith("<br")) &&
                (0 > textHTMLLowercase.indexOf("class=\"katex") && 0 > textHTMLLowercase.indexOf("class=\"math") &&
                    0 > textHTMLLowercase.indexOf("</a>") && 0 > textHTMLLowercase.indexOf("</img>") &&
                    0 > textHTMLLowercase.indexOf("</b>") && 0 > textHTMLLowercase.indexOf("</strong>") &&
                    0 > textHTMLLowercase.indexOf("</i>") && 0 > textHTMLLowercase.indexOf("</em>") &&
                    0 > textHTMLLowercase.indexOf("</ol>") && 0 > textHTMLLowercase.indexOf("</ul>") &&
                    0 > textHTMLLowercase.indexOf("</table>") && 0 > textHTMLLowercase.indexOf("</blockquote>") &&
                    0 > textHTMLLowercase.indexOf("</h1>") && 0 > textHTMLLowercase.indexOf("</h2>") &&
                    0 > textHTMLLowercase.indexOf("</h3>") && 0 > textHTMLLowercase.indexOf("</h4>") &&
                    0 > textHTMLLowercase.indexOf("</h5>") && 0 > textHTMLLowercase.indexOf("</h6>"))) {
                // 豆包复制粘贴问题 https://github.com/siyuan-note/siyuan/issues/13265 https://github.com/siyuan-note/siyuan/issues/14313
                isHTML = false;
            }
        }
        if (isHTML) {
            const tempElement = document.createElement("div");
            tempElement.innerHTML = textHTML;
            tempElement.querySelectorAll("[style]").forEach((e) => {
                e.removeAttribute("style");
            });
            // 移除空的 A 标签
            tempElement.querySelectorAll("a").forEach((e) => {
                if (e.innerHTML.trim() === "") {
                    e.remove();
                }
            });
            // https://github.com/siyuan-note/siyuan/issues/14625#issuecomment-2869618067
            let linkElement;
            if (tempElement.childElementCount === 1 && tempElement.childNodes.length === 1) {
                if (tempElement.firstElementChild.tagName === "A") {
                    linkElement = tempElement.firstElementChild;
                } else if (tempElement.firstElementChild.tagName === "P" &&
                    tempElement.firstElementChild.childElementCount === 1 &&
                    tempElement.firstElementChild.childNodes.length === 1 &&
                    tempElement.firstElementChild.firstElementChild.tagName === "A") {
                    linkElement = tempElement.firstElementChild.firstElementChild;
                }
            }
            if (linkElement) {
                const selectText = range.toString();
                const aElements = protyle.toolbar.setInlineMark(protyle, "a", "range", {
                    type: "a",
                    color: `${linkElement.getAttribute("href")}${Constants.ZWSP}${selectText || linkElement.textContent}`
                });
                if (!selectText) {
                    if (aElements[0].lastChild) {
                        // https://github.com/siyuan-note/siyuan/issues/15801
                        range.setEnd(aElements[0].lastChild, aElements[0].lastChild.textContent.length);
                    }
                    range.collapse(false);
                }
                return;
            }
            fetchPost("/api/lute/html2BlockDOM", {
                dom: tempElement.innerHTML
            }, (response) => {
                insertHTML(response.data, protyle, false, false, true);
                protyle.wysiwyg.element.querySelectorAll('[data-type~="block-ref"]').forEach(item => {
                    if (item.textContent === "") {
                        fetchPost("/api/block/getRefText", { id: item.getAttribute("data-id") }, (response) => {
                            item.innerHTML = response.data;
                        });
                    }
                });
                blockRender(protyle, protyle.wysiwyg.element);
                processRender(protyle.wysiwyg.element);
                highlightRender(protyle.wysiwyg.element);
                avRender(protyle.wysiwyg.element, protyle);
                scrollCenter(protyle, undefined, false, "smooth");
            });
            return;
        } else if (files && files.length > 0) {
            uploadFiles(protyle, files);
            return;
        } else if (textPlain.trim() !== "" && (files && files.length === 0 || !files)) {
            // Handle GitHub code URL paste when no selection
            if (!range.toString()) {
                const match = textPlain.match(/^https?:\/\/github\.com\/([^\/]+\/[^\/]+)\/blob\/[^\/]+\/(.+?#L\d+(?:-L\d+)?$)/);
                if (match) {
                    const ownerRepo = match[1];
                    const pathAndLine = match[2];
                    const label = `[code@${ownerRepo}/${pathAndLine}]`;
                    protyle.toolbar.setInlineMark(protyle, "a", "range", {
                        type: "a", 
                        color: `${textPlain}${Constants.ZWSP}${label}`
                    });
                    return;
                }
            }
            if (range.toString() !== "") {
                const firstLine = textPlain.split("\n")[0];
                if (isDynamicRef(textPlain)) {
                    const refElement = protyle.toolbar.setInlineMark(protyle, "block-ref", "range", {
                        type: "id",
                        // range 不能 escape，否则 https://github.com/siyuan-note/siyuan/issues/8359
                        color: `${textPlain.substring(2, 22 + 2)}${Constants.ZWSP}s${Constants.ZWSP}${range.toString()}`
                    });
                    if (refElement[0]) {
                        protyle.toolbar.range.selectNodeContents(refElement[0]);
                    }
                    return;
                } else if (isFileAnnotation(firstLine)) {
                    protyle.toolbar.setInlineMark(protyle, "file-annotation-ref", "range", {
                        type: "file-annotation-ref",
                        color: firstLine.substring(2).replace(/ ".+">>$/, "")
                    });
                    return;
                } else {
                    // https://github.com/siyuan-note/siyuan/issues/8475
                    const linkDest = textPlain.startsWith("assets/") ? textPlain : protyle.lute.GetLinkDest(textPlain);
                    if (linkDest) {
                        protyle.toolbar.setInlineMark(protyle, "a", "range", {
                            type: "a",
                            color: linkDest
                        });
                        return;
                    }
                }
            }

            // https://github.com/siyuan-note/siyuan/issues/13552
            textPlain = textPlain.replace(/\u200D```/g, "```");

            let textPlainDom: string;
            if (isFileAnnotation(textPlain)) {
                console.log("Patching lute processing logic for temp solution of multi-layer assets", textPlain);
                const assetBackup: Record<string, string> = {};

                textPlain = textPlain.replace(/assets\/(\d{4})\/(\d{2})\/(.*?) /g, (match, year, month, fileName) => {
                    const placeholder = `assets/${year}@${month}@${fileName}`;
                    assetBackup[placeholder] = `assets/${year}/${month}/${fileName}`;
                    return placeholder + " ";
                });

                // 将处理过的 textPlain 转换
                textPlainDom = protyle.lute.Md2BlockDOM(textPlain);

                // 恢复assets/...内容
                Object.keys(assetBackup).forEach((placeholder) => {
                    textPlainDom = textPlainDom.replace(new RegExp(placeholder, "g"), assetBackup[placeholder]);
                });
            } else {
                textPlainDom = protyle.lute.Md2BlockDOM(textPlain);
            }
            insertHTML(textPlainDom, protyle, false, false, true);
        }
        blockRender(protyle, protyle.wysiwyg.element);
        processRender(protyle.wysiwyg.element);
        highlightRender(protyle.wysiwyg.element);
        avRender(protyle.wysiwyg.element, protyle);
    }
    const selectCellElement = nodeElement.querySelector(".av__cell--select");
    if (nodeElement.classList.contains("av") && selectCellElement) {
        cellScrollIntoView(nodeElement, selectCellElement);
    } else {
        scrollCenter(protyle, undefined, false, "smooth");
    }
};
<|MERGE_RESOLUTION|>--- conflicted
+++ resolved
@@ -1,25 +1,3 @@
-<<<<<<< HEAD
-import { Constants } from "../../constants";
-import { uploadFiles, uploadLocalFiles } from "../upload";
-import { processPasteCode, processRender } from "./processCode";
-import { readText } from "./compatibility";
-/// #if !BROWSER
-import { clipboard } from "electron";
-/// #endif
-import { hasClosestBlock, hasClosestByAttribute, hasClosestByClassName } from "./hasClosest";
-import { getEditorRange } from "./selection";
-import { blockRender } from "../render/blockRender";
-import { highlightRender } from "../render/highlightRender";
-import { fetchPost, fetchSyncPost } from "../../util/fetch";
-import { isDynamicRef, isFileAnnotation } from "../../util/functions";
-import { insertHTML } from "./insertHTML";
-import { scrollCenter } from "../../util/highlightById";
-import { hideElements } from "../ui/hideElements";
-import { avRender } from "../render/av/render";
-import { cellScrollIntoView, getCellText } from "../render/av/cell";
-import { getContenteditableElement } from "../wysiwyg/getBlock";
-import { modifyPasteContent, parseSiyuanInternalLink } from "./mux/paste";
-=======
 import {Constants} from "../../constants";
 import {uploadFiles, uploadLocalFiles} from "../upload";
 import {processPasteCode, processRender} from "./processCode";
@@ -36,7 +14,7 @@
 import {avRender} from "../render/av/render";
 import {cellScrollIntoView, getCellText} from "../render/av/cell";
 import {getContenteditableElement} from "../wysiwyg/getBlock";
->>>>>>> b69fd041
+import { modifyPasteContent, parseSiyuanInternalLink } from "./mux/paste";
 
 export const getTextStar = (blockElement: HTMLElement) => {
     const dataType = blockElement.dataset.type;
@@ -317,16 +295,12 @@
     if (textPlain.endsWith(Constants.ZWSP) && !textHTML && !siyuanHTML) {
         siyuanHTML = textPlain.substr(0, textPlain.length - 1);
     }
-<<<<<<< HEAD
-
-=======
     // 复制/剪切折叠标题需获取 siyuanHTML
     if (textHTML && textPlain && !siyuanHTML) {
         const textObj = getTextSiyuanFromTextHTML(textHTML);
         siyuanHTML = textObj.textSiyuan;
         textHTML = textObj.textHtml;
     }
->>>>>>> b69fd041
     // 剪切复制中首位包含空格或仅有空格 https://github.com/siyuan-note/siyuan/issues/5667
     if (!siyuanHTML) {
         // 处理 Word 文档
