--- conflicted
+++ resolved
@@ -275,13 +275,9 @@
     let textHTML: string;
     let textPlain: string;
     let siyuanHTML: string;
-<<<<<<< HEAD
-    let files: FileList | DataTransferItemList;
+    let files: FileList | DataTransferItemList | File[];
 
     // 从剪贴板或拖放事件中获取数据
-=======
-    let files: FileList | DataTransferItemList | File[];
->>>>>>> 5e79f142
     if ("clipboardData" in event) {
         textHTML = event.clipboardData.getData("text/html");
         textPlain = event.clipboardData.getData("text/plain");
