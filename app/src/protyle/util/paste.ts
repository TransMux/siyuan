import { Constants } from "../../constants";
import { uploadFiles, uploadLocalFiles } from "../upload";
import { processPasteCode, processRender } from "./processCode";
import { readText } from "./compatibility";
/// #if !BROWSER
import { clipboard } from "electron";
/// #endif
import { hasClosestBlock, hasClosestByAttribute, hasClosestByClassName } from "./hasClosest";
import { getEditorRange } from "./selection";
import { blockRender } from "../render/blockRender";
import { highlightRender } from "../render/highlightRender";
import { fetchPost, fetchSyncPost } from "../../util/fetch";
import { isDynamicRef, isFileAnnotation } from "../../util/functions";
import { insertHTML } from "./insertHTML";
import { scrollCenter } from "../../util/highlightById";
import { hideElements } from "../ui/hideElements";
import { avRender } from "../render/av/render";
import { cellScrollIntoView, getCellText } from "../render/av/cell";
import { getContenteditableElement } from "../wysiwyg/getBlock";
import { modifyPasteContent, parseSiyuanInternalLink } from "./mux/paste";

export const getTextStar = (blockElement: HTMLElement) => {
    const dataType = blockElement.dataset.type;
    let refText = "";
    if (["NodeHeading", "NodeParagraph"].includes(dataType)) {
        refText = getContenteditableElement(blockElement).innerHTML;
    } else {
        if ("NodeHTMLBlock" === dataType) {
            refText = "HTML";
        } else if ("NodeAttributeView" === dataType) {
            refText = blockElement.querySelector(".av__title").textContent || window.siyuan.languages.database;
        } else if ("NodeThematicBreak" === dataType) {
            refText = window.siyuan.languages.line;
        } else if ("NodeIFrame" === dataType) {
            refText = "IFrame";
        } else if ("NodeWidget" === dataType) {
            refText = window.siyuan.languages.widget;
        } else if ("NodeVideo" === dataType) {
            refText = window.siyuan.languages.video;
        } else if ("NodeAudio" === dataType) {
            refText = window.siyuan.languages.audio;
        } else if (["NodeCodeBlock", "NodeTable"].includes(dataType)) {
            refText = getPlainText(blockElement);
        } else if (blockElement.classList.contains("render-node")) {
            // 需在嵌入块后，代码块前
            refText += blockElement.dataset.subtype || Lute.UnEscapeHTMLStr(blockElement.getAttribute("data-content"));
        } else if (["NodeBlockquote", "NodeList", "NodeSuperBlock", "NodeListItem"].includes(dataType)) {
            Array.from(blockElement.querySelectorAll("[data-node-id]")).find((item: HTMLElement) => {
                if (!["NodeBlockquote", "NodeList", "NodeSuperBlock", "NodeListItem"].includes(item.getAttribute("data-type"))) {
                    refText = getTextStar(blockElement.querySelector("[data-node-id]"));
                    return true;
                }
            });
            if (refText) {
                return refText;
            }
        }
    }
    return refText + ` <span data-type="block-ref" data-subtype="s" data-id="${blockElement.getAttribute("data-node-id")}">*</span>`;
};

export const getPlainText = (blockElement: HTMLElement, isNested = false) => {
    let text = "";
    const dataType = blockElement.dataset.type;
    if ("NodeHTMLBlock" === dataType) {
        text += Lute.UnEscapeHTMLStr(blockElement.querySelector("protyle-html").getAttribute("data-content"));
    } else if ("NodeAttributeView" === dataType) {
        blockElement.querySelectorAll(".av__row").forEach(rowElement => {
            rowElement.querySelectorAll(".av__cell").forEach((cellElement: HTMLElement) => {
                text += getCellText(cellElement) + " ";
            });
            text += "\n";
        });
        text = text.trimEnd();
    } else if ("NodeThematicBreak" === dataType) {
        text += "---";
    } else if ("NodeIFrame" === dataType || "NodeWidget" === dataType) {
        text += blockElement.querySelector("iframe").getAttribute("src");
    } else if ("NodeVideo" === dataType) {
        text += blockElement.querySelector("video").getAttribute("src");
    } else if ("NodeAudio" === dataType) {
        text += blockElement.querySelector("audio").getAttribute("src");
    } else if (blockElement.classList.contains("render-node")) {
        // 需在嵌入块后，代码块前
        text += Lute.UnEscapeHTMLStr(blockElement.getAttribute("data-content"));
    } else if (["NodeHeading", "NodeParagraph", "NodeCodeBlock"].includes(dataType)) {
        text += blockElement.querySelector("[spellcheck]").textContent;
    } else if (dataType === "NodeTable") {
        blockElement.querySelectorAll("th, td").forEach((item) => {
            text += item.textContent.trim() + "\t";
            if (!item.nextElementSibling) {
                text = text.slice(0, -1) + "\n";
            }
        });
        text = text.slice(0, -1);
    } else if (!isNested && ["NodeBlockquote", "NodeList", "NodeSuperBlock", "NodeListItem"].includes(dataType)) {
        blockElement.querySelectorAll("[data-node-id]").forEach((item: HTMLElement) => {
            const nestedText = getPlainText(item, true);
            text += nestedText ? nestedText + "\n" : "";
        });
    }
    return text;
};

export const pasteEscaped = async (protyle: IProtyle, nodeElement: Element) => {
    try {
        let clipText = await readText();
        // 删掉 <span data-type\="text".*>text</span> 标签，只保留文本
        clipText = clipText.replace(/<span data-type="text".*?>(.*?)<\/span>/g, "$1");

        // https://github.com/siyuan-note/siyuan/issues/5446
        // A\B\C\D\
        // E
        // task-blog-2~default~baiduj 无法原义粘贴含有 `~foo~` 的文本 https://github.com/siyuan-note/siyuan/issues/5523

        // 这里必须多加一个反斜杆，因为 Lute 在进行 Markdown 嵌套节点转换平铺标记节点时会剔除 Backslash 节点，
        // 多加入的一个反斜杆会作为文本节点保留下来，后续 Spin 时刚好用于转义标记符
        clipText = clipText.replace(/\\/g, "\\\\")
            .replace(/\*/g, "\\*")
            .replace(/_/g, "\\_")
            .replace(/\[/g, "\\[")
            .replace(/]/g, "\\]")
            .replace(/!/g, "\\!")
            .replace(/`/g, "\\`")
            .replace(/</g, "\\<")
            .replace(/>/g, "\\>")
            .replace(/&/g, "\\&")
            .replace(/~/g, "\\~")
            .replace(/\{/g, "\\{")
            .replace(/}/g, "\\}")
            .replace(/\(/g, "\\(")
            .replace(/\)/g, "\\)")
            .replace(/=/g, "\\=")
            .replace(/#/g, "\\#")
            .replace(/\$/g, "\\$")
            .replace(/\^/g, "\\^")
            .replace(/\|/g, "\\|")
            .replace(/\./g, "\\.");
        // 转义文本不能使用 DOM 结构 https://github.com/siyuan-note/siyuan/issues/11778
        paste(protyle, {textPlain: clipText, textHTML: "", target: nodeElement as HTMLElement});
    } catch (e) {
        console.log(e);
    }
};

export const pasteAsPlainText = async (protyle: IProtyle) => {
    let localFiles: string[] = [];
    /// #if !BROWSER
    if ("darwin" === window.siyuan.config.system.os) {
        const xmlString = clipboard.read("NSFilenamesPboardType");
        const domParser = new DOMParser();
        const xmlDom = domParser.parseFromString(xmlString, "application/xml");
        Array.from(xmlDom.getElementsByTagName("string")).forEach(item => {
            localFiles.push(item.childNodes[0].nodeValue);
        });
    } else {
        const xmlString = await fetchSyncPost("/api/clipboard/readFilePaths", {});
        if (xmlString.data.length > 0) {
            localFiles = xmlString.data;
        }
    }
    if (localFiles.length > 0) {
        uploadLocalFiles(localFiles, protyle, false);
        return;
    }
    /// #endif
    if (localFiles.length === 0) {
        // Inline-level elements support pasted as plain text https://github.com/siyuan-note/siyuan/issues/8010
        let textPlain = await readText();
        if (getSelection().rangeCount > 0) {
            const range = getSelection().getRangeAt(0);
            if (hasClosestByAttribute(range.startContainer, "data-type", "code") || hasClosestByClassName(range.startContainer, "hljs")) {
                insertHTML(textPlain.replace(/\u200D```/g, "```").replace(/```/g, "\u200D```"), protyle);
                return;
            }
        }
        // 对一些内置需要解析的 HTML 标签进行内部转移 Improve sub/sup pasting as plain text https://github.com/siyuan-note/siyuan/issues/12155
        textPlain = textPlain.replace(/<sub>/g, "__@sub@__").replace(/<\/sub>/g, "__@/sub@__");
        textPlain = textPlain.replace(/<sup>/g, "__@sup@__").replace(/<\/sup>/g, "__@/sup@__");
        textPlain = textPlain.replace(/<kbd>/g, "__@kbd@__").replace(/<\/kbd>/g, "__@/kbd@__");
        textPlain = textPlain.replace(/<u>/g, "__@u@__").replace(/<\/u>/g, "__@/u@__");

        // 删掉 <span data-type\="text".*>text</span> 标签，只保留文本
        textPlain = textPlain.replace(/<span data-type="text".*?>(.*?)<\/span>/g, "$1");

        // 对 HTML 标签进行内部转义，避免被 Lute 解析以后变为小写 https://github.com/siyuan-note/siyuan/issues/10620
        textPlain = textPlain.replace(/</g, ";;;lt;;;").replace(/>/g, ";;;gt;;;");

        // 反转义内置需要解析的 HTML 标签
        textPlain = textPlain.replace(/__@sub@__/g, "<sub>").replace(/__@\/sub@__/g, "</sub>");
        textPlain = textPlain.replace(/__@sup@__/g, "<sup>").replace(/__@\/sup@__/g, "</sup>");
        textPlain = textPlain.replace(/__@kbd@__/g, "<kbd>").replace(/__@\/kbd@__/g, "</kbd>");
        textPlain = textPlain.replace(/__@u@__/g, "<u>").replace(/__@\/u@__/g, "</u>");

        enableLuteMarkdownSyntax(protyle);
        const content = protyle.lute.BlockDOM2EscapeMarkerContent(protyle.lute.Md2BlockDOM(textPlain));
        restoreLuteMarkdownSyntax(protyle);

        // insertHTML 会进行内部反转义
        insertHTML(content, protyle, false, false, true);
    }
};

export const enableLuteMarkdownSyntax = (protyle: IProtyle) => {
    protyle.lute.SetInlineAsterisk(true);
    protyle.lute.SetGFMStrikethrough(true);
    protyle.lute.SetInlineMath(true);
    protyle.lute.SetSub(true);
    protyle.lute.SetSup(true);
    protyle.lute.SetTag(true);
    protyle.lute.SetInlineUnderscore(true);
};

export const restoreLuteMarkdownSyntax = (protyle: IProtyle) => {
    protyle.lute.SetInlineAsterisk(window.siyuan.config.editor.markdown.inlineAsterisk);
    protyle.lute.SetGFMStrikethrough(window.siyuan.config.editor.markdown.inlineStrikethrough);
    protyle.lute.SetInlineMath(window.siyuan.config.editor.markdown.inlineMath);
    protyle.lute.SetSub(window.siyuan.config.editor.markdown.inlineSub);
    protyle.lute.SetSup(window.siyuan.config.editor.markdown.inlineSup);
    protyle.lute.SetTag(window.siyuan.config.editor.markdown.inlineTag);
    protyle.lute.SetInlineUnderscore(window.siyuan.config.editor.markdown.inlineUnderscore);
    protyle.lute.SetMark(window.siyuan.config.editor.markdown.inlineMark);
};

const readLocalFile = async (protyle: IProtyle, localFiles: string[]) => {
    if (protyle && protyle.app && protyle.app.plugins) {
        for (let i = 0; i < protyle.app.plugins.length; i++) {
            const response: { files: string[] } = await new Promise((resolve) => {
                const emitResult = protyle.app.plugins[i].eventBus.emit("paste", {
                    protyle,
                    resolve,
                    textHTML: "",
                    textPlain: "",
                    siyuanHTML: "",
                    files: localFiles
                });
                if (emitResult) {
                    resolve(undefined);
                }
            });
            if (response?.files) {
                localFiles = response.files;
            }
        }
    }
    uploadLocalFiles(localFiles, protyle, true);
};

export const paste = async (protyle: IProtyle, event: (ClipboardEvent | DragEvent | {
    textHTML?: string,
    textPlain?: string,
    files?: File[],
}) & {
    target: HTMLElement
}) => {
    if ("clipboardData" in event || "dataTransfer" in event) {
        event.stopPropagation();
        event.preventDefault();
    }
    let textHTML: string;
    let textPlain: string;
    let siyuanHTML: string;
    let isCut: string = "";
    let files: FileList | DataTransferItemList | File[];

    // 从剪贴板或拖放事件中获取数据
    if ("clipboardData" in event) {
        textHTML = event.clipboardData.getData("text/html");
        textPlain = event.clipboardData.getData("text/plain");
        siyuanHTML = event.clipboardData.getData("text/siyuan");
        isCut = event.clipboardData.getData("text/siyuan-cut");
        files = event.clipboardData.files;
    } else if ("dataTransfer" in event) {
        textHTML = event.dataTransfer.getData("text/html");
        textPlain = event.dataTransfer.getData("text/plain");
        siyuanHTML = event.dataTransfer.getData("text/siyuan");
        isCut = event.dataTransfer.getData("text/siyuan-cut");
        if (event.dataTransfer.types[0] === "Files") {
            files = event.dataTransfer.items;
        }
    } else {
        textHTML = event.textHTML;
        textPlain = event.textPlain;
        files = event.files;
    }

    // Improve the pasting of selected text in PDF rectangular annotation https://github.com/siyuan-note/siyuan/issues/11629
    textPlain = textPlain.replace(/\r\n|\r|\u2028|\u2029/g, "\n");

    /// #if !BROWSER
    // 不再支持 PC 浏览器 https://github.com/siyuan-note/siyuan/issues/7206
    if (!siyuanHTML && !textHTML && !textPlain && ("clipboardData" in event)) {
        if ("darwin" === window.siyuan.config.system.os) {
            const xmlString = clipboard.read("NSFilenamesPboardType");
            const domParser = new DOMParser();
            const xmlDom = domParser.parseFromString(xmlString, "application/xml");
            const localFiles: string[] = [];
            Array.from(xmlDom.getElementsByTagName("string")).forEach(item => {
                localFiles.push(item.childNodes[0].nodeValue);
            });
            if (localFiles.length > 0) {
                readLocalFile(protyle, localFiles);
                return;
            }
        } else {
            const xmlString = await fetchSyncPost("/api/clipboard/readFilePaths", {});
            if (xmlString.data.length > 0) {
                readLocalFile(protyle, xmlString.data);
                return;
            }
        }
    }
    /// #endif

    // 浏览器地址栏拷贝处理
    if (textHTML.replace(/&amp;/g, "&").replace(/<(|\/)(html|body|meta)[^>]*?>/ig, "").trim() ===
        `<a href="${textPlain}">${textPlain}</a>` ||
        textHTML.replace(/&amp;/g, "&").replace(/<(|\/)(html|body|meta)[^>]*?>/ig, "").trim() ===
        `<!--StartFragment--><a href="${textPlain}">${textPlain}</a><!--EndFragment-->`) {
        textHTML = "";
    }

    // 复制标题及其下方块使用 writeText，需将 textPlain 转换为 textHTML
    if (textPlain.endsWith(Constants.ZWSP) && !textHTML && !siyuanHTML) {
        siyuanHTML = textPlain.substr(0, textPlain.length - 1);
    }

    // 剪切复制中首位包含空格或仅有空格 https://github.com/siyuan-note/siyuan/issues/5667
    if (!siyuanHTML) {
        // 处理 Word 文档
        const doc = new DOMParser().parseFromString(textHTML, "text/html");
        if (doc.body && doc.body.innerHTML) {
            textHTML = doc.body.innerHTML;
        }
        // 处理 Windows 剪切板
        if (textHTML.startsWith("\n<!--StartFragment-->") && textHTML.endsWith("<!--EndFragment-->\n\n")) {
            textHTML = doc.body.innerHTML.trim().replace("<!--StartFragment-->", "").replace("<!--EndFragment-->", "");
        }
        textHTML = Lute.Sanitize(textHTML);
    }

    // 我的粘贴事件处理逻辑
    [textPlain, textHTML, siyuanHTML] = modifyPasteContent(textPlain, textHTML, siyuanHTML);

    // 新的剪贴板处理逻辑
    // 优先级 1：解析思源内部链接，如果是内部链接的话，抓取其锚文本，转换为 block-ref
    const step1Result = await parseSiyuanInternalLink(textPlain);
    if (step1Result.matched) {
        textPlain = step1Result.content;
        textHTML = "";
        siyuanHTML = "";
    }

    // 处理插件的粘贴事件
    if (protyle && protyle.app && protyle.app.plugins) {
        for (let i = 0; i < protyle.app.plugins.length; i++) {
            const response: IObject & { files: FileList } = await new Promise((resolve) => {
                const emitResult = protyle.app.plugins[i].eventBus.emit("paste", {
                    protyle,
                    resolve,
                    textHTML,
                    textPlain,
                    siyuanHTML,
                    files
                });
                if (emitResult) {
                    resolve(undefined);
                }
            });

            if (response?.textHTML) {
                textHTML = response.textHTML;
            }
            if (response?.textPlain) {
                textPlain = response.textPlain;
            }
            if (response?.siyuanHTML) {
                siyuanHTML = response.siyuanHTML;
            }
            if (response?.files) {
                files = response.files as FileList;
            }
        }
    }

    const nodeElement = hasClosestBlock(event.target);
    if (!nodeElement) {
        if (files && files.length > 0) {
            uploadFiles(protyle, files);
        }
        return;
    }
<<<<<<< HEAD

    hideElements(["select", "hint"], protyle);
=======
    protyle.hint.enableExtend = Constants.BLOCK_HINT_KEYS.includes(protyle.hint.splitChar);
    hideElements(protyle.hint.enableExtend ? ["select"] : ["select", "hint"], protyle);
>>>>>>> 572baa99
    protyle.wysiwyg.element.querySelectorAll(".protyle-wysiwyg--hl").forEach(item => {
        item.classList.remove("protyle-wysiwyg--hl");
    });

    const code = processPasteCode(textHTML, textPlain);
    const range = getEditorRange(protyle.wysiwyg.element);

    // 处理代码块粘贴
    if (nodeElement.getAttribute("data-type") === "NodeCodeBlock" ||
        protyle.toolbar.getCurrentType(range).includes("code")) {
        // https://github.com/siyuan-note/siyuan/issues/13552
        insertHTML(textPlain.replace(/\u200D```/g, "```").replace(/```/g, "\u200D```"), protyle);
        return;
    } else if (siyuanHTML) {
        // 编辑器内部粘贴
        const tempElement = document.createElement("div");
        tempElement.innerHTML = siyuanHTML;
        if (range.toString()) {
            let types: string[] = [];
            let linkElement: HTMLElement;
            if (tempElement.childNodes.length === 1 && tempElement.childElementCount === 1) {
                types = (tempElement.firstElementChild.getAttribute("data-type") || "").split(" ");
                if ((types.includes("block-ref") || types.includes("a"))) {
                    linkElement = tempElement.firstElementChild as HTMLElement;
                }
            }
            if (!linkElement) {
                const linkTemp = document.createElement("template");
                linkTemp.innerHTML = protyle.lute.SpinBlockDOM(siyuanHTML);
                if (linkTemp.content.firstChild.nodeType !== 3 && linkTemp.content.firstElementChild.classList.contains("p")) {
                    linkTemp.innerHTML = linkTemp.content.firstElementChild.firstElementChild.innerHTML.trim();
                }
                if (linkTemp.content.childNodes.length === 1 && linkTemp.content.childElementCount === 1) {
                    types = (linkTemp.content.firstElementChild.getAttribute("data-type") || "").split(" ");
                    if ((types.includes("block-ref") || types.includes("a"))) {
                        linkElement = linkTemp.content.firstElementChild as HTMLElement;
                    }
                }
            }

            if (types.includes("block-ref")) {
                protyle.toolbar.setInlineMark(protyle, "block-ref", "range", {
                    type: "id",
                    color: `${linkElement.dataset.id}${Constants.ZWSP}s${Constants.ZWSP}${range.toString()}`
                });
                return;
            }
            if (types.includes("a")) {
                protyle.toolbar.setInlineMark(protyle, "a", "range", {
                    type: "a",
                    color: `${linkElement.dataset.href}${Constants.ZWSP}${range.toString()}`
                });
                return;
            }
        }
        let isBlock = false;
        tempElement.querySelectorAll("[data-node-id]").forEach((e) => {
            const newId = Lute.NewNodeID();
            // 禁用粘贴改id，通过text/siyuan-cut识别剪切动作
            if (isCut !== "1") {
                e.setAttribute("data-node-id", newId);
            }
            e.removeAttribute(Constants.CUSTOM_RIFF_DECKS);
            e.classList.remove("protyle-wysiwyg--select", "protyle-wysiwyg--hl");
            e.setAttribute("updated", newId.split("-")[0]);
            e.removeAttribute("refcount");
            isBlock = true;
        });
        if (nodeElement.classList.contains("table")) {
            isBlock = false;
        }
        // 从历史中复制后粘贴
        tempElement.querySelectorAll('[contenteditable="false"][spellcheck]').forEach((e) => {
            e.setAttribute("contenteditable", "true");
        });
        let tempInnerHTML = tempElement.innerHTML;
        if (!nodeElement.classList.contains("av") && tempInnerHTML.startsWith("[[{") && tempInnerHTML.endsWith("}]]")) {
            try {
                const json = JSON.parse(tempInnerHTML);
                if (json.length > 0 && json[0].length > 0 && json[0][0].id && json[0][0].type) {
                    insertHTML(textPlain, protyle, isBlock);
                } else {
                    insertHTML(tempInnerHTML, protyle, isBlock);
                }
            } catch (e) {
                insertHTML(tempInnerHTML, protyle, isBlock);
            }
        } else {
            if (-1 < tempInnerHTML.indexOf("NodeHTMLBlock")) {
                // 复制 HTML 块粘贴出来的不是 HTML 块 https://github.com/siyuan-note/siyuan/issues/12994
                tempInnerHTML = Lute.UnEscapeHTMLStr(tempInnerHTML);
            }

            // https://github.com/siyuan-note/siyuan/issues/13552
            tempInnerHTML = tempInnerHTML.replace(/\u200D```/g, "```");

            insertHTML(tempInnerHTML, protyle, isBlock, false, true);
        }
        blockRender(protyle, protyle.wysiwyg.element);
        processRender(protyle.wysiwyg.element);
        highlightRender(protyle.wysiwyg.element);
        avRender(protyle.wysiwyg.element, protyle);
    } else if (code) {
        if (!code.startsWith('<div data-type="NodeCodeBlock" class="code-block" data-node-id="')) {
            // 原有代码在行内元素中粘贴会嵌套
            insertHTML(code, protyle);
        } else {
            insertHTML(code, protyle, true, false, true);
            highlightRender(protyle.wysiwyg.element);
        }
        hideElements(["hint"], protyle);
    } else {
        let isHTML = false;
        if (textHTML.replace("<!--StartFragment--><!--EndFragment-->", "").trim() !== "") {
            textHTML = textHTML.replace("<!--StartFragment-->", "").replace("<!--EndFragment-->", "").trim();
            if (files && files.length === 1 && (
                textHTML.startsWith("<img") ||  // 浏览器上复制单个图片
                (textHTML.startsWith("<table") && textHTML.indexOf("<img") > -1)  // Excel 或者浏览器中复制带有图片的表格
            )) {
                isHTML = false;
            } else {
                // 需注意 Edge 中的划选不应识别为图片 https://github.com/siyuan-note/siyuan/issues/7021
                isHTML = true;
            }

            const textHTMLLowercase = textHTML.toLowerCase();
            if (textPlain && "" !== textPlain.trim() && (textHTML.startsWith("<span") || textHTML.startsWith("<br")) &&
                (0 > textHTMLLowercase.indexOf("class=\"katex") && 0 > textHTMLLowercase.indexOf("class=\"math") &&
                    0 > textHTMLLowercase.indexOf("</a>") && 0 > textHTMLLowercase.indexOf("</img>") &&
                    0 > textHTMLLowercase.indexOf("</b>") && 0 > textHTMLLowercase.indexOf("</strong>") &&
                    0 > textHTMLLowercase.indexOf("</i>") && 0 > textHTMLLowercase.indexOf("</em>") &&
                    0 > textHTMLLowercase.indexOf("</ol>") && 0 > textHTMLLowercase.indexOf("</ul>") &&
                    0 > textHTMLLowercase.indexOf("</table>") && 0 > textHTMLLowercase.indexOf("</blockquote>") &&
                    0 > textHTMLLowercase.indexOf("</h1>") && 0 > textHTMLLowercase.indexOf("</h2>") &&
                    0 > textHTMLLowercase.indexOf("</h3>") && 0 > textHTMLLowercase.indexOf("</h4>") &&
                    0 > textHTMLLowercase.indexOf("</h5>") && 0 > textHTMLLowercase.indexOf("</h6>"))) {
                // 豆包复制粘贴问题 https://github.com/siyuan-note/siyuan/issues/13265 https://github.com/siyuan-note/siyuan/issues/14313
                isHTML = false;
            }
        }
        if (isHTML) {
            const tempElement = document.createElement("div");
            tempElement.innerHTML = textHTML;
            tempElement.querySelectorAll("[style]").forEach((e) => {
                e.removeAttribute("style");
            });
            // 移除空的 A 标签
            tempElement.querySelectorAll("a").forEach((e) => {
                if (e.innerHTML.trim() === "") {
                    e.remove();
                }
            });
            // https://github.com/siyuan-note/siyuan/issues/14625#issuecomment-2869618067
            let linkElement;
            if (tempElement.childElementCount === 1 && tempElement.childNodes.length === 1) {
                if (tempElement.firstElementChild.tagName === "A") {
                    linkElement = tempElement.firstElementChild;
                } else if (tempElement.firstElementChild.tagName === "P" &&
                    tempElement.firstElementChild.childElementCount === 1 &&
                    tempElement.firstElementChild.childNodes.length === 1 &&
                    tempElement.firstElementChild.firstElementChild.tagName === "A") {
                    linkElement = tempElement.firstElementChild.firstElementChild;
                }
            }
            if (linkElement) {
                const selectText = range.toString();
                protyle.toolbar.setInlineMark(protyle, "a", "range", {
                    type: "a",
                    color: `${linkElement.getAttribute("href")}${Constants.ZWSP}${selectText || linkElement.textContent}`
                });
                if (!selectText) {
                    range.collapse(false);
                }
                return;
            }
            fetchPost("/api/lute/html2BlockDOM", {
                dom: tempElement.innerHTML
            }, (response) => {
                insertHTML(response.data, protyle, false, false, true);
                protyle.wysiwyg.element.querySelectorAll('[data-type~="block-ref"]').forEach(item => {
                    if (item.textContent === "") {
                        fetchPost("/api/block/getRefText", { id: item.getAttribute("data-id") }, (response) => {
                            item.innerHTML = response.data;
                        });
                    }
                });
                blockRender(protyle, protyle.wysiwyg.element);
                processRender(protyle.wysiwyg.element);
                highlightRender(protyle.wysiwyg.element);
                avRender(protyle.wysiwyg.element, protyle);
                scrollCenter(protyle, undefined, false, "smooth");
            });
            return;
        } else if (files && files.length > 0) {
            uploadFiles(protyle, files);
            return;
        } else if (textPlain.trim() !== "" && (files && files.length === 0 || !files)) {
            if (range.toString() !== "") {
                const firstLine = textPlain.split("\n")[0];
                if (isDynamicRef(textPlain)) {
                    protyle.toolbar.setInlineMark(protyle, "block-ref", "range", {
                        type: "id",
                        // range 不能 escape，否则 https://github.com/siyuan-note/siyuan/issues/8359
                        color: `${textPlain.substring(2, 22 + 2)}${Constants.ZWSP}s${Constants.ZWSP}${range.toString()}`
                    });
                    return;
                } else if (isFileAnnotation(firstLine)) {
                    protyle.toolbar.setInlineMark(protyle, "file-annotation-ref", "range", {
                        type: "file-annotation-ref",
                        color: firstLine.substring(2).replace(/ ".+">>$/, "")
                    });
                    return;
                } else {
                    // https://github.com/siyuan-note/siyuan/issues/8475
                    const linkDest = textPlain.startsWith("assets/") ? textPlain : protyle.lute.GetLinkDest(textPlain);
                    if (linkDest) {
                        protyle.toolbar.setInlineMark(protyle, "a", "range", {
                            type: "a",
                            color: linkDest
                        });
                        return;
                    }
                }
            }

            // https://github.com/siyuan-note/siyuan/issues/13552
            textPlain = textPlain.replace(/\u200D```/g, "```");

            let textPlainDom: string;
            if (isFileAnnotation(textPlain)) {
                console.log("Patching lute processing logic for temp solution of multi-layer assets", textPlain);
                const assetBackup: Record<string, string> = {};

                textPlain = textPlain.replace(/assets\/(\d{4})\/(\d{2})\/(.*?) /g, (match, year, month, fileName) => {
                    const placeholder = `assets/${year}@${month}@${fileName}`;
                    assetBackup[placeholder] = `assets/${year}/${month}/${fileName}`;
                    return placeholder + " ";
                });

                // 将处理过的 textPlain 转换
                textPlainDom = protyle.lute.Md2BlockDOM(textPlain);

                // 恢复assets/...内容
                Object.keys(assetBackup).forEach((placeholder) => {
                    textPlainDom = textPlainDom.replace(new RegExp(placeholder, "g"), assetBackup[placeholder]);
                });
            } else {
                textPlainDom = protyle.lute.Md2BlockDOM(textPlain);
            }
            insertHTML(textPlainDom, protyle, false, false, true);
        }
        blockRender(protyle, protyle.wysiwyg.element);
        processRender(protyle.wysiwyg.element);
        highlightRender(protyle.wysiwyg.element);
        avRender(protyle.wysiwyg.element, protyle);
    }
    const selectCellElement = nodeElement.querySelector(".av__cell--select");
    if (nodeElement.classList.contains("av") && selectCellElement) {
        cellScrollIntoView(nodeElement, selectCellElement);
    } else {
        scrollCenter(protyle, undefined, false, "smooth");
    }
};
<|MERGE_RESOLUTION|>--- conflicted
+++ resolved
@@ -390,13 +390,8 @@
         }
         return;
     }
-<<<<<<< HEAD
-
-    hideElements(["select", "hint"], protyle);
-=======
     protyle.hint.enableExtend = Constants.BLOCK_HINT_KEYS.includes(protyle.hint.splitChar);
     hideElements(protyle.hint.enableExtend ? ["select"] : ["select", "hint"], protyle);
->>>>>>> 572baa99
     protyle.wysiwyg.element.querySelectorAll(".protyle-wysiwyg--hl").forEach(item => {
         item.classList.remove("protyle-wysiwyg--hl");
     });
