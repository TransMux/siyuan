import { Constants } from "../../constants";
import { uploadFiles, uploadLocalFiles } from "../upload";
import { processPasteCode, processRender } from "./processCode";
import { readText } from "./compatibility";
/// #if !BROWSER
import { clipboard } from "electron";
/// #endif
import { hasClosestBlock, hasClosestByAttribute, hasClosestByClassName } from "./hasClosest";
import { getEditorRange } from "./selection";
import { blockRender } from "../render/blockRender";
import { highlightRender } from "../render/highlightRender";
import { fetchPost, fetchSyncPost } from "../../util/fetch";
import { isDynamicRef, isFileAnnotation } from "../../util/functions";
import { insertHTML } from "./insertHTML";
import { scrollCenter } from "../../util/highlightById";
import { hideElements } from "../ui/hideElements";
import { avRender } from "../render/av/render";
import { cellScrollIntoView, getCellText } from "../render/av/cell";
import { getContenteditableElement } from "../wysiwyg/getBlock";
import { modifyPasteContent, parseSiyuanInternalLink } from "./mux/paste";

export const getTextStar = (blockElement: HTMLElement) => {
    const dataType = blockElement.dataset.type;
    let refText = "";
    if (["NodeHeading", "NodeParagraph"].includes(dataType)) {
        refText = getContenteditableElement(blockElement).innerHTML;
    } else {
        if ("NodeHTMLBlock" === dataType) {
            refText = "HTML";
        } else if ("NodeAttributeView" === dataType) {
            refText = blockElement.querySelector(".av__title").textContent || window.siyuan.languages.database;
        } else if ("NodeThematicBreak" === dataType) {
            refText = window.siyuan.languages.line;
        } else if ("NodeIFrame" === dataType) {
            refText = "IFrame";
        } else if ("NodeWidget" === dataType) {
            refText = window.siyuan.languages.widget;
        } else if ("NodeVideo" === dataType) {
            refText = window.siyuan.languages.video;
        } else if ("NodeAudio" === dataType) {
            refText = window.siyuan.languages.audio;
        } else if (["NodeCodeBlock", "NodeTable"].includes(dataType)) {
            refText = getPlainText(blockElement);
        } else if (blockElement.classList.contains("render-node")) {
            // 需在嵌入块后，代码块前
            refText += blockElement.dataset.subtype || Lute.UnEscapeHTMLStr(blockElement.getAttribute("data-content"));
        } else if (["NodeBlockquote", "NodeList", "NodeSuperBlock", "NodeListItem"].includes(dataType)) {
            Array.from(blockElement.querySelectorAll("[data-node-id]")).find((item: HTMLElement) => {
                if (!["NodeBlockquote", "NodeList", "NodeSuperBlock", "NodeListItem"].includes(item.getAttribute("data-type"))) {
                    refText = getTextStar(blockElement.querySelector("[data-node-id]"));
                    return true;
                }
            });
            if (refText) {
                return refText;
            }
        }
    }
    return refText + ` <span data-type="block-ref" data-subtype="s" data-id="${blockElement.getAttribute("data-node-id")}">*</span>`;
};

export const getPlainText = (blockElement: HTMLElement, isNested = false) => {
    let text = "";
    const dataType = blockElement.dataset.type;
    if ("NodeHTMLBlock" === dataType) {
        text += Lute.UnEscapeHTMLStr(blockElement.querySelector("protyle-html").getAttribute("data-content"));
    } else if ("NodeAttributeView" === dataType) {
        blockElement.querySelectorAll(".av__row").forEach(rowElement => {
            rowElement.querySelectorAll(".av__cell").forEach((cellElement: HTMLElement) => {
                text += getCellText(cellElement) + " ";
            });
            text += "\n";
        });
        text = text.trimEnd();
    } else if ("NodeThematicBreak" === dataType) {
        text += "---";
    } else if ("NodeIFrame" === dataType || "NodeWidget" === dataType) {
        text += blockElement.querySelector("iframe").getAttribute("src");
    } else if ("NodeVideo" === dataType) {
        text += blockElement.querySelector("video").getAttribute("src");
    } else if ("NodeAudio" === dataType) {
        text += blockElement.querySelector("audio").getAttribute("src");
    } else if (blockElement.classList.contains("render-node")) {
        // 需在嵌入块后，代码块前
        text += Lute.UnEscapeHTMLStr(blockElement.getAttribute("data-content"));
    } else if (["NodeHeading", "NodeParagraph", "NodeCodeBlock", "NodeTable"].includes(dataType)) {
        text += blockElement.querySelector("[spellcheck]").textContent;
    } else if (!isNested && ["NodeBlockquote", "NodeList", "NodeSuperBlock", "NodeListItem"].includes(dataType)) {
        blockElement.querySelectorAll("[data-node-id]").forEach((item: HTMLElement) => {
            const nestedText = getPlainText(item, true);
            text += nestedText ? nestedText + "\n" : "";
        });
    }
    return text;
};

export const pasteEscaped = async (protyle: IProtyle, nodeElement: Element) => {
    try {
        let clipText = await readText();
        // 删掉 <span data-type\="text".*>text</span> 标签，只保留文本
        clipText = clipText.replace(/<span data-type="text".*?>(.*?)<\/span>/g, "$1");

        // https://github.com/siyuan-note/siyuan/issues/5446
        // A\B\C\D\
        // E
        // task-blog-2~default~baiduj 无法原义粘贴含有 `~foo~` 的文本 https://github.com/siyuan-note/siyuan/issues/5523

        // 这里必须多加一个反斜杆，因为 Lute 在进行 Markdown 嵌套节点转换平铺标记节点时会剔除 Backslash 节点，
        // 多加入的一个反斜杆会作为文本节点保留下来，后续 Spin 时刚好用于转义标记符
        clipText = clipText.replace(/\\/g, "\\\\")
            .replace(/\*/g, "\\*")
            .replace(/_/g, "\\_")
            .replace(/\[/g, "\\[")
            .replace(/]/g, "\\]")
            .replace(/!/g, "\\!")
            .replace(/`/g, "\\`")
            .replace(/</g, "\\<")
            .replace(/>/g, "\\>")
            .replace(/&/g, "\\&")
            .replace(/~/g, "\\~")
            .replace(/\{/g, "\\{")
            .replace(/}/g, "\\}")
            .replace(/\(/g, "\\(")
            .replace(/\)/g, "\\)")
            .replace(/=/g, "\\=")
            .replace(/#/g, "\\#")
            .replace(/\$/g, "\\$")
            .replace(/\^/g, "\\^")
            .replace(/\|/g, "\\|")
            .replace(/\./g, "\\.");
        // 转义文本不能使用 DOM 结构 https://github.com/siyuan-note/siyuan/issues/11778
        paste(protyle, {textPlain: clipText, target: nodeElement as HTMLElement});
    } catch (e) {
        console.log(e);
    }
};

const filterClipboardHint = (protyle: IProtyle, textPlain: string) => {
    let needRender = true;
    protyle.options.hint.extend.find(item => {
        if (item.key === textPlain) {
            needRender = false;
            return true;
        }
    });
    if (needRender) {
        protyle.hint.render(protyle);
    }
};

export const pasteAsPlainText = async (protyle: IProtyle) => {
    let localFiles: string[] = [];
    /// #if !BROWSER
    if ("darwin" === window.siyuan.config.system.os) {
        const xmlString = clipboard.read("NSFilenamesPboardType");
        const domParser = new DOMParser();
        const xmlDom = domParser.parseFromString(xmlString, "application/xml");
        Array.from(xmlDom.getElementsByTagName("string")).forEach(item => {
            localFiles.push(item.childNodes[0].nodeValue);
        });
    } else {
        const xmlString = await fetchSyncPost("/api/clipboard/readFilePaths", {});
        if (xmlString.data.length > 0) {
            localFiles = xmlString.data;
        }
    }
    if (localFiles.length > 0) {
        uploadLocalFiles(localFiles, protyle, false);
        return;
    }
    /// #endif
    if (localFiles.length === 0) {
        // Inline-level elements support pasted as plain text https://github.com/siyuan-note/siyuan/issues/8010
        navigator.clipboard.readText().then(textPlain => {
            if (getSelection().rangeCount > 0) {
                const range = getSelection().getRangeAt(0);
                if (hasClosestByAttribute(range.startContainer, "data-type", "code") || hasClosestByClassName(range.startContainer, "hljs")) {
                    insertHTML(textPlain.replace(/\u200D```/g, "```").replace(/```/g, "\u200D```"), protyle);
                    return;
                }
            }
            // 对一些内置需要解析的 HTML 标签进行内部转移 Improve sub/sup pasting as plain text https://github.com/siyuan-note/siyuan/issues/12155
            textPlain = textPlain.replace(/<sub>/g, "__@sub@__").replace(/<\/sub>/g, "__@/sub@__");
            textPlain = textPlain.replace(/<sup>/g, "__@sup@__").replace(/<\/sup>/g, "__@/sup@__");
            textPlain = textPlain.replace(/<kbd>/g, "__@kbd@__").replace(/<\/kbd>/g, "__@/kbd@__");
            textPlain = textPlain.replace(/<u>/g, "__@u@__").replace(/<\/u>/g, "__@/u@__");

            // 删掉 <span data-type\="text".*>text</span> 标签，只保留文本
            textPlain = textPlain.replace(/<span data-type="text".*?>(.*?)<\/span>/g, "$1");

            // 对 HTML 标签进行内部转义，避免被 Lute 解析以后变为小写 https://github.com/siyuan-note/siyuan/issues/10620
            textPlain = textPlain.replace(/</g, ";;;lt;;;").replace(/>/g, ";;;gt;;;");

            // 反转义内置需要解析的 HTML 标签
            textPlain = textPlain.replace(/__@sub@__/g, "<sub>").replace(/__@\/sub@__/g, "</sub>");
            textPlain = textPlain.replace(/__@sup@__/g, "<sup>").replace(/__@\/sup@__/g, "</sup>");
            textPlain = textPlain.replace(/__@kbd@__/g, "<kbd>").replace(/__@\/kbd@__/g, "</kbd>");
            textPlain = textPlain.replace(/__@u@__/g, "<u>").replace(/__@\/u@__/g, "</u>");

            enableLuteMarkdownSyntax(protyle);
            const content = protyle.lute.BlockDOM2EscapeMarkerContent(protyle.lute.Md2BlockDOM(textPlain));
            restoreLuteMarkdownSyntax(protyle);

            // insertHTML 会进行内部反转义
            insertHTML(content, protyle, false, false, true);
            filterClipboardHint(protyle, textPlain);
        });
    }
};

export const enableLuteMarkdownSyntax = (protyle: IProtyle) => {
    protyle.lute.SetInlineAsterisk(true);
    protyle.lute.SetGFMStrikethrough(true);
    protyle.lute.SetInlineMath(true);
    protyle.lute.SetSub(true);
    protyle.lute.SetSup(true);
    protyle.lute.SetTag(true);
    protyle.lute.SetInlineUnderscore(true);
};

export const restoreLuteMarkdownSyntax = (protyle: IProtyle) => {
    protyle.lute.SetInlineAsterisk(window.siyuan.config.editor.markdown.inlineAsterisk);
    protyle.lute.SetGFMStrikethrough(window.siyuan.config.editor.markdown.inlineStrikethrough);
    protyle.lute.SetInlineMath(window.siyuan.config.editor.markdown.inlineMath);
    protyle.lute.SetSub(window.siyuan.config.editor.markdown.inlineSub);
    protyle.lute.SetSup(window.siyuan.config.editor.markdown.inlineSup);
    protyle.lute.SetTag(window.siyuan.config.editor.markdown.inlineTag);
    protyle.lute.SetInlineUnderscore(window.siyuan.config.editor.markdown.inlineUnderscore);
    protyle.lute.SetMark(window.siyuan.config.editor.markdown.inlineMark);
};

const readLocalFile = async (protyle: IProtyle, localFiles: string[]) => {
    if (protyle && protyle.app && protyle.app.plugins) {
        for (let i = 0; i < protyle.app.plugins.length; i++) {
            const response: { files: string[] } = await new Promise((resolve) => {
                const emitResult = protyle.app.plugins[i].eventBus.emit("paste", {
                    protyle,
                    resolve,
                    textHTML: "",
                    textPlain: "",
                    siyuanHTML: "",
                    files: localFiles
                });
                if (emitResult) {
                    resolve(undefined);
                }
            });
            if (response?.files) {
                localFiles = response.files;
            }
        }
    }
    uploadLocalFiles(localFiles, protyle, true);
};

<<<<<<< HEAD
export const paste = async (protyle: IProtyle, event: (ClipboardEvent | DragEvent) & { target: HTMLElement }) => {
    event.stopPropagation(); // 阻止事件冒泡
    event.preventDefault(); // 阻止默认行为

=======
export const paste = async (protyle: IProtyle, event: (ClipboardEvent | DragEvent | {
    textHTML?: string,
    textPlain?: string,
}) & {
    target: HTMLElement
}) => {
    if ("clipboardData" in event || "dataTransfer" in event) {
        event.stopPropagation();
        event.preventDefault();
    }
>>>>>>> 36de3879
    let textHTML: string;
    let textPlain: string;
    let siyuanHTML: string;
    let files: FileList | DataTransferItemList;

    // 从剪贴板或拖放事件中获取数据
    if ("clipboardData" in event) {
        textHTML = event.clipboardData.getData("text/html");
        textPlain = event.clipboardData.getData("text/plain");
        siyuanHTML = event.clipboardData.getData("text/siyuan");
        files = event.clipboardData.files;
    } else if ("dataTransfer" in event) {
        textHTML = event.dataTransfer.getData("text/html");
        textPlain = event.dataTransfer.getData("text/plain");
        siyuanHTML = event.dataTransfer.getData("text/siyuan");
        if (event.dataTransfer.types[0] === "Files") {
            files = event.dataTransfer.items;
        }
    } else {
        textHTML = event.textHTML;
        textPlain = event.textPlain;
    }

    // Improve the pasting of selected text in PDF rectangular annotation https://github.com/siyuan-note/siyuan/issues/11629
    textPlain = textPlain.replace(/\r\n|\r|\u2028|\u2029/g, "\n");

    /// #if !BROWSER
    // 不再支持 PC 浏览器 https://github.com/siyuan-note/siyuan/issues/7206
    if (!siyuanHTML && !textHTML && !textPlain && ("clipboardData" in event)) {
        if ("darwin" === window.siyuan.config.system.os) {
            const xmlString = clipboard.read("NSFilenamesPboardType");
            const domParser = new DOMParser();
            const xmlDom = domParser.parseFromString(xmlString, "application/xml");
            const localFiles: string[] = [];
            Array.from(xmlDom.getElementsByTagName("string")).forEach(item => {
                localFiles.push(item.childNodes[0].nodeValue);
            });
            if (localFiles.length > 0) {
                readLocalFile(protyle, localFiles);
                return;
            }
        } else {
            const xmlString = await fetchSyncPost("/api/clipboard/readFilePaths", {});
            if (xmlString.data.length > 0) {
                readLocalFile(protyle, xmlString.data);
                return;
            }
        }
    }
    /// #endif

    // 浏览器地址栏拷贝处理
    if (textHTML.replace(/&amp;/g, "&").replace(/<(|\/)(html|body|meta)[^>]*?>/ig, "").trim() ===
        `<a href="${textPlain}">${textPlain}</a>` ||
        textHTML.replace(/&amp;/g, "&").replace(/<(|\/)(html|body|meta)[^>]*?>/ig, "").trim() ===
        `<!--StartFragment--><a href="${textPlain}">${textPlain}</a><!--EndFragment-->`) {
        textHTML = "";
    }

    // 复制标题及其下方块使用 writeText，需将 textPlain 转换为 textHTML
    if (textPlain.endsWith(Constants.ZWSP) && !textHTML && !siyuanHTML) {
        siyuanHTML = textPlain.substr(0, textPlain.length - 1);
    }

    // 剪切复制中首位包含空格或仅有空格 https://github.com/siyuan-note/siyuan/issues/5667
    if (!siyuanHTML) {
        // 处理 Word 文档
        const doc = new DOMParser().parseFromString(textHTML, "text/html");
        if (doc.body && doc.body.innerHTML) {
            textHTML = doc.body.innerHTML;
        }
        // 处理 Windows 剪切板
        if (textHTML.startsWith("\n<!--StartFragment-->") && textHTML.endsWith("<!--EndFragment-->\n\n")) {
            textHTML = doc.body.innerHTML.trim().replace("<!--StartFragment-->", "").replace("<!--EndFragment-->", "");
        }
        textHTML = Lute.Sanitize(textHTML);
    }

    // 我的粘贴事件处理逻辑
    [textPlain, textHTML, siyuanHTML] = modifyPasteContent(textPlain, textHTML, siyuanHTML);

    // 新的剪贴板处理逻辑
    // 优先级 1：解析思源内部链接，如果是内部链接的话，抓取其锚文本，转换为 block-ref
    const step1Result = await parseSiyuanInternalLink(textPlain);
    if (step1Result.matched) {
        textPlain = step1Result.content;
        textHTML = "";
        siyuanHTML = "";
    }

    // 处理插件的粘贴事件
    if (protyle && protyle.app && protyle.app.plugins) {
        for (let i = 0; i < protyle.app.plugins.length; i++) {
            const response: IObject & { files: FileList } = await new Promise((resolve) => {
                const emitResult = protyle.app.plugins[i].eventBus.emit("paste", {
                    protyle,
                    resolve,
                    textHTML,
                    textPlain,
                    siyuanHTML,
                    files
                });
                if (emitResult) {
                    resolve(undefined);
                }
            });

            if (response?.textHTML) {
                textHTML = response.textHTML;
            }
            if (response?.textPlain) {
                textPlain = response.textPlain;
            }
            if (response?.siyuanHTML) {
                siyuanHTML = response.siyuanHTML;
            }
            if (response?.files) {
                files = response.files as FileList;
            }
        }
    }

    const nodeElement = hasClosestBlock(event.target);
    if (!nodeElement) {
        if (files && files.length > 0) {
            uploadFiles(protyle, files);
        }
        return;
    }

    hideElements(["select"], protyle);
    protyle.wysiwyg.element.querySelectorAll(".protyle-wysiwyg--hl").forEach(item => {
        item.classList.remove("protyle-wysiwyg--hl");
    });

    const code = processPasteCode(textHTML, textPlain);
    const range = getEditorRange(protyle.wysiwyg.element);

    // 处理代码块粘贴
    if (nodeElement.getAttribute("data-type") === "NodeCodeBlock" ||
        protyle.toolbar.getCurrentType(range).includes("code")) {
        // https://github.com/siyuan-note/siyuan/issues/13552
        insertHTML(textPlain.replace(/\u200D```/g, "```").replace(/```/g, "\u200D```"), protyle);
        return;
    } else if (siyuanHTML) {
        // 编辑器内部粘贴
        const tempElement = document.createElement("div");
        tempElement.innerHTML = siyuanHTML;
        let isBlock = false;
        tempElement.querySelectorAll("[data-node-id]").forEach((e) => {
            const newId = Lute.NewNodeID();
            e.setAttribute("data-node-id", newId);
            e.removeAttribute(Constants.CUSTOM_RIFF_DECKS);
            e.classList.remove("protyle-wysiwyg--select", "protyle-wysiwyg--hl");
            e.setAttribute("updated", newId.split("-")[0]);
            e.removeAttribute("refcount");
            isBlock = true;
        });
        if (nodeElement.classList.contains("table")) {
            isBlock = false;
        }
        // 从历史中复制后粘贴
        tempElement.querySelectorAll('[contenteditable="false"][spellcheck]').forEach((e) => {
            e.setAttribute("contenteditable", "true");
        });
        let tempInnerHTML = tempElement.innerHTML;
        if (!nodeElement.classList.contains("av") && tempInnerHTML.startsWith("[[{") && tempInnerHTML.endsWith("}]]")) {
            try {
                const json = JSON.parse(tempInnerHTML);
                if (json.length > 0 && json[0].length > 0 && json[0][0].id && json[0][0].type) {
                    insertHTML(textPlain, protyle, isBlock);
                } else {
                    insertHTML(tempInnerHTML, protyle, isBlock);
                }
            } catch (e) {
                insertHTML(tempInnerHTML, protyle, isBlock);
            }
        } else {
            if (-1 < tempInnerHTML.indexOf("NodeHTMLBlock")) {
                // 复制 HTML 块粘贴出来的不是 HTML 块 https://github.com/siyuan-note/siyuan/issues/12994
                tempInnerHTML = Lute.UnEscapeHTMLStr(tempInnerHTML);
            }

            // https://github.com/siyuan-note/siyuan/issues/13552
            tempInnerHTML = tempInnerHTML.replace(/\u200D```/g, "```");

            insertHTML(tempInnerHTML, protyle, isBlock, false, true);
        }
        filterClipboardHint(protyle, protyle.lute.BlockDOM2StdMd(tempInnerHTML));
        blockRender(protyle, protyle.wysiwyg.element);
        processRender(protyle.wysiwyg.element);
        highlightRender(protyle.wysiwyg.element);
        avRender(protyle.wysiwyg.element, protyle);
    } else if (code) {
        if (!code.startsWith('<div data-type="NodeCodeBlock" class="code-block" data-node-id="')) {
            // 原有代码在行内元素中粘贴会嵌套
            insertHTML(code, protyle);
        } else {
            insertHTML(code, protyle, true, false, true);
            highlightRender(protyle.wysiwyg.element);
        }
        hideElements(["hint"], protyle);
    } else {
        let isHTML = false;
        if (textHTML.replace("<!--StartFragment--><!--EndFragment-->", "").trim() !== "") {
            textHTML = textHTML.replace("<!--StartFragment-->", "").replace("<!--EndFragment-->", "").trim();
            if (files && files.length === 1 && (
                textHTML.startsWith("<img") ||  // 浏览器上复制单个图片
                (textHTML.startsWith("<table") && textHTML.indexOf("<img") > -1)  // Excel 或者浏览器中复制带有图片的表格
            )) {
                isHTML = false;
            } else {
                // 需注意 Edge 中的划选不应识别为图片 https://github.com/siyuan-note/siyuan/issues/7021
                isHTML = true;
            }

            if (textPlain && "" !== textPlain.trim() && textHTML.startsWith("<span") && -1 < textHTML.indexOf("white-space: pre;")) {
                // 豆包复制粘贴问题 https://github.com/siyuan-note/siyuan/issues/13265
                isHTML = false;
            }
        }
        if (isHTML) {
            const tempElement = document.createElement("div");
            tempElement.innerHTML = textHTML;
            tempElement.querySelectorAll("[style]").forEach((e) => {
                e.removeAttribute("style");
            });
            // 移除空的 A 标签
            tempElement.querySelectorAll("a").forEach((e) => {
                if (e.innerHTML.trim() === "") {
                    e.remove();
                }
            });
            fetchPost("/api/lute/html2BlockDOM", {
                dom: tempElement.innerHTML
            }, (response) => {
                insertHTML(response.data, protyle, false, false, true);
                protyle.wysiwyg.element.querySelectorAll('[data-type~="block-ref"]').forEach(item => {
                    if (item.textContent === "") {
                        fetchPost("/api/block/getRefText", { id: item.getAttribute("data-id") }, (response) => {
                            item.innerHTML = response.data;
                        });
                    }
                });
                blockRender(protyle, protyle.wysiwyg.element);
                processRender(protyle.wysiwyg.element);
                highlightRender(protyle.wysiwyg.element);
                avRender(protyle.wysiwyg.element, protyle);
                filterClipboardHint(protyle, response.data);
                scrollCenter(protyle, undefined, false, "smooth");
            });
            return;
        } else if (files && files.length > 0) {
            uploadFiles(protyle, files);
            return;
        } else if (textPlain.trim() !== "" && files && files.length === 0) {
            if (range.toString() !== "") {
                const firstLine = textPlain.split("\n")[0];
                if (isDynamicRef(textPlain)) {
                    protyle.toolbar.setInlineMark(protyle, "block-ref", "range", {
                        type: "id",
                        // range 不能 escape，否则 https://github.com/siyuan-note/siyuan/issues/8359
                        color: `${textPlain.substring(2, 22 + 2)}${Constants.ZWSP}s${Constants.ZWSP}${range.toString()}`
                    });
                    return;
                } else if (isFileAnnotation(firstLine)) {
                    protyle.toolbar.setInlineMark(protyle, "file-annotation-ref", "range", {
                        type: "file-annotation-ref",
                        color: firstLine.substring(2).replace(/ ".+">>$/, "")
                    });
                    return;
                } else {
                    // https://github.com/siyuan-note/siyuan/issues/8475
                    const linkDest = textPlain.startsWith("assets/") ? textPlain : protyle.lute.GetLinkDest(textPlain);
                    if (linkDest) {
                        protyle.toolbar.setInlineMark(protyle, "a", "range", {
                            type: "a",
                            color: linkDest
                        });
                        return;
                    }
                }
            }

            // https://github.com/siyuan-note/siyuan/issues/13552
            textPlain = textPlain.replace(/\u200D```/g, "```");

            let textPlainDom: string;
            if (isFileAnnotation(textPlain)) {
                console.log("Patching lute processing logic for temp solution of multi-layer assets", textPlain);
                const assetBackup: Record<string, string> = {};

                textPlain = textPlain.replace(/assets\/(\d{4})\/(\d{2})\/(.*?) /g, (match, year, month, fileName) => {
                    const placeholder = `assets/${year}@${month}@${fileName}`;
                    assetBackup[placeholder] = `assets/${year}/${month}/${fileName}`;
                    return placeholder + " ";
                });

                // 将处理过的 textPlain 转换
                textPlainDom = protyle.lute.Md2BlockDOM(textPlain);

                // 恢复assets/...内容
                Object.keys(assetBackup).forEach((placeholder) => {
                    textPlainDom = textPlainDom.replace(new RegExp(placeholder, "g"), assetBackup[placeholder]);
                });
            } else {
                textPlainDom = protyle.lute.Md2BlockDOM(textPlain);
            }
            insertHTML(textPlainDom, protyle, false, false, true);
            filterClipboardHint(protyle, textPlain);
        }
        blockRender(protyle, protyle.wysiwyg.element);
        processRender(protyle.wysiwyg.element);
        highlightRender(protyle.wysiwyg.element);
        avRender(protyle.wysiwyg.element, protyle);
    }
    const selectCellElement = nodeElement.querySelector(".av__cell--select");
    if (nodeElement.classList.contains("av") && selectCellElement) {
        cellScrollIntoView(nodeElement, selectCellElement);
    } else {
        scrollCenter(protyle, undefined, false, "smooth");
    }
};
<|MERGE_RESOLUTION|>--- conflicted
+++ resolved
@@ -253,12 +253,6 @@
     uploadLocalFiles(localFiles, protyle, true);
 };
 
-<<<<<<< HEAD
-export const paste = async (protyle: IProtyle, event: (ClipboardEvent | DragEvent) & { target: HTMLElement }) => {
-    event.stopPropagation(); // 阻止事件冒泡
-    event.preventDefault(); // 阻止默认行为
-
-=======
 export const paste = async (protyle: IProtyle, event: (ClipboardEvent | DragEvent | {
     textHTML?: string,
     textPlain?: string,
@@ -269,7 +263,6 @@
         event.stopPropagation();
         event.preventDefault();
     }
->>>>>>> 36de3879
     let textHTML: string;
     let textPlain: string;
     let siyuanHTML: string;
