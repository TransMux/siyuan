import {
    hasClosestBlock,
    hasClosestByClassName,
    hasClosestByTag,
    hasTopClosestByClassName, isInAVBlock,
    isInEmbedBlock
} from "../util/hasClosest";
import { getIconByType } from "../../editor/getIcon";
import { enterBack, iframeMenu, setFold, tableMenu, videoMenu, zoomOut } from "../../menus/protyle";
import { MenuItem } from "../../menus/Menu";
import { copySubMenu, openAttr, openFileAttr, openWechatNotify } from "../../menus/commonMenuItem";
import {
    copyPlainText,
    isInAndroid,
    isInHarmony,
    isMac,
    isOnlyMeta,
    openByMobile,
    updateHotkeyTip,
    writeText
} from "../util/compatibility";
import {
    transaction,
    turnsIntoOneTransaction,
    turnsIntoTransaction,
    turnsOneInto,
    updateBatchTransaction,
    updateTransaction
} from "../wysiwyg/transaction";
import { removeBlock } from "../wysiwyg/remove";
import { focusBlock, focusByRange, getEditorRange } from "../util/selection";
import { hideElements } from "../ui/hideElements";
import { highlightRender } from "../render/highlightRender";
import { blockRender } from "../render/blockRender";
import { getContenteditableElement, getTopAloneElement, isNotEditBlock } from "../wysiwyg/getBlock";
import * as dayjs from "dayjs";
import { fetchPost } from "../../util/fetch";
import {
    cancelSB,
    genEmptyElement,
    getLangByType,
    insertEmptyBlock,
    jumpToParent,
} from "../../block/util";
import { countBlockWord } from "../../layout/status";
import { Constants } from "../../constants";
import { mathRender } from "../render/mathRender";
import { duplicateBlock } from "../wysiwyg/commonHotkey";
import { movePathTo } from "../../util/pathName";
import { hintMoveBlock } from "../hint/extend";
import { makeCard, quickMakeCard } from "../../card/makeCard";
import { transferBlockRef } from "../../menus/block";
import { isMobile } from "../../util/functions";
import { AIActions } from "../../ai/actions";
import { activeBlur, renderTextMenu, showKeyboardToolbarUtil } from "../../mobile/util/keyboardToolbar";
import { hideTooltip } from "../../dialog/tooltip";
import { appearanceMenu } from "../toolbar/Font";
import { setPosition } from "../../util/setPosition";
import { emitOpenMenu } from "../../plugin/EventBus";
import { insertAttrViewBlockAnimation, updateHeader } from "../render/av/row";
import { avContextmenu, duplicateCompletely } from "../render/av/action";
import { getPlainText } from "../util/paste";
import { addEditorToDatabase } from "../render/av/addToDatabase";
import { processClonePHElement } from "../render/util";
import { openNewWindowById } from "../../window/openNewWindow";
/// #if !MOBILE
import { openFileById } from "../../editor/util";
/// #endif
import { checkFold } from "../../util/noRelyPCFunction";
import { copyTextByType } from "../toolbar/util";
import { showMessage } from "../../dialog/message";
import { 发送到第一个反链 } from "../../mux/utils";
import { clearSelect } from "../util/clearSelect";
export class Gutter {
    public element: HTMLElement;
    private gutterTip: string;

    constructor(protyle: IProtyle) {
        if (isMac()) {
            this.gutterTip = window.siyuan.languages.gutterTip.replace("⌥→", updateHotkeyTip(window.siyuan.config.keymap.general.enter.custom));
        } else {
            this.gutterTip = window.siyuan.languages.gutterTip.replace("⌥→", updateHotkeyTip(window.siyuan.config.keymap.general.enter.custom))
                .replace("⌘↑", updateHotkeyTip(window.siyuan.config.keymap.editor.general.collapse.custom))
                .replace("⌥⌘A", updateHotkeyTip(window.siyuan.config.keymap.editor.general.attr.custom))
                .replace(/⌘/g, "Ctrl+").replace(/⌥/g, "Alt+").replace(/⇧/g, "Shift+").replace(/⌃/g, "Ctrl+");
        }
        if (protyle.options.backlinkData) {
            this.gutterTip = this.gutterTip.replace(window.siyuan.languages.enter, window.siyuan.languages.openBy);
        }
        this.element = document.createElement("div");
        this.element.className = "protyle-gutters";
        this.element.addEventListener("dragstart", (event: DragEvent & { target: HTMLElement }) => {
            hideTooltip();
            window.siyuan.menus.menu.remove();
            const buttonElement = event.target.parentElement;
            let selectIds: string[] = [];
            let selectElements: Element[] = [];
            let avElement: Element;
            if (buttonElement.dataset.rowId) {
                avElement = Array.from(protyle.wysiwyg.element.querySelectorAll(`.av[data-node-id="${buttonElement.dataset.nodeId}"]`)).find((item: HTMLElement) => {
                    if (!isInEmbedBlock(item) && !isInAVBlock(item)) {
                        return true;
                    }
                });
                if (avElement.querySelector('.block__icon[data-type="av-sort"]')?.classList.contains("block__icon--active")) {
                    const bodyElements = avElement.querySelectorAll(".av__body");
                    if (bodyElements.length === 1) {
                        event.preventDefault();
                        event.stopPropagation();
                        return;
                    } else if (["template", "created", "updated"].includes(bodyElements[0].getAttribute("data-dtype"))) {
                        event.preventDefault();
                        event.stopPropagation();
                        return;
                    }
                }
                const rowElement = avElement.querySelector(`.av__body${buttonElement.dataset.groupId ? `[data-group-id="${buttonElement.dataset.groupId}"]` : ""} .av__row[data-id="${buttonElement.dataset.rowId}"]`);
                if (!rowElement.classList.contains("av__row--select")) {
                    avElement.querySelectorAll(".av__row--select:not(.av__row--header)").forEach(item => {
                        item.classList.remove("av__row--select");
                        item.querySelector("use").setAttribute("xlink:href", "#iconUncheck");
                    });
                }
                rowElement.classList.add("av__row--select");
                rowElement.querySelector(".av__firstcol use").setAttribute("xlink:href", "#iconCheck");
                updateHeader(rowElement as HTMLElement);
                avElement.querySelectorAll(".av__row--select:not(.av__row--header)").forEach(item => {
                    const groupId = (hasClosestByClassName(item, "av__body") as HTMLElement)?.dataset.groupId || "";
                    selectIds.push(item.getAttribute("data-id") + (groupId ? "@" + groupId : ""));
                    selectElements.push(item);
                });
            } else {
                const gutterId = buttonElement.getAttribute("data-node-id");
                selectElements = Array.from(protyle.wysiwyg.element.querySelectorAll(".protyle-wysiwyg--select"));
                let selectedIncludeGutter = false;
                selectElements.forEach((item => {
                    const itemId = item.getAttribute("data-node-id");
                    if (itemId === gutterId) {
                        selectedIncludeGutter = true;
                    }
                    selectIds.push(itemId);
                }));
                if (!selectedIncludeGutter) {
                    let gutterNodeElement: HTMLElement;
                    Array.from(protyle.wysiwyg.element.querySelectorAll(`[data-node-id="${gutterId}"]`)).find((item: HTMLElement) => {
                        if (!isInEmbedBlock(item) && this.isMatchNode(item)) {
                            gutterNodeElement = item;
                            return true;
                        }
                    });
                    if (gutterNodeElement) {
                        selectElements.forEach((item => {
                            item.classList.remove("protyle-wysiwyg--select");
                        }));
                        gutterNodeElement.classList.add("protyle-wysiwyg--select");
                        selectElements = [gutterNodeElement];
                        selectIds = [gutterId];
                    }
                }
            }

            const ghostElement = document.createElement("div");
            ghostElement.className = protyle.wysiwyg.element.className;
            selectElements.forEach(item => {
                if (item.querySelector("iframe")) {
                    const type = item.getAttribute("data-type");
                    const embedElement = genEmptyElement();
                    embedElement.classList.add("protyle-wysiwyg--select");
                    getContenteditableElement(embedElement).innerHTML = `<svg class="svg"><use xlink:href="${buttonElement.querySelector("use").getAttribute("xlink:href")}"></use></svg> ${getLangByType(type)}`;
                    ghostElement.append(embedElement);
                } else {
                    ghostElement.append(processClonePHElement(item.cloneNode(true) as Element));
                }
            });
            ghostElement.setAttribute("style", `position:fixed;opacity:.1;width:${selectElements[0].clientWidth}px;padding:0;`);
            document.body.append(ghostElement);
            event.dataTransfer.setDragImage(ghostElement, 0, 0);
            setTimeout(() => {
                ghostElement.remove();
            });
            buttonElement.style.opacity = "0.38";
            window.siyuan.dragElement = avElement as HTMLElement || protyle.wysiwyg.element;
            event.dataTransfer.setData(`${Constants.SIYUAN_DROP_GUTTER}${buttonElement.getAttribute("data-type")}${Constants.ZWSP}${buttonElement.getAttribute("data-subtype")}${Constants.ZWSP}${selectIds}${Constants.ZWSP}${window.siyuan.config.system.workspaceDir}`,
                protyle.wysiwyg.element.innerHTML);
        });
        this.element.addEventListener("dragend", (event: DragEvent & { target: HTMLElement }) => {
            const transferedData = event.dataTransfer.types[0];
            this.element.querySelectorAll("button").forEach((item) => {
                item.style.opacity = "";
            });
            window.siyuan.dragElement = undefined;

            /// #if !BROWSER
            // 拖拽到屏幕外 https://x.transmux.top/j/20241031103213-1pmydqh
            setTimeout(() => {
                if (event.clientX < 0 || event.clientY < 0 || event.clientX > window.innerWidth || event.clientY > window.innerHeight) {
                    const gutterTypes = transferedData.replace(Constants.SIYUAN_DROP_GUTTER, "").split(Constants.ZWSP);
                    const selectedIds = gutterTypes[2].split(",");
                    console.log("拖拽到屏幕外", selectedIds);
                    // 如果一次性拖拽了多个块，那么忽略
                    if (selectedIds.length > 1) {
                        return;
                    }
                    openNewWindowById(selectedIds[0]);
                }
            }, Constants.TIMEOUT_LOAD); // 等待主进程发送关闭消息
            /// #endif
        });
        this.element.addEventListener("click", (event: MouseEvent & { target: HTMLInputElement }) => {
            const buttonElement = hasClosestByTag(event.target, "BUTTON");
            if (!buttonElement) {
                return;
            }
            event.preventDefault();
            event.stopPropagation();
            hideTooltip();
            clearSelect(["av", "img"], protyle.wysiwyg.element);
            const id = buttonElement.getAttribute("data-node-id");
            if (!id) {
                if (buttonElement.getAttribute("disabled")) {
                    return;
                }
                buttonElement.setAttribute("disabled", "disabled");
                let foldElement: Element;
                Array.from(protyle.wysiwyg.element.querySelectorAll(`[data-node-id="${(buttonElement.previousElementSibling || buttonElement.nextElementSibling).getAttribute("data-node-id")}"]`)).find(item => {
                    if (!isInEmbedBlock(item) && this.isMatchNode(item)) {
                        foldElement = item;
                        return true;
                    }
                });
                if (!foldElement) {
                    return;
                }
                if (event.altKey) {
                    // 折叠所有子集
                    let hasFold = true;
                    Array.from(foldElement.children).find((ulElement) => {
                        if (ulElement.classList.contains("list")) {
                            const foldElement = Array.from(ulElement.children).find((listItemElement) => {
                                if (listItemElement.classList.contains("li")) {
                                    if (listItemElement.getAttribute("fold") !== "1" && listItemElement.childElementCount > 3) {
                                        hasFold = false;
                                        return true;
                                    }
                                }
                            });
                            if (foldElement) {
                                return true;
                            }
                        }
                    });
                    const doOperations: IOperation[] = [];
                    const undoOperations: IOperation[] = [];
                    Array.from(foldElement.children).forEach((ulElement) => {
                        if (ulElement.classList.contains("list")) {
                            Array.from(ulElement.children).forEach((listItemElement) => {
                                if (listItemElement.classList.contains("li")) {
                                    if (hasFold) {
                                        listItemElement.removeAttribute("fold");
                                    } else if (listItemElement.childElementCount > 3) {
                                        listItemElement.setAttribute("fold", "1");
                                    }
                                    const listId = listItemElement.getAttribute("data-node-id");
                                    doOperations.push({
                                        action: "setAttrs",
                                        id: listId,
                                        data: JSON.stringify({ fold: hasFold ? "" : "1" })
                                    });
                                    undoOperations.push({
                                        action: "setAttrs",
                                        id: listId,
                                        data: JSON.stringify({ fold: hasFold ? "1" : "" })
                                    });
                                }
                            });
                        }
                    });
                    transaction(protyle, doOperations, undoOperations);
                    buttonElement.removeAttribute("disabled");
                } else {
                    const foldStatus = setFold(protyle, foldElement);
                    if (foldStatus === 1) {
                        (buttonElement.firstElementChild as HTMLElement).style.transform = "";
                    } else if (foldStatus === 0) {
                        (buttonElement.firstElementChild as HTMLElement).style.transform = "rotate(90deg)";
                    }
                }
                hideElements(["select"], protyle);
                window.siyuan.menus.menu.remove();
                return;
            }
            const gutterRect = buttonElement.getBoundingClientRect();
            if (buttonElement.dataset.type === "NodeAttributeViewRowMenu" || buttonElement.dataset.type === "NodeAttributeViewRow") {
                const rowElement = Array.from(protyle.wysiwyg.element.querySelectorAll(`.av[data-node-id="${buttonElement.dataset.nodeId}"] .av__row[data-id="${buttonElement.dataset.rowId}"]`)).find((item: HTMLElement) => {
                    if (!isInEmbedBlock(item)) {
                        return true;
                    }
                });
                if (!rowElement) {
                    return;
                }
                const blockElement = hasClosestBlock(rowElement);
                if (!blockElement) {
                    return;
                }
                if (buttonElement.dataset.type === "NodeAttributeViewRow") {
                    const avID = blockElement.getAttribute("data-av-id");
                    const srcIDs = [Lute.NewNodeID()];
                    const previousID = event.altKey ? (rowElement.previousElementSibling.getAttribute("data-id") || "") : buttonElement.dataset.rowId;
                    const newUpdated = dayjs().format("YYYYMMDDHHmmss");
                    const groupID = rowElement.parentElement.getAttribute("data-group-id");
                    transaction(protyle, [{
                        action: "insertAttrViewBlock",
                        avID,
                        previousID,
                        srcs: [{
                            itemID: Lute.NewNodeID(),
                            id: srcIDs[0],
                            isDetached: true,
                            content: ""
                        }],
                        blockID: id,
                        groupID,
                    }, {
                        action: "doUpdateUpdated",
                        id,
                        data: newUpdated,
                    }], [{
                        action: "removeAttrViewBlock",
                        srcIDs,
                        avID,
                    }, {
                        action: "doUpdateUpdated",
                        id,
                        data: blockElement.getAttribute("updated")
                    }]);
                    insertAttrViewBlockAnimation({protyle, blockElement, srcIDs, previousId: previousID, groupID});
                    if (event.altKey) {
                        this.element.querySelectorAll("button").forEach(item => {
                            item.dataset.rowId = srcIDs[0];
                        });
                    }
                    blockElement.setAttribute("updated", newUpdated);
                } else {
                    if (!protyle.disabled && event.shiftKey) {
                        const blockId = rowElement.querySelector('[data-dtype="block"] .av__celltext--ref')?.getAttribute("data-id");
                        if (blockId) {
                            fetchPost("/api/attr/getBlockAttrs", { id: blockId }, (response) => {
                                openFileAttr(response.data, "av", protyle);
                            });
                            return;
                        }
                    }
                    avContextmenu(protyle, rowElement as HTMLElement, {
                        x: gutterRect.left,
                        y: gutterRect.bottom,
                        w: gutterRect.width,
                        h: gutterRect.height,
                        isLeft: true
                    });
                }
                return;
            }
            if (isOnlyMeta(event)) {
                if (protyle.options.backlinkData) {
                    checkFold(id, (zoomIn, action) => {
                        openFileById({
                            app: protyle.app,
                            id,
                            action,
                            zoomIn
                        });
                    });
                } else {
                    zoomOut({ protyle, id });
                }
            } else if (event.altKey) {
                let foldElement: Element;
                Array.from(protyle.wysiwyg.element.querySelectorAll(`[data-node-id="${id}"]`)).find(item => {
                    if (!isInEmbedBlock(item) && this.isMatchNode(item)) {
                        foldElement = item;
                        return true;
                    }
                });
                if (!foldElement) {
                    return;
                }
                if (buttonElement.getAttribute("data-type") === "NodeListItem" && foldElement.parentElement.getAttribute("data-node-id")) {
                    // 折叠同级
                    let hasFold = true;
                    Array.from(foldElement.parentElement.children).find((listItemElement) => {
                        if (listItemElement.classList.contains("li")) {
                            if (listItemElement.getAttribute("fold") !== "1" && listItemElement.childElementCount > 3) {
                                hasFold = false;
                                return true;
                            }
                        }
                    });
                    (buttonElement.parentElement.querySelector("[data-type='fold'] > svg") as HTMLElement).style.transform = hasFold ? "rotate(90deg)" : "";
                    const doOperations: IOperation[] = [];
                    const undoOperations: IOperation[] = [];
                    Array.from(foldElement.parentElement.children).find((listItemElement) => {
                        if (listItemElement.classList.contains("li")) {
                            if (hasFold) {
                                listItemElement.removeAttribute("fold");
                            } else if (listItemElement.childElementCount > 3) {
                                listItemElement.setAttribute("fold", "1");
                            }
                            const listId = listItemElement.getAttribute("data-node-id");
                            doOperations.push({
                                action: "setAttrs",
                                id: listId,
                                data: JSON.stringify({ fold: hasFold ? "" : "1" })
                            });
                            undoOperations.push({
                                action: "setAttrs",
                                id: listId,
                                data: JSON.stringify({ fold: hasFold ? "1" : "" })
                            });
                        }
                    });
                    transaction(protyle, doOperations, undoOperations);
                } else {
                    const hasFold = setFold(protyle, foldElement);
                    const foldArrowElement = buttonElement.parentElement.querySelector("[data-type='fold'] > svg") as HTMLElement;
                    if (hasFold !== -1 && foldArrowElement) {
                        foldArrowElement.style.transform = hasFold === 0 ? "rotate(90deg)" : "";
                    }
                }
                foldElement.classList.remove("protyle-wysiwyg--hl");
            } else if (window.siyuan.shiftIsPressed && !protyle.disabled) {
                openAttr(protyle.wysiwyg.element.querySelector(`[data-node-id="${id}"]`), "bookmark", protyle);
            } else if (!window.siyuan.ctrlIsPressed && !window.siyuan.altIsPressed && !window.siyuan.shiftIsPressed) {
                this.renderMenu(protyle, buttonElement);
                // https://ld246.com/article/1648433751993
                if (!protyle.toolbar.range) {
                    protyle.toolbar.range = getEditorRange(protyle.wysiwyg.element.querySelector(`[data-node-id="${id}"]`) || protyle.wysiwyg.element.firstElementChild);
                }
                /// #if MOBILE
                window.siyuan.menus.menu.fullscreen();
                /// #else
                window.siyuan.menus.menu.popup({ x: gutterRect.left, y: gutterRect.bottom, isLeft: true });
                const popoverElement = hasTopClosestByClassName(protyle.element, "block__popover", true);
                window.siyuan.menus.menu.element.setAttribute("data-from", popoverElement ? popoverElement.dataset.level + "popover" : "app");
                focusByRange(protyle.toolbar.range);
                /// #endif
            }
        });
        this.element.addEventListener("contextmenu", (event: MouseEvent & { target: HTMLInputElement }) => {
            const buttonElement = hasClosestByTag(event.target, "BUTTON");
            if (!buttonElement || buttonElement.getAttribute("data-type") === "fold") {
                return;
            }
            if (!window.siyuan.ctrlIsPressed && !window.siyuan.altIsPressed && !window.siyuan.shiftIsPressed) {
                hideTooltip();
                clearSelect(["av", "img"], protyle.wysiwyg.element);
                const gutterRect = buttonElement.getBoundingClientRect();
                if (buttonElement.dataset.type === "NodeAttributeViewRowMenu") {
                    const rowElement = Array.from(protyle.wysiwyg.element.querySelectorAll(`.av[data-node-id="${buttonElement.dataset.nodeId}"] .av__row[data-id="${buttonElement.dataset.rowId}"]`)).find((item: HTMLElement) => {
                        if (!isInEmbedBlock(item)) {
                            return true;
                        }
                    });
                    if (rowElement) {
                        avContextmenu(protyle, rowElement as HTMLElement, {
                            x: gutterRect.left,
                            y: gutterRect.bottom,
                            w: gutterRect.width,
                            h: gutterRect.height,
                            isLeft: true
                        });
                    }
                } else if (buttonElement.dataset.type !== "NodeAttributeViewRow") {
                    this.renderMenu(protyle, buttonElement);
                    if (!protyle.toolbar.range) {
                        protyle.toolbar.range = getEditorRange(
                            protyle.wysiwyg.element.querySelector(`[data-node-id="${buttonElement.getAttribute("data-node-id")}"]`) ||
                            protyle.wysiwyg.element.firstElementChild);
                    }
                    /// #if MOBILE
                    window.siyuan.menus.menu.fullscreen();
                    /// #else
                    window.siyuan.menus.menu.popup({ x: gutterRect.left, y: gutterRect.bottom, isLeft: true });
                    const popoverElement = hasTopClosestByClassName(protyle.element, "block__popover", true);
                    window.siyuan.menus.menu.element.setAttribute("data-from", popoverElement ? popoverElement.dataset.level + "popover" : "app");
                    focusByRange(protyle.toolbar.range);
                    /// #endif
                }
            }
            event.preventDefault();
            event.stopPropagation();
        });
        this.element.addEventListener("mouseleave", (event: MouseEvent & { target: HTMLInputElement }) => {
            Array.from(protyle.wysiwyg.element.querySelectorAll(".protyle-wysiwyg--hl, .av__row--hl")).forEach(item => {
                item.classList.remove("protyle-wysiwyg--hl", "av__row--hl");
            });
            event.preventDefault();
            event.stopPropagation();
        });
        // https://github.com/siyuan-note/siyuan/issues/12751
        this.element.addEventListener("mousewheel", (event) => {
            hideElements(["gutter"], protyle);
            event.stopPropagation();
        }, { passive: true });
    }

    public isMatchNode(item: Element) {
        const itemRect = item.getBoundingClientRect();
        // 原本为4，由于 https://github.com/siyuan-note/siyuan/issues/12166 改为 6
        let gutterTop = this.element.getBoundingClientRect().top + 6;
        if (itemRect.height < Math.floor(window.siyuan.config.editor.fontSize * 1.625) + 8) {
            gutterTop = gutterTop - (itemRect.height - this.element.clientHeight) / 2;
        }
        return itemRect.top <= gutterTop && itemRect.bottom >= gutterTop;
    }

    private turnsOneInto(options: {
        menuId?: string,
        id: string,
        icon: string,
        label: string,
        protyle: IProtyle,
        nodeElement: Element,
        accelerator?: string
        type: string,
        level?: number
    }) {
        return {
            id: options.menuId,
            icon: options.icon,
            label: options.label,
            accelerator: options.accelerator,
            click() {
                turnsOneInto(options);
            }
        };
    }

    private turnsIntoOne(options: {
        menuId?: string,
        accelerator?: string,
        icon?: string,
        label: string,
        protyle: IProtyle,
        selectsElement: Element[],
        type: TTurnIntoOne,
        level?: TTurnIntoOneSub,
    }) {
        return {
            id: options.menuId,
            icon: options.icon,
            label: options.label,
            accelerator: options.accelerator,
            click() {
                turnsIntoOneTransaction(options);
            }
        };
    }

    private turnsInto(options: {
        menuId?: string,
        icon?: string,
        label: string,
        protyle: IProtyle,
        selectsElement: Element[],
        type: TTurnInto,
        level?: number,
        isContinue?: boolean,
        accelerator?: string,
    }) {
        return {
            id: options.menuId,
            icon: options.icon,
            label: options.label,
            accelerator: options.accelerator,
            click() {
                turnsIntoTransaction(options);
            }
        };
    }

    private showMobileAppearance(protyle: IProtyle) {
        const toolbarElement = document.getElementById("keyboardToolbar");
        const dynamicElements = toolbarElement.querySelectorAll("#keyboardToolbar .keyboard__dynamic");
        dynamicElements[0].classList.add("fn__none");
        dynamicElements[1].classList.remove("fn__none");
        toolbarElement.querySelector('.keyboard__action[data-type="text"]').classList.add("protyle-toolbar__item--current");
        toolbarElement.querySelector('.keyboard__action[data-type="done"] use').setAttribute("xlink:href", "#iconCloseRound");
        toolbarElement.classList.remove("fn__none");
        const oldScrollTop = protyle.contentElement.scrollTop + 333.5;  // toolbarElement.clientHeight
        renderTextMenu(protyle, toolbarElement);
        showKeyboardToolbarUtil(oldScrollTop);
    }

    public renderMultipleMenu(protyle: IProtyle, selectsElement: Element[]) {
        let isList = false;
        let isContinue = false;
        selectsElement.find((item, index) => {
            if (item.classList.contains("li")) {
                isList = true;
                return true;
            }
            if (item.nextElementSibling && selectsElement[index + 1] &&
                item.nextElementSibling === selectsElement[index + 1]) {
                isContinue = true;
            } else if (index !== selectsElement.length - 1) {
                isContinue = false;
                return true;
            }
        });
        if (!isList && !protyle.disabled) {
            const turnIntoSubmenu: IMenu[] = [];
            if (isContinue) {
                turnIntoSubmenu.push(this.turnsIntoOne({
                    menuId: "list",
                    icon: "iconList",
                    label: window.siyuan.languages.list,
                    protyle,
                    accelerator: window.siyuan.config.keymap.editor.insert.list.custom,
                    selectsElement,
                    type: "Blocks2ULs"
                }));
                turnIntoSubmenu.push(this.turnsIntoOne({
                    menuId: "orderedList",
                    icon: "iconOrderedList",
                    label: window.siyuan.languages["ordered-list"],
                    accelerator: window.siyuan.config.keymap.editor.insert["ordered-list"].custom,
                    protyle,
                    selectsElement,
                    type: "Blocks2OLs"
                }));
                turnIntoSubmenu.push(this.turnsIntoOne({
                    menuId: "check",
                    icon: "iconCheck",
                    label: window.siyuan.languages.check,
                    accelerator: window.siyuan.config.keymap.editor.insert.check.custom,
                    protyle,
                    selectsElement,
                    type: "Blocks2TLs"
                }));
                turnIntoSubmenu.push(this.turnsIntoOne({
                    menuId: "quote",
                    icon: "iconQuote",
                    label: window.siyuan.languages.quote,
                    accelerator: window.siyuan.config.keymap.editor.insert.quote.custom,
                    protyle,
                    selectsElement,
                    type: "Blocks2Blockquote"
                }));
            }
            turnIntoSubmenu.push(this.turnsInto({
                menuId: "paragraph",
                icon: "iconParagraph",
                label: window.siyuan.languages.paragraph,
                accelerator: window.siyuan.config.keymap.editor.heading.paragraph.custom,
                protyle,
                selectsElement,
                type: "Blocks2Ps",
                isContinue
            }));
            turnIntoSubmenu.push(this.turnsInto({
                menuId: "heading1",
                icon: "iconH1",
                label: window.siyuan.languages.heading1,
                accelerator: window.siyuan.config.keymap.editor.heading.heading1.custom,
                protyle,
                selectsElement,
                level: 1,
                type: "Blocks2Hs",
                isContinue
            }));
            turnIntoSubmenu.push(this.turnsInto({
                menuId: "heading2",
                icon: "iconH2",
                label: window.siyuan.languages.heading2,
                accelerator: window.siyuan.config.keymap.editor.heading.heading2.custom,
                protyle,
                selectsElement,
                level: 2,
                type: "Blocks2Hs",
                isContinue
            }));
            turnIntoSubmenu.push(this.turnsInto({
                menuId: "heading3",
                icon: "iconH3",
                label: window.siyuan.languages.heading3,
                accelerator: window.siyuan.config.keymap.editor.heading.heading3.custom,
                protyle,
                selectsElement,
                level: 3,
                type: "Blocks2Hs",
                isContinue
            }));
            turnIntoSubmenu.push(this.turnsInto({
                menuId: "heading4",
                icon: "iconH4",
                label: window.siyuan.languages.heading4,
                accelerator: window.siyuan.config.keymap.editor.heading.heading4.custom,
                protyle,
                selectsElement,
                level: 4,
                type: "Blocks2Hs",
                isContinue
            }));
            turnIntoSubmenu.push(this.turnsInto({
                menuId: "heading5",
                icon: "iconH5",
                label: window.siyuan.languages.heading5,
                accelerator: window.siyuan.config.keymap.editor.heading.heading5.custom,
                protyle,
                selectsElement,
                level: 5,
                type: "Blocks2Hs",
                isContinue
            }));
            turnIntoSubmenu.push(this.turnsInto({
                menuId: "heading6",
                icon: "iconH6",
                label: window.siyuan.languages.heading6,
                accelerator: window.siyuan.config.keymap.editor.heading.heading6.custom,
                protyle,
                selectsElement,
                level: 6,
                type: "Blocks2Hs",
                isContinue
            }));
            window.siyuan.menus.menu.append(new MenuItem({
                id: "turnInto",
                icon: "iconRefresh",
                label: window.siyuan.languages.turnInto,
                type: "submenu",
                submenu: turnIntoSubmenu
            }).element);
            if (isContinue && !(selectsElement[0].parentElement.classList.contains("sb") &&
                selectsElement.length + 1 === selectsElement[0].parentElement.childElementCount)) {
                window.siyuan.menus.menu.append(new MenuItem({
                    id: "mergeSuperBlock",
                    icon: "iconSuper",
                    label: window.siyuan.languages.merge + " " + window.siyuan.languages.superBlock,
                    type: "submenu",
                    submenu: [this.turnsIntoOne({
                        menuId: "hLayout",
                        label: window.siyuan.languages.hLayout,
                        accelerator: window.siyuan.config.keymap.editor.general.hLayout.custom,
                        icon: "iconSplitLR",
                        protyle,
                        selectsElement,
                        type: "BlocksMergeSuperBlock",
                        level: "col"
                    }), this.turnsIntoOne({
                        menuId: "vLayout",
                        label: window.siyuan.languages.vLayout,
                        accelerator: window.siyuan.config.keymap.editor.general.vLayout.custom,
                        icon: "iconSplitTB",
                        protyle,
                        selectsElement,
                        type: "BlocksMergeSuperBlock",
                        level: "row"
                    })]
                }).element);
            }
        }
        // if (!protyle.disabled) {
        //     window.siyuan.menus.menu.append(new MenuItem({
        //         id: "ai",
        //         icon: "iconSparkles",
        //         label: window.siyuan.languages.ai,
        //         accelerator: window.siyuan.config.keymap.editor.general.ai.custom,
        //         click() {
        //             AIActions(selectsElement, protyle);
        //         }
        //     }).element);
        // }
        const copyMenu: IMenu[] = (copySubMenu(Array.from(selectsElement).map(item => item.getAttribute("data-node-id")), true, selectsElement[0]) as IMenu[]).concat([{
            id: "copyPlainText",
            iconHTML: "",
            label: window.siyuan.languages.copyPlainText,
            accelerator: window.siyuan.config.keymap.editor.general.copyPlainText.custom,
            click() {
                let html = "";
                selectsElement.forEach((item: HTMLElement) => {
                    html += getPlainText(item) + "\n";
                });
                copyPlainText(html.trimEnd());
                focusBlock(selectsElement[0]);
            }
        }, {
            id: "copy",
            iconHTML: "",
            label: window.siyuan.languages.copy,
            accelerator: "⌘C",
            click() {
                if (isNotEditBlock(selectsElement[0])) {
                    focusBlock(selectsElement[0]);
                } else {
                    focusByRange(getEditorRange(selectsElement[0]));
                }
                document.execCommand("copy");
            }
        }, {
            id: "duplicate",
            iconHTML: "",
            label: window.siyuan.languages.duplicate,
            accelerator: window.siyuan.config.keymap.editor.general.duplicate.custom,
            disabled: protyle.disabled,
            click() {
                duplicateBlock(selectsElement, protyle);
            }
        }]);
        copyMenu.splice(4, 1, {
            id: "copyHPath",
            iconHTML: "",
            label: window.siyuan.languages.copyHPath,
            accelerator: window.siyuan.config.keymap.editor.general.copyHPath.custom,
            click: () => {
                copyTextByType([selectsElement[0].getAttribute("data-node-id")], "hPath");
                focusBlock(selectsElement[0]);
            }
        });
        const copyTextRefMenu = this.genCopyTextRef(selectsElement);
        if (copyTextRefMenu) {
            copyMenu.splice(7, 0, copyTextRefMenu);
        }
        window.siyuan.menus.menu.append(new MenuItem({
            id: "copy",
            label: window.siyuan.languages.copy,
            icon: "iconCopy",
            type: "submenu",
            submenu: copyMenu,
        }).element);
        if (protyle.disabled) {
            return;
        }
        window.siyuan.menus.menu.append(new MenuItem({
            id: "cut",
            label: window.siyuan.languages.cut,
            accelerator: "⌘X",
            icon: "iconCut",
            click: () => {
                focusBlock(selectsElement[0]);
                document.execCommand("cut");
            }
        }).element);
        window.siyuan.menus.menu.append(new MenuItem({
            id: "move",
            label: window.siyuan.languages.move,
            accelerator: window.siyuan.config.keymap.general.move.custom,
            icon: "iconMove",
            click: () => {
                movePathTo((toPath) => {
                    hintMoveBlock(toPath[0], selectsElement, protyle);
                });
            }
        }).element);
        // https://x.transmux.top/j/20250219105836-k4u5mcg
        window.siyuan.menus.menu.append(new MenuItem({
            id: "moveToDailyNote",
            label: "追加到今日日记",
            icon: "iconMove",
            click: () => {
                const localNotebookId = window.siyuan.storage[Constants.LOCAL_DAILYNOTEID];
                fetchPost("/api/filetree/createDailyNote", {
                    notebook: localNotebookId,
                    app: Constants.SIYUAN_APPID,
                }, (response) => {
                    // target id response.data.id
                    const parentID = response.data.id;
                    hintMoveBlock(undefined, selectsElement, protyle, parentID);
                    showMessage("追加到日记下", 1000);
                });
            }
        }).element);
        // https://x.transmux.top/j/20250324175834-qrru5bq
        window.siyuan.menus.menu.append(new MenuItem({
            id: "sendToFirstBacklink",
            label: "发送到第一个反链",
            icon: "iconScrollHoriz",
            click: () => {
                发送到第一个反链(selectsElement, protyle);
            }
        }).element);
        const range = getSelection().rangeCount > 0 ? getSelection().getRangeAt(0) : undefined;
        window.siyuan.menus.menu.append(new MenuItem({
            id: "addToDatabase",
            label: window.siyuan.languages.addToDatabase,
            accelerator: window.siyuan.config.keymap.general.addToDatabase.custom,
            icon: "iconDatabase",
            click: () => {
                addEditorToDatabase(protyle, range);
            }
        }).element);
        window.siyuan.menus.menu.append(new MenuItem({
            id: "delete",
            label: window.siyuan.languages.delete,
            icon: "iconTrashcan",
            accelerator: "⌫",
            click: () => {
                protyle.breadcrumb?.hide();
                removeBlock(protyle, selectsElement[0], getEditorRange(selectsElement[0]), "Backspace");
            }
        }).element);

        window.siyuan.menus.menu.append(new MenuItem({ id: "separator_appearance", type: "separator" }).element);
        const appearanceElement = new MenuItem({
            id: "appearance",
            label: window.siyuan.languages.appearance,
            icon: "iconFont",
            accelerator: window.siyuan.config.keymap.editor.insert.appearance.custom,
            click: () => {
                /// #if MOBILE
                this.showMobileAppearance(protyle);
                /// #else
                protyle.toolbar.element.classList.add("fn__none");
                protyle.toolbar.subElement.innerHTML = "";
                protyle.toolbar.subElement.style.width = "";
                protyle.toolbar.subElement.style.padding = "";
                protyle.toolbar.subElement.append(appearanceMenu(protyle, selectsElement));
                protyle.toolbar.subElement.style.zIndex = (++window.siyuan.zIndex).toString();
                protyle.toolbar.subElement.classList.remove("fn__none");
                protyle.toolbar.subElementCloseCB = undefined;
                const position = selectsElement[0].getBoundingClientRect();
                setPosition(protyle.toolbar.subElement, position.left, position.top);
                /// #endif
            }
        }).element;
        window.siyuan.menus.menu.append(appearanceElement);
        if (!isMobile()) {
            appearanceElement.lastElementChild.classList.add("b3-menu__submenu--row");
        }
        this.genAlign(selectsElement, protyle);
        this.genWidths(selectsElement, protyle);
        // this.genHeights(selectsElement, protyle);
        if (!window.siyuan.config.readonly) {
            window.siyuan.menus.menu.append(new MenuItem({ id: "separator_quickMakeCard", type: "separator" }).element);
            window.siyuan.menus.menu.append(new MenuItem({
                id: "quickMakeCard",
                label: window.siyuan.languages.quickMakeCard,
                accelerator: window.siyuan.config.keymap.editor.general.quickMakeCard.custom,
                iconHTML: '<svg class="b3-menu__icon" style="color:var(--b3-theme-primary)"><use xlink:href="#iconRiffCard"></use></svg>',
                icon: "iconRiffCard",
                click() {
                    quickMakeCard(protyle, selectsElement);
                }
            }).element);
            window.siyuan.menus.menu.append(new MenuItem({
                id: "addToDeck",
                label: window.siyuan.languages.addToDeck,
                icon: "iconRiffCard",
                ignore: !window.siyuan.config.flashcard.deck,
                click() {
                    const ids: string[] = [];
                    selectsElement.forEach(item => {
                        if (item.getAttribute("data-type") === "NodeThematicBreak") {
                            return;
                        }
                        ids.push(item.getAttribute("data-node-id"));
                    });
                    makeCard(protyle.app, ids);
                }
            }).element);
        }

        if (protyle?.app?.plugins) {
            emitOpenMenu({
                plugins: protyle.app.plugins,
                type: "click-blockicon",
                detail: {
                    protyle,
                    blockElements: selectsElement,
                },
                separatorPosition: "top",
            });
        }

        return window.siyuan.menus.menu;
    }

    public renderMenu(protyle: IProtyle, buttonElement: Element) {
        if (!buttonElement) {
            return;
        }
        hideElements(["util", "toolbar", "hint"], protyle);
        window.siyuan.menus.menu.remove();
        if (isMobile()) {
            activeBlur();
        }
        const id = buttonElement.getAttribute("data-node-id");
        const selectsElement = protyle.wysiwyg.element.querySelectorAll(".protyle-wysiwyg--select");
        if (selectsElement.length > 1) {
            const match = Array.from(selectsElement).find(item => {
                if (id === item.getAttribute("data-node-id")) {
                    return true;
                }
            });
            if (match) {
                return this.renderMultipleMenu(protyle, Array.from(selectsElement));
            }
        }

        let nodeElement: Element;
        if (buttonElement.tagName === "BUTTON") {
            Array.from(protyle.wysiwyg.element.querySelectorAll(`[data-node-id="${id}"]`)).find(item => {
                if (!isInEmbedBlock(item) && this.isMatchNode(item)) {
                    nodeElement = item;
                    return true;
                }
            });
        } else {
            nodeElement = buttonElement;
        }
        if (!nodeElement) {
            return;
        }
        const type = nodeElement.getAttribute("data-type");
        const subType = nodeElement.getAttribute("data-subtype");
        const turnIntoSubmenu: IMenu[] = [];
        hideElements(["select"], protyle);
        nodeElement.classList.add("protyle-wysiwyg--select");
        countBlockWord([id], protyle.block.rootID);
        // "heading1-6", "list", "ordered-list", "check", "quote", "code", "table", "line", "math", "paragraph"
        if (type === "NodeParagraph" && !protyle.disabled) {
            turnIntoSubmenu.push(this.turnsIntoOne({
                menuId: "list",
                icon: "iconList",
                label: window.siyuan.languages.list,
                accelerator: window.siyuan.config.keymap.editor.insert.list.custom,
                protyle,
                selectsElement: [nodeElement],
                type: "Blocks2ULs"
            }));
            turnIntoSubmenu.push(this.turnsIntoOne({
                menuId: "orderedList",
                icon: "iconOrderedList",
                label: window.siyuan.languages["ordered-list"],
                accelerator: window.siyuan.config.keymap.editor.insert["ordered-list"].custom,
                protyle,
                selectsElement: [nodeElement],
                type: "Blocks2OLs"
            }));
            turnIntoSubmenu.push(this.turnsIntoOne({
                menuId: "check",
                icon: "iconCheck",
                label: window.siyuan.languages.check,
                accelerator: window.siyuan.config.keymap.editor.insert.check.custom,
                protyle,
                selectsElement: [nodeElement],
                type: "Blocks2TLs"
            }));
            turnIntoSubmenu.push(this.turnsIntoOne({
                menuId: "quote",
                icon: "iconQuote",
                label: window.siyuan.languages.quote,
                accelerator: window.siyuan.config.keymap.editor.insert.quote.custom,
                protyle,
                selectsElement: [nodeElement],
                type: "Blocks2Blockquote"
            }));
            turnIntoSubmenu.push(this.turnsInto({
                menuId: "heading1",
                icon: "iconH1",
                label: window.siyuan.languages.heading1,
                accelerator: window.siyuan.config.keymap.editor.heading.heading1.custom,
                protyle,
                selectsElement: [nodeElement],
                level: 1,
                type: "Blocks2Hs",
            }));
            turnIntoSubmenu.push(this.turnsInto({
                menuId: "heading2",
                icon: "iconH2",
                label: window.siyuan.languages.heading2,
                accelerator: window.siyuan.config.keymap.editor.heading.heading2.custom,
                protyle,
                selectsElement: [nodeElement],
                level: 2,
                type: "Blocks2Hs",
            }));
            turnIntoSubmenu.push(this.turnsInto({
                menuId: "heading3",
                icon: "iconH3",
                label: window.siyuan.languages.heading3,
                accelerator: window.siyuan.config.keymap.editor.heading.heading3.custom,
                protyle,
                selectsElement: [nodeElement],
                level: 3,
                type: "Blocks2Hs",
            }));
            turnIntoSubmenu.push(this.turnsInto({
                menuId: "heading4",
                icon: "iconH4",
                label: window.siyuan.languages.heading4,
                accelerator: window.siyuan.config.keymap.editor.heading.heading4.custom,
                protyle,
                selectsElement: [nodeElement],
                level: 4,
                type: "Blocks2Hs",
            }));
            turnIntoSubmenu.push(this.turnsInto({
                menuId: "heading5",
                icon: "iconH5",
                label: window.siyuan.languages.heading5,
                accelerator: window.siyuan.config.keymap.editor.heading.heading5.custom,
                protyle,
                selectsElement: [nodeElement],
                level: 5,
                type: "Blocks2Hs",
            }));
            turnIntoSubmenu.push(this.turnsInto({
                menuId: "heading6",
                icon: "iconH6",
                label: window.siyuan.languages.heading6,
                accelerator: window.siyuan.config.keymap.editor.heading.heading6.custom,
                protyle,
                selectsElement: [nodeElement],
                level: 6,
                type: "Blocks2Hs",
            }));
        } else if (type === "NodeHeading" && !protyle.disabled) {
            turnIntoSubmenu.push(this.turnsInto({
                menuId: "paragraph",
                icon: "iconParagraph",
                label: window.siyuan.languages.paragraph,
                accelerator: window.siyuan.config.keymap.editor.heading.paragraph.custom,
                protyle,
                selectsElement: [nodeElement],
                type: "Blocks2Ps",
            }));
            turnIntoSubmenu.push(this.turnsIntoOne({
                menuId: "quote",
                icon: "iconQuote",
                label: window.siyuan.languages.quote,
                accelerator: window.siyuan.config.keymap.editor.insert.quote.custom,
                protyle,
                selectsElement: [nodeElement],
                type: "Blocks2Blockquote"
            }));
            if (subType !== "h1") {
                turnIntoSubmenu.push(this.turnsInto({
                    menuId: "heading1",
                    icon: "iconH1",
                    label: window.siyuan.languages.heading1,
                    accelerator: window.siyuan.config.keymap.editor.heading.heading1.custom,
                    protyle,
                    selectsElement: [nodeElement],
                    level: 1,
                    type: "Blocks2Hs",
                }));
            }
            if (subType !== "h2") {
                turnIntoSubmenu.push(this.turnsInto({
                    menuId: "heading2",
                    icon: "iconH2",
                    label: window.siyuan.languages.heading2,
                    accelerator: window.siyuan.config.keymap.editor.heading.heading2.custom,
                    protyle,
                    selectsElement: [nodeElement],
                    level: 2,
                    type: "Blocks2Hs",
                }));
            }
            if (subType !== "h3") {
                turnIntoSubmenu.push(this.turnsInto({
                    menuId: "heading3",
                    icon: "iconH3",
                    label: window.siyuan.languages.heading3,
                    accelerator: window.siyuan.config.keymap.editor.heading.heading3.custom,
                    protyle,
                    selectsElement: [nodeElement],
                    level: 3,
                    type: "Blocks2Hs",
                }));
            }
            if (subType !== "h4") {
                turnIntoSubmenu.push(this.turnsInto({
                    menuId: "heading4",
                    icon: "iconH4",
                    label: window.siyuan.languages.heading4,
                    accelerator: window.siyuan.config.keymap.editor.heading.heading4.custom,
                    protyle,
                    selectsElement: [nodeElement],
                    level: 4,
                    type: "Blocks2Hs",
                }));
            }
            if (subType !== "h5") {
                turnIntoSubmenu.push(this.turnsInto({
                    menuId: "heading5",
                    icon: "iconH5",
                    label: window.siyuan.languages.heading5,
                    accelerator: window.siyuan.config.keymap.editor.heading.heading5.custom,
                    protyle,
                    selectsElement: [nodeElement],
                    level: 5,
                    type: "Blocks2Hs",
                }));
            }
            if (subType !== "h6") {
                turnIntoSubmenu.push(this.turnsInto({
                    menuId: "heading6",
                    icon: "iconH6",
                    label: window.siyuan.languages.heading6,
                    accelerator: window.siyuan.config.keymap.editor.heading.heading6.custom,
                    protyle,
                    selectsElement: [nodeElement],
                    level: 6,
                    type: "Blocks2Hs",
                }));
            }
        } else if (type === "NodeList" && !protyle.disabled) {
            turnIntoSubmenu.push(this.turnsOneInto({
                menuId: "paragraph",
                id,
                icon: "iconParagraph",
                label: window.siyuan.languages.paragraph,
                accelerator: window.siyuan.config.keymap.editor.heading.paragraph.custom,
                protyle,
                nodeElement,
                type: "CancelList"
            }));
            turnIntoSubmenu.push(this.turnsIntoOne({
                menuId: "quote",
                icon: "iconQuote",
                label: window.siyuan.languages.quote,
                accelerator: window.siyuan.config.keymap.editor.insert.quote.custom,
                protyle,
                selectsElement: [nodeElement],
                type: "Blocks2Blockquote"
            }));
            if (nodeElement.getAttribute("data-subtype") === "o") {
                turnIntoSubmenu.push(this.turnsOneInto({
                    menuId: "list",
                    id,
                    icon: "iconList",
                    label: window.siyuan.languages.list,
                    accelerator: window.siyuan.config.keymap.editor.insert.list.custom,
                    protyle,
                    nodeElement,
                    type: "OL2UL"
                }));
                turnIntoSubmenu.push(this.turnsOneInto({
                    menuId: "check",
                    id,
                    icon: "iconCheck",
                    label: window.siyuan.languages.check,
                    accelerator: window.siyuan.config.keymap.editor.insert.check.custom,
                    protyle,
                    nodeElement,
                    type: "UL2TL"
                }));
            } else if (nodeElement.getAttribute("data-subtype") === "t") {
                turnIntoSubmenu.push(this.turnsOneInto({
                    menuId: "list",
                    id,
                    icon: "iconList",
                    label: window.siyuan.languages.list,
                    accelerator: window.siyuan.config.keymap.editor.insert.list.custom,
                    protyle,
                    nodeElement,
                    type: "TL2UL"
                }));
                turnIntoSubmenu.push(this.turnsOneInto({
                    menuId: "orderedList",
                    id,
                    icon: "iconOrderedList",
                    label: window.siyuan.languages["ordered-list"],
                    accelerator: window.siyuan.config.keymap.editor.insert["ordered-list"].custom,
                    protyle,
                    nodeElement,
                    type: "TL2OL"
                }));
            } else {
                turnIntoSubmenu.push(this.turnsOneInto({
                    menuId: "orderedList",
                    id,
                    icon: "iconOrderedList",
                    label: window.siyuan.languages["ordered-list"],
                    accelerator: window.siyuan.config.keymap.editor.insert["ordered-list"].custom,
                    protyle,
                    nodeElement,
                    type: "UL2OL"
                }));
                turnIntoSubmenu.push(this.turnsOneInto({
                    menuId: "check",
                    id,
                    icon: "iconCheck",
                    label: window.siyuan.languages.check,
                    accelerator: window.siyuan.config.keymap.editor.insert.check.custom,
                    protyle,
                    nodeElement,
                    type: "OL2TL"
                }));
            }
        } else if (type === "NodeBlockquote" && !protyle.disabled) {
            turnIntoSubmenu.push(this.turnsOneInto({
                menuId: "paragraph",
                id,
                icon: "iconParagraph",
                label: window.siyuan.languages.paragraph,
                accelerator: window.siyuan.config.keymap.editor.heading.paragraph.custom,
                protyle,
                nodeElement,
                type: "CancelBlockquote"
            }));
        }
        if (turnIntoSubmenu.length > 0 && !protyle.disabled) {
            window.siyuan.menus.menu.append(new MenuItem({
                id: "turnInto",
                icon: "iconRefresh",
                label: window.siyuan.languages.turnInto,
                type: "submenu",
                submenu: turnIntoSubmenu
            }).element);
        }
        // if (!protyle.disabled && !nodeElement.classList.contains("hr")) {
        //     window.siyuan.menus.menu.append(new MenuItem({
        //         id: "ai",
        //         icon: "iconSparkles",
        //         label: window.siyuan.languages.ai,
        //         accelerator: window.siyuan.config.keymap.editor.general.ai.custom,
        //         click() {
        //             AIActions([nodeElement], protyle);
        //         }
        //     }).element);
        // }

        const copyMenu = (copySubMenu([id], true, nodeElement) as IMenu[]).concat([{
            id: "copyPlainText",
            iconHTML: "",
            label: window.siyuan.languages.copyPlainText,
            accelerator: window.siyuan.config.keymap.editor.general.copyPlainText.custom,
            click() {
                copyPlainText(getPlainText(nodeElement as HTMLElement).trimEnd());
                focusBlock(nodeElement);
            }
        }, {
            id: type === "NodeAttributeView" ? "copyMirror" : "copy",
            iconHTML: "",
            label: type === "NodeAttributeView" ? window.siyuan.languages.copyMirror : window.siyuan.languages.copy,
            accelerator: "⌘C",
            click() {
                if (isNotEditBlock(nodeElement)) {
                    focusBlock(nodeElement);
                } else {
                    focusByRange(getEditorRange(nodeElement));
                }
                document.execCommand("copy");
            }
        }, {
            id: type === "NodeAttributeView" ? "duplicateMirror" : "duplicate",
            iconHTML: "",
            label: type === "NodeAttributeView" ? window.siyuan.languages.duplicateMirror : window.siyuan.languages.duplicate,
            accelerator: window.siyuan.config.keymap.editor.general.duplicate.custom,
            disabled: protyle.disabled,
            click() {
                duplicateBlock([nodeElement], protyle);
            }
        }]);
        if (type === "NodeAttributeView") {
            copyMenu.splice(6, 0, {
                iconHTML: "",
                label: window.siyuan.languages.copyAVID,
                click() {
                    writeText(nodeElement.getAttribute("data-av-id"));
                }
            });
            copyMenu.push({
                id: "duplicateCompletely",
                iconHTML: "",
                label: window.siyuan.languages.duplicateCompletely,
                accelerator: window.siyuan.config.keymap.editor.general.duplicateCompletely.custom,
                disabled: protyle.disabled,
                click() {
                    duplicateCompletely(protyle, nodeElement as HTMLElement);
                }
            });
        }
        const copyTextRefMenu = this.genCopyTextRef([nodeElement]);
        if (copyTextRefMenu) {
            copyMenu.splice(7, 0, copyTextRefMenu);
        }
        window.siyuan.menus.menu.append(new MenuItem({
            id: "copy",
            icon: "iconCopy",
            label: window.siyuan.languages.copy,
            type: "submenu",
            submenu: copyMenu
        }).element);
        if (!protyle.disabled) {
            window.siyuan.menus.menu.append(new MenuItem({
                id: "cut",
                icon: "iconCut",
                label: window.siyuan.languages.cut,
                accelerator: "⌘X",
                click: () => {
                    focusBlock(nodeElement);
                    document.execCommand("cut");
                }
            }).element);
            window.siyuan.menus.menu.append(new MenuItem({
                id: "move",
                icon: "iconMove",
                label: window.siyuan.languages.move,
                accelerator: window.siyuan.config.keymap.general.move.custom,
                click: () => {
                    movePathTo((toPath) => {
                        hintMoveBlock(toPath[0], [nodeElement], protyle);
                    });
                }
            }).element);
            // https://x.transmux.top/j/20250219105836-k4u5mcg
            window.siyuan.menus.menu.append(new MenuItem({
                id: "moveToDailyNote",
                label: "追加到今日日记",
                icon: "iconMove",
                click: () => {
                    const localNotebookId = window.siyuan.storage[Constants.LOCAL_DAILYNOTEID];
                    fetchPost("/api/filetree/createDailyNote", {
                        notebook: localNotebookId,
                        app: Constants.SIYUAN_APPID,
                    }, (response) => {
                        // target id response.data.id
                        const parentID = response.data.id;
                        hintMoveBlock(undefined, [nodeElement], protyle, parentID);
                        showMessage("追加到日记下", 1000);
                    });
                }
            }).element);
            // https://x.transmux.top/j/20250324175834-qrru5bq
            window.siyuan.menus.menu.append(new MenuItem({
                id: "sendToFirstBacklink",
                label: "发送到第一个反链",
                icon: "iconScrollHoriz",
                click: () => {
                    发送到第一个反链([nodeElement], protyle);
                }
            }).element);
            const range = getSelection().rangeCount > 0 ? getSelection().getRangeAt(0) : undefined;
            window.siyuan.menus.menu.append(new MenuItem({
                id: "addToDatabase",
                icon: "iconDatabase",
                label: window.siyuan.languages.addToDatabase,
                accelerator: window.siyuan.config.keymap.general.addToDatabase.custom,
                click: () => {
                    addEditorToDatabase(protyle, range);
                }
            }).element);
            window.siyuan.menus.menu.append(new MenuItem({
                id: "delete",
                icon: "iconTrashcan",
                label: window.siyuan.languages.delete,
                accelerator: "⌫",
                click: () => {
                    protyle.breadcrumb?.hide();
                    removeBlock(protyle, nodeElement, getEditorRange(nodeElement), "Backspace");
                }
            }).element);
        }
        if (type === "NodeSuperBlock" && !protyle.disabled) {
            window.siyuan.menus.menu.append(new MenuItem({
                id: "separator_cancelSuperBlock",
                type: "separator"
            }).element);
            const isCol = nodeElement.getAttribute("data-sb-layout") === "col";
            window.siyuan.menus.menu.append(new MenuItem({
                id: "cancelSuperBlock",
                label: window.siyuan.languages.cancel + " " + window.siyuan.languages.superBlock,
                accelerator: window.siyuan.config.keymap.editor.general[isCol ? "hLayout" : "vLayout"].custom,
                async click() {
                    const sbData = await cancelSB(protyle, nodeElement);
                    transaction(protyle, sbData.doOperations, sbData.undoOperations);
                    focusBlock(protyle.wysiwyg.element.querySelector(`[data-node-id="${sbData.previousId}"]`));
                    hideElements(["gutter"], protyle);
                }
            }).element);
            window.siyuan.menus.menu.append(new MenuItem({
                id: "turnInto" + (isCol ? "VLayout" : "HLayout"),
                accelerator: window.siyuan.config.keymap.editor.general[isCol ? "vLayout" : "hLayout"].custom,
                label: window.siyuan.languages.turnInto + " " + window.siyuan.languages[isCol ? "vLayout" : "hLayout"],
                click() {
                    const oldHTML = nodeElement.outerHTML;
                    if (isCol) {
                        nodeElement.setAttribute("data-sb-layout", "row");
                    } else {
                        nodeElement.setAttribute("data-sb-layout", "col");
                    }
                    nodeElement.setAttribute("updated", dayjs().format("YYYYMMDDHHmmss"));
                    updateTransaction(protyle, id, nodeElement.outerHTML, oldHTML);
                    focusByRange(protyle.toolbar.range);
                    hideElements(["gutter"], protyle);
                }
            }).element);
        } else if (type === "NodeCodeBlock" && !protyle.disabled && !nodeElement.getAttribute("data-subtype")) {
            window.siyuan.menus.menu.append(new MenuItem({ id: "separator_code", type: "separator" }).element);
            const linewrap = nodeElement.getAttribute("linewrap");
            const ligatures = nodeElement.getAttribute("ligatures");
            const linenumber = nodeElement.getAttribute("linenumber");

            window.siyuan.menus.menu.append(new MenuItem({
                id: "code",
                type: "submenu",
                icon: "iconCode",
                label: window.siyuan.languages.code,
                submenu: [{
                    id: "md31",
                    iconHTML: "",
                    label: `<div class="fn__flex" style="margin-bottom: 4px"><span>${window.siyuan.languages.md31}</span><span class="fn__space fn__flex-1"></span>
<input type="checkbox" class="b3-switch fn__flex-center"${linewrap === "true" ? " checked" : ((window.siyuan.config.editor.codeLineWrap && linewrap !== "false") ? " checked" : "")}></div>`,
                    bind(element) {
                        element.addEventListener("click", (event: MouseEvent & { target: HTMLElement }) => {
                            const inputElement = element.querySelector("input");
                            if (event.target.tagName !== "INPUT") {
                                inputElement.checked = !inputElement.checked;
                            }
                            nodeElement.setAttribute("linewrap", inputElement.checked.toString());
                            nodeElement.querySelector(".hljs").removeAttribute("data-render");
                            highlightRender(nodeElement);
                            fetchPost("/api/attr/setBlockAttrs", {
                                id,
                                attrs: { linewrap: inputElement.checked.toString() }
                            });
                            window.siyuan.menus.menu.remove();
                        });
                    }
                }, {
                    id: "md2",
                    iconHTML: "",
                    label: `<div class="fn__flex" style="margin-bottom: 4px"><span>${window.siyuan.languages.md2}</span><span class="fn__space fn__flex-1"></span>
<input type="checkbox" class="b3-switch fn__flex-center"${ligatures === "true" ? " checked" : ((window.siyuan.config.editor.codeLigatures && ligatures !== "false") ? " checked" : "")}></div>`,
                    bind(element) {
                        element.addEventListener("click", (event: MouseEvent & { target: HTMLElement }) => {
                            const inputElement = element.querySelector("input");
                            if (event.target.tagName !== "INPUT") {
                                inputElement.checked = !inputElement.checked;
                            }
                            nodeElement.setAttribute("ligatures", inputElement.checked.toString());
                            nodeElement.querySelector(".hljs").removeAttribute("data-render");
                            highlightRender(nodeElement);
                            fetchPost("/api/attr/setBlockAttrs", {
                                id,
                                attrs: { ligatures: inputElement.checked.toString() }
                            });
                            window.siyuan.menus.menu.remove();
                        });
                    }
                }, {
                    id: "md27",
                    iconHTML: "",
                    label: `<div class="fn__flex" style="margin-bottom: 4px"><span>${window.siyuan.languages.md27}</span><span class="fn__space fn__flex-1"></span>
<input type="checkbox" class="b3-switch fn__flex-center"${linenumber === "true" ? " checked" : ((window.siyuan.config.editor.codeSyntaxHighlightLineNum && linenumber !== "false") ? " checked" : "")}></div>`,
                    bind(element) {
                        element.addEventListener("click", (event: MouseEvent & { target: HTMLElement }) => {
                            const inputElement = element.querySelector("input");
                            if (event.target.tagName !== "INPUT") {
                                inputElement.checked = !inputElement.checked;
                            }
                            nodeElement.setAttribute("linenumber", inputElement.checked.toString());
                            nodeElement.querySelector(".hljs").removeAttribute("data-render");
                            highlightRender(nodeElement);
                            fetchPost("/api/attr/setBlockAttrs", {
                                id,
                                attrs: { linenumber: inputElement.checked.toString() }
                            });
                            window.siyuan.menus.menu.remove();
                        });
                    }
                }]
            }).element);
        } else if (type === "NodeCodeBlock" && !protyle.disabled && ["echarts", "mindmap"].includes(nodeElement.getAttribute("data-subtype"))) {
            window.siyuan.menus.menu.append(new MenuItem({ id: "separator_chart", type: "separator" }).element);
            const height = (nodeElement as HTMLElement).style.height;
            let html = nodeElement.outerHTML;
            window.siyuan.menus.menu.append(new MenuItem({
                id: "chart",
                label: window.siyuan.languages.chart,
                icon: "iconCode",
                submenu: [{
                    id: "height",
                    iconHTML: "",
                    type: "readonly",
                    label: `<div class="fn__flex"><input class="b3-text-field fn__flex-1" value="${height ? parseInt(height) : "420"}" step="1" min="148" style="margin: 4px 8px 4px 0" placeholder="${window.siyuan.languages.height}"><span class="fn__flex-center">px</span></div>`,
                    bind: (element) => {
                        element.querySelector("input").addEventListener("change", (event) => {
                            const newHeight = ((event.target as HTMLInputElement).value || "420") + "px";
                            (nodeElement as HTMLElement).style.height = newHeight;
                            (nodeElement.firstElementChild.nextElementSibling as HTMLElement).style.height = newHeight;
                            updateTransaction(protyle, id, nodeElement.outerHTML, html);
                            html = nodeElement.outerHTML;
                            event.stopPropagation();
                            const chartInstance = window.echarts.getInstanceById(nodeElement.firstElementChild.nextElementSibling.getAttribute("_echarts_instance_"));
                            if (chartInstance) {
                                chartInstance.resize();
                            }
                        });
                    }
                }, {
                    id: "update",
                    label: window.siyuan.languages.update,
                    icon: "iconEdit",
                    click() {
                        protyle.toolbar.showRender(protyle, nodeElement);
                    }
                }]
            }).element);
        } else if (type === "NodeTable" && !protyle.disabled) {
            let range = getEditorRange(nodeElement);
            const tableElement = nodeElement.querySelector("table");
            if (!tableElement.contains(range.startContainer)) {
                range = getEditorRange(tableElement.querySelector("th"));
            }
            const cellElement = hasClosestByTag(range.startContainer, "TD") || hasClosestByTag(range.startContainer, "TH");
            if (cellElement) {
                window.siyuan.menus.menu.append(new MenuItem({ id: "separator_table", type: "separator" }).element);
                window.siyuan.menus.menu.append(new MenuItem({
                    id: "table",
                    type: "submenu",
                    icon: "iconTable",
                    label: window.siyuan.languages.table,
                    submenu: tableMenu(protyle, nodeElement, cellElement as HTMLTableCellElement, range).menus as IMenu[]
                }).element);
            }
        } else if (type === "NodeAttributeView") {
            window.siyuan.menus.menu.append(new MenuItem({id: "separator_exportCSV", type: "separator"}).element);
            window.siyuan.menus.menu.append(new MenuItem({
                id: "exportCSV",
                icon: "iconDatabase",
                label: window.siyuan.languages.export + " CSV",
                click() {
                    fetchPost("/api/export/exportAttributeView", {
                        id: nodeElement.getAttribute("data-av-id"),
                        blockID: id,
                    }, response => {
                        openByMobile(response.data.zip);
                    });
                }
            }).element);
        } else if ((type === "NodeVideo" || type === "NodeAudio") && !protyle.disabled) {
            window.siyuan.menus.menu.append(new MenuItem({ id: "separator_VideoOrAudio", type: "separator" }).element);
            window.siyuan.menus.menu.append(new MenuItem({
                id: type === "NodeVideo" ? "assetVideo" : "assetAudio",
                type: "submenu",
                icon: type === "NodeVideo" ? "iconVideo" : "iconRecord",
                label: window.siyuan.languages.assets,
                submenu: videoMenu(protyle, nodeElement, type)
            }).element);
        } else if (type === "NodeIFrame" && !protyle.disabled) {
            window.siyuan.menus.menu.append(new MenuItem({ id: "separator_IFrame", type: "separator" }).element);
            window.siyuan.menus.menu.append(new MenuItem({
                id: "assetIFrame",
                type: "submenu",
                icon: "iconLanguage",
                label: window.siyuan.languages.assets,
                submenu: iframeMenu(protyle, nodeElement)
            }).element);
        } else if (type === "NodeHTMLBlock" && !protyle.disabled) {
            window.siyuan.menus.menu.append(new MenuItem({ id: "separator_html", type: "separator" }).element);
            window.siyuan.menus.menu.append(new MenuItem({
                id: "html",
                icon: "iconHTML5",
                label: "HTML",
                click() {
                    protyle.toolbar.showRender(protyle, nodeElement);
                }
            }).element);
        } else if (type === "NodeBlockQueryEmbed" && !protyle.disabled) {
            window.siyuan.menus.menu.append(new MenuItem({ id: "separator_blockEmbed", type: "separator" }).element);
            const breadcrumb = nodeElement.getAttribute("breadcrumb");
            window.siyuan.menus.menu.append(new MenuItem({
                id: "blockEmbed",
                type: "submenu",
                icon: "iconSQL",
                label: window.siyuan.languages.blockEmbed,
                submenu: [{
                    id: "refresh",
                    icon: "iconRefresh",
                    label: `${window.siyuan.languages.refresh} SQL`,
                    click() {
                        nodeElement.removeAttribute("data-render");
                        blockRender(protyle, nodeElement);
                    }
                }, {
                    id: "update",
                    icon: "iconEdit",
                    label: `${window.siyuan.languages.update} SQL`,
                    click() {
                        protyle.toolbar.showRender(protyle, nodeElement);
                    }
                }, {
                    type: "separator"
                }, {
                    id: "embedBlockBreadcrumb",
                    label: `<div class="fn__flex" style="margin-bottom: 4px"><span>${window.siyuan.languages.embedBlockBreadcrumb}</span><span class="fn__space fn__flex-1"></span>
<input type="checkbox" class="b3-switch fn__flex-center"${breadcrumb === "true" ? " checked" : ((window.siyuan.config.editor.embedBlockBreadcrumb && breadcrumb !== "false") ? " checked" : "")}></div>`,
                    bind(element) {
                        element.addEventListener("click", (event: MouseEvent & { target: HTMLElement }) => {
                            const inputElement = element.querySelector("input");
                            if (event.target.tagName !== "INPUT") {
                                inputElement.checked = !inputElement.checked;
                            }
                            nodeElement.setAttribute("breadcrumb", inputElement.checked.toString());
                            fetchPost("/api/attr/setBlockAttrs", {
                                id,
                                attrs: { breadcrumb: inputElement.checked.toString() }
                            });
                            nodeElement.removeAttribute("data-render");
                            blockRender(protyle, nodeElement);
                            window.siyuan.menus.menu.remove();
                        });
                    }
                }, {
                    id: "hideHeadingBelowBlocks",
                    label: `<div class="fn__flex" style="margin-bottom: 4px"><span>${window.siyuan.languages.hideHeadingBelowBlocks}</span><span class="fn__space fn__flex-1"></span>
<input type="checkbox" class="b3-switch fn__flex-center"${nodeElement.getAttribute("custom-heading-mode") === "1" ? " checked" : ""}></div>`,
                    bind(element) {
                        element.addEventListener("click", (event: MouseEvent & { target: HTMLElement }) => {
                            const inputElement = element.querySelector("input");
                            if (event.target.tagName !== "INPUT") {
                                inputElement.checked = !inputElement.checked;
                            }
                            nodeElement.setAttribute("custom-heading-mode", inputElement.checked ? "1" : "0");
                            fetchPost("/api/attr/setBlockAttrs", {
                                id,
                                attrs: { "custom-heading-mode": inputElement.checked ? "1" : "0" }
                            });
                            nodeElement.removeAttribute("data-render");
                            blockRender(protyle, nodeElement);
                            window.siyuan.menus.menu.remove();
                        });
                    }
                }]
            }).element);
        } else if (type === "NodeHeading" && !protyle.disabled) {
            window.siyuan.menus.menu.append(new MenuItem({ id: "separator_1", type: "separator" }).element);
            const headingSubMenu = [];
            if (subType !== "h1") {
                headingSubMenu.push(this.genHeadingTransform(protyle, id, 1));
            }
            if (subType !== "h2") {
                headingSubMenu.push(this.genHeadingTransform(protyle, id, 2));
            }
            if (subType !== "h3") {
                headingSubMenu.push(this.genHeadingTransform(protyle, id, 3));
            }
            if (subType !== "h4") {
                headingSubMenu.push(this.genHeadingTransform(protyle, id, 4));
            }
            if (subType !== "h5") {
                headingSubMenu.push(this.genHeadingTransform(protyle, id, 5));
            }
            if (subType !== "h6") {
                headingSubMenu.push(this.genHeadingTransform(protyle, id, 6));
            }
            window.siyuan.menus.menu.append(new MenuItem({
                id: "tWithSubtitle",
                type: "submenu",
                icon: "iconRefresh",
                label: window.siyuan.languages.tWithSubtitle,
                submenu: headingSubMenu
            }).element);
            window.siyuan.menus.menu.append(new MenuItem({
                id: "copyHeadings1",
                icon: "iconCopy",
                label: `${window.siyuan.languages.copy} ${window.siyuan.languages.headings1}`,
                click() {
                    fetchPost("/api/block/getHeadingChildrenDOM", {id, removeFoldAttr: true}, (response) => {
                        if (isInAndroid()) {
                            window.JSAndroid.writeHTMLClipboard(protyle.lute.BlockDOM2StdMd(response.data).trimEnd(), response.data + Constants.ZWSP);
                        } else if (isInHarmony()) {
                            window.JSHarmony.writeHTMLClipboard(protyle.lute.BlockDOM2StdMd(response.data).trimEnd(), response.data + Constants.ZWSP);
                        } else {
                            writeText(response.data + Constants.ZWSP);
                        }
                    });
                }
            }).element);
            window.siyuan.menus.menu.append(new MenuItem({
                id: "cutHeadings1",
                icon: "iconCut",
                label: `${window.siyuan.languages.cut} ${window.siyuan.languages.headings1}`,
                click() {
                    fetchPost("/api/block/getHeadingChildrenDOM", {id, removeFoldAttr: true}, (response) => {
                        if (isInAndroid()) {
                            window.JSAndroid.writeHTMLClipboard(protyle.lute.BlockDOM2StdMd(response.data).trimEnd(), response.data + Constants.ZWSP);
                        } else if (isInHarmony()) {
                            window.JSHarmony.writeHTMLClipboard(protyle.lute.BlockDOM2StdMd(response.data).trimEnd(), response.data + Constants.ZWSP);
                        } else {
                            writeText(response.data + Constants.ZWSP);
                        }
                        fetchPost("/api/block/getHeadingDeleteTransaction", {
                            id,
                        }, (response) => {
                            response.data.doOperations.forEach((operation: IOperation) => {
                                protyle.wysiwyg.element.querySelectorAll(`[data-node-id="${operation.id}"]`).forEach((itemElement: HTMLElement) => {
                                    itemElement.remove();
                                });
                            });
                            transaction(protyle, response.data.doOperations, response.data.undoOperations);
                        });
                    });
                }
            }).element);
            window.siyuan.menus.menu.append(new MenuItem({
                id: "deleteHeadings1",
                icon: "iconTrashcan",
                label: `${window.siyuan.languages.delete} ${window.siyuan.languages.headings1}`,
                click() {
                    fetchPost("/api/block/getHeadingDeleteTransaction", {
                        id,
                    }, (response) => {
                        response.data.doOperations.forEach((operation: IOperation) => {
                            protyle.wysiwyg.element.querySelectorAll(`[data-node-id="${operation.id}"]`).forEach((itemElement: HTMLElement) => {
                                itemElement.remove();
                            });
                        });
                        transaction(protyle, response.data.doOperations, response.data.undoOperations);
                    });
                }
            }).element);
        }
<<<<<<< HEAD
        window.siyuan.menus.menu.append(new MenuItem({ id: "separator_2", type: "separator" }).element);
        // if (!protyle.options.backlinkData) {
        //     window.siyuan.menus.menu.append(new MenuItem({
        //         id: "enter",
        //         accelerator: `${updateHotkeyTip(window.siyuan.config.keymap.general.enter.custom)}/${updateHotkeyTip("⌘" + window.siyuan.languages.click)}`,
        //         label: window.siyuan.languages.enter,
        //         click: () => {
        //             zoomOut({ protyle, id });
        //         }
        //     }).element);
        //     window.siyuan.menus.menu.append(new MenuItem({
        //         id: "enterBack",
        //         accelerator: window.siyuan.config.keymap.general.enterBack.custom,
        //         label: window.siyuan.languages.enterBack,
        //         click: () => {
        //             enterBack(protyle, id);
        //         }
        //     }).element);
        // } else {
        //     /// #if !MOBILE
        //     window.siyuan.menus.menu.append(new MenuItem({
        //         id: "enter",
        //         accelerator: `${updateHotkeyTip(window.siyuan.config.keymap.general.enter.custom)}/${updateHotkeyTip("⌘" + window.siyuan.languages.click)}`,
        //         label: window.siyuan.languages.openBy,
        //         click: () => {
        //             checkFold(id, (zoomIn, action) => {
        //                 openFileById({
        //                     app: protyle.app,
        //                     id,
        //                     action,
        //                     zoomIn
        //                 });
        //             });
        //         }
        //     }).element);
        //     /// #endif
        // }
        // if (!protyle.disabled) {
        //     window.siyuan.menus.menu.append(new MenuItem({
        //         id: "insertBefore",
        //         icon: "iconBefore",
        //         label: window.siyuan.languages["insert-before"],
        //         accelerator: window.siyuan.config.keymap.editor.general.insertBefore.custom,
        //         click() {
        //             hideElements(["select"], protyle);
        //             countBlockWord([], protyle.block.rootID);
        //             insertEmptyBlock(protyle, "beforebegin", id);
        //         }
        //     }).element);
        //     window.siyuan.menus.menu.append(new MenuItem({
        //         id: "insertAfter",
        //         icon: "iconAfter",
        //         label: window.siyuan.languages["insert-after"],
        //         accelerator: window.siyuan.config.keymap.editor.general.insertAfter.custom,
        //         click() {
        //             hideElements(["select"], protyle);
        //             countBlockWord([], protyle.block.rootID);
        //             insertEmptyBlock(protyle, "afterend", id);
        //         }
        //     }).element);
        //     const countElement = nodeElement.lastElementChild.querySelector(".protyle-attr--refcount");
        //     if (countElement && countElement.textContent) {
        //         transferBlockRef(id);
        //     }
        // }
        // window.siyuan.menus.menu.append(new MenuItem({
        //     id: "jumpToParentNext",
        //     label: window.siyuan.languages.jumpToParentNext,
        //     accelerator: window.siyuan.config.keymap.editor.general.jumpToParentNext.custom,
        //     click() {
        //         hideElements(["select"], protyle);
        //         jumpToParent(protyle, nodeElement, "next");
        //     }
        // }).element);
        // window.siyuan.menus.menu.append(new MenuItem({
        //     id: "jumpToParentPrev",
        //     label: window.siyuan.languages.jumpToParentPrev,
        //     accelerator: window.siyuan.config.keymap.editor.general.jumpToParentPrev.custom,
        //     click() {
        //         hideElements(["select"], protyle);
        //         jumpToParent(protyle, nodeElement, "previous");
        //     }
        // }).element);
        // window.siyuan.menus.menu.append(new MenuItem({
        //     id: "jumpToParent",
        //     label: window.siyuan.languages.jumpToParent,
        //     accelerator: window.siyuan.config.keymap.editor.general.jumpToParent.custom,
        //     click() {
        //         hideElements(["select"], protyle);
        //         jumpToParent(protyle, nodeElement, "parent");
        //     }
        // }).element);
=======
        window.siyuan.menus.menu.append(new MenuItem({id: "separator_2", type: "separator"}).element);
        if (!protyle.options.backlinkData) {
            window.siyuan.menus.menu.append(new MenuItem({
                id: "enter",
                accelerator: `${updateHotkeyTip(window.siyuan.config.keymap.general.enter.custom)}/${updateHotkeyTip("⌘" + window.siyuan.languages.click)}`,
                label: window.siyuan.languages.enter,
                click: () => {
                    zoomOut({protyle, id});
                }
            }).element);
            window.siyuan.menus.menu.append(new MenuItem({
                id: "enterBack",
                accelerator: window.siyuan.config.keymap.general.enterBack.custom,
                label: window.siyuan.languages.enterBack,
                click: () => {
                    enterBack(protyle, id);
                }
            }).element);
        } else {
            /// #if !MOBILE
            window.siyuan.menus.menu.append(new MenuItem({
                id: "enter",
                accelerator: `${updateHotkeyTip(window.siyuan.config.keymap.general.enter.custom)}/${updateHotkeyTip("⌘" + window.siyuan.languages.click)}`,
                label: window.siyuan.languages.openBy,
                click: () => {
                    checkFold(id, (zoomIn, action) => {
                        openFileById({
                            app: protyle.app,
                            id,
                            action,
                            zoomIn
                        });
                    });
                }
            }).element);
            /// #endif
        }
        if (!protyle.disabled) {
            window.siyuan.menus.menu.append(new MenuItem({
                id: "insertBefore",
                icon: "iconBefore",
                label: window.siyuan.languages["insert-before"],
                accelerator: window.siyuan.config.keymap.editor.general.insertBefore.custom,
                click() {
                    hideElements(["select"], protyle);
                    countBlockWord([], protyle.block.rootID);
                    insertEmptyBlock(protyle, "beforebegin", id);
                }
            }).element);
            window.siyuan.menus.menu.append(new MenuItem({
                id: "insertAfter",
                icon: "iconAfter",
                label: window.siyuan.languages["insert-after"],
                accelerator: window.siyuan.config.keymap.editor.general.insertAfter.custom,
                click() {
                    hideElements(["select"], protyle);
                    countBlockWord([], protyle.block.rootID);
                    insertEmptyBlock(protyle, "afterend", id);
                }
            }).element);
            const countElement = nodeElement.lastElementChild.querySelector(".protyle-attr--refcount");
            if (countElement && countElement.textContent) {
                transferBlockRef(id);
            }
        }
        window.siyuan.menus.menu.append(new MenuItem({
            id: "jumpToParentPrev",
            label: window.siyuan.languages.jumpToParentPrev,
            accelerator: window.siyuan.config.keymap.editor.general.jumpToParentPrev.custom,
            click() {
                hideElements(["select"], protyle);
                jumpToParent(protyle, nodeElement, "previous");
            }
        }).element);
        window.siyuan.menus.menu.append(new MenuItem({
            id: "jumpToParentNext",
            label: window.siyuan.languages.jumpToParentNext,
            accelerator: window.siyuan.config.keymap.editor.general.jumpToParentNext.custom,
            click() {
                hideElements(["select"], protyle);
                jumpToParent(protyle, nodeElement, "next");
            }
        }).element);
        window.siyuan.menus.menu.append(new MenuItem({
            id: "jumpToParent",
            label: window.siyuan.languages.jumpToParent,
            accelerator: window.siyuan.config.keymap.editor.general.jumpToParent.custom,
            click() {
                hideElements(["select"], protyle);
                jumpToParent(protyle, nodeElement, "parent");
            }
        }).element);
>>>>>>> eca318c4

        // window.siyuan.menus.menu.append(new MenuItem({ id: "separator_3", type: "separator" }).element);

        // if (type !== "NodeThematicBreak") {
        //     window.siyuan.menus.menu.append(new MenuItem({
        //         id: "fold",
        //         label: window.siyuan.languages.fold,
        //         accelerator: `${updateHotkeyTip(window.siyuan.config.keymap.editor.general.collapse.custom)}/${updateHotkeyTip("⌥" + window.siyuan.languages.click)}`,
        //         click() {
        //             setFold(protyle, nodeElement);
        //             focusBlock(nodeElement);
        //         }
        //     }).element);
        //     if (!protyle.disabled) {
        //         window.siyuan.menus.menu.append(new MenuItem({
        //             id: "attr",
        //             label: window.siyuan.languages.attr,
        //             icon: "iconAttr",
        //             accelerator: window.siyuan.config.keymap.editor.general.attr.custom + "/" + updateHotkeyTip("⇧" + window.siyuan.languages.click),
        //             click() {
        //                 openAttr(nodeElement, "bookmark", protyle);
        //             }
        //         }).element);
        //     }
        // }
        if (!protyle.disabled) {
            const appearanceElement = new MenuItem({
                id: "appearance",
                label: window.siyuan.languages.appearance,
                icon: "iconFont",
                accelerator: window.siyuan.config.keymap.editor.insert.appearance.custom,
                click: () => {
                    /// #if MOBILE
                    this.showMobileAppearance(protyle);
                    /// #else
                    protyle.toolbar.element.classList.add("fn__none");
                    protyle.toolbar.subElement.innerHTML = "";
                    protyle.toolbar.subElement.style.width = "";
                    protyle.toolbar.subElement.style.padding = "";
                    protyle.toolbar.subElement.append(appearanceMenu(protyle, [nodeElement]));
                    protyle.toolbar.subElement.style.zIndex = (++window.siyuan.zIndex).toString();
                    protyle.toolbar.subElement.classList.remove("fn__none");
                    protyle.toolbar.subElementCloseCB = undefined;
                    const position = nodeElement.getBoundingClientRect();
                    setPosition(protyle.toolbar.subElement, position.left, position.top);
                    /// #endif
                }
            }).element;
            window.siyuan.menus.menu.append(appearanceElement);
            if (!isMobile()) {
                appearanceElement.lastElementChild.classList.add("b3-menu__submenu--row");
            }
            this.genAlign([nodeElement], protyle);
            this.genWidths([nodeElement], protyle);
            // this.genHeights([nodeElement], protyle);
        }
        window.siyuan.menus.menu.append(new MenuItem({ id: "separator_4", type: "separator" }).element);
        // if (window.siyuan.config.cloudRegion === 0 &&
        //     !["NodeThematicBreak", "NodeBlockQueryEmbed", "NodeIFrame", "NodeHTMLBlock", "NodeWidget", "NodeVideo", "NodeAudio"].includes(type) &&
        //     getContenteditableElement(nodeElement)?.textContent.trim() !== "" &&
        //     (type !== "NodeCodeBlock" || (type === "NodeCodeBlock" && !nodeElement.getAttribute("data-subtype")))) {
        //     window.siyuan.menus.menu.append(new MenuItem({
        //         id: "wechatReminder",
        //         icon: "iconMp",
        //         label: window.siyuan.languages.wechatReminder,
        //         ignore: window.siyuan.config.readonly,
        //         click() {
        //             openWechatNotify(nodeElement);
        //         }
        //     }).element);
        // }
        // if (type !== "NodeThematicBreak" && !window.siyuan.config.readonly) {
        //     window.siyuan.menus.menu.append(new MenuItem({
        //         id: "quickMakeCard",
        //         icon: "iconRiffCard",
        //         label: window.siyuan.languages.quickMakeCard,
        //         accelerator: window.siyuan.config.keymap.editor.general.quickMakeCard.custom,
        //         iconHTML: '<svg class="b3-menu__icon" style="color:var(--b3-theme-primary)"><use xlink:href="#iconRiffCard"></use></svg>',
        //         click() {
        //             quickMakeCard(protyle, [nodeElement]);
        //         }
        //     }).element);
        //     window.siyuan.menus.menu.append(new MenuItem({
        //         id: "addToDeck",
        //         label: window.siyuan.languages.addToDeck,
        //         ignore: !window.siyuan.config.flashcard.deck,
        //         icon: "iconRiffCard",
        //         click() {
        //             makeCard(protyle.app, [id]);
        //         }
        //     }).element);
        //     window.siyuan.menus.menu.append(new MenuItem({ id: "separator_5", type: "separator" }).element);
        // }

        if (protyle?.app?.plugins) {
            emitOpenMenu({
                plugins: protyle.app.plugins,
                type: "click-blockicon",
                detail: {
                    protyle,
                    blockElements: [nodeElement]
                },
                separatorPosition: "bottom",
            });
        }

        let updateHTML = nodeElement.getAttribute("updated") || "";
        if (updateHTML) {
            updateHTML = `${window.siyuan.languages.modifiedAt} ${dayjs(updateHTML).format("YYYY-MM-DD HH:mm:ss")}<br>`;
        }
        window.siyuan.menus.menu.append(new MenuItem({
            id: "updateAndCreatedAt",
            iconHTML: "",
            type: "readonly",
            label: `${updateHTML}${window.siyuan.languages.createdAt} ${dayjs(id.substr(0, 14)).format("YYYY-MM-DD HH:mm:ss")}`,
        }).element);
        return window.siyuan.menus.menu;
    }

    private genHeadingTransform(protyle: IProtyle, id: string, level: number) {
        return {
            id: "heading" + level,
            iconHTML: "",
            icon: "iconHeading" + level,
            label: window.siyuan.languages["heading" + level],
            click() {
                fetchPost("/api/block/getHeadingLevelTransaction", {
                    id,
                    level
                }, (response) => {
                    response.data.doOperations.forEach((operation: IOperation, index: number) => {
                        protyle.wysiwyg.element.querySelectorAll(`[data-node-id="${operation.id}"]`).forEach((itemElement: HTMLElement) => {
                            itemElement.outerHTML = operation.data;
                        });
                        // 使用 outer 后元素需要重新查询
                        protyle.wysiwyg.element.querySelectorAll(`[data-node-id="${operation.id}"]`).forEach((itemElement: HTMLElement) => {
                            mathRender(itemElement);
                        });
                        if (index === 0) {
                            focusBlock(protyle.wysiwyg.element.querySelector(`[data-node-id="${operation.id}"]`), protyle.wysiwyg.element, true);
                        }
                    });
                    transaction(protyle, response.data.doOperations, response.data.undoOperations);
                });
            }
        };
    }

    private genClick(nodeElements: Element[], protyle: IProtyle, cb: (e: HTMLElement) => void) {
        updateBatchTransaction(nodeElements, protyle, cb);
        focusBlock(nodeElements[0]);
    }

    private genAlign(nodeElements: Element[], protyle: IProtyle) {
        window.siyuan.menus.menu.append(new MenuItem({
            id: "layout",
            label: window.siyuan.languages.layout,
            type: "submenu",
            submenu: [{
                id: "alignLeft",
                icon: "iconAlignLeft",
                label: window.siyuan.languages.alignLeft,
                accelerator: window.siyuan.config.keymap.editor.general.alignLeft.custom,
                click: () => {
                    this.genClick(nodeElements, protyle, (e: HTMLElement) => {
                        if (e.classList.contains("av")) {
                            e.style.justifyContent = "";
                        } else {
                            e.style.textAlign = "left";
                        }
                    });
                }
            }, {
                id: "alignCenter",
                icon: "iconAlignCenter",
                label: window.siyuan.languages.alignCenter,
                accelerator: window.siyuan.config.keymap.editor.general.alignCenter.custom,
                click: () => {
                    this.genClick(nodeElements, protyle, (e: HTMLElement) => {
                        if (e.classList.contains("av")) {
                            e.style.justifyContent = "center";
                        } else {
                            e.style.textAlign = "center";
                        }
                    });
                }
            }, {
                id: "alignRight",
                icon: "iconAlignRight",
                label: window.siyuan.languages.alignRight,
                accelerator: window.siyuan.config.keymap.editor.general.alignRight.custom,
                click: () => {
                    this.genClick(nodeElements, protyle, (e: HTMLElement) => {
                        if (e.classList.contains("av")) {
                            e.style.justifyContent = "flex-end";
                        } else {
                            e.style.textAlign = "right";
                        }
                    });
                }
            }, {
                id: "justify",
                icon: "iconMenu",
                label: window.siyuan.languages.justify,
                click: () => {
                    this.genClick(nodeElements, protyle, (e: HTMLElement) => {
                        e.style.textAlign = "justify";
                    });
                }
            }, {
                id: "separator_1",
                type: "separator"
            }, {
                id: "ltr",
                icon: "iconLtr",
                label: window.siyuan.languages.ltr,
                accelerator: window.siyuan.config.keymap.editor.general.ltr.custom,
                click: () => {
                    this.genClick(nodeElements, protyle, (e: HTMLElement) => {
                        e.style.direction = "ltr";
                    });
                }
            }, {
                id: "rtl",
                icon: "iconRtl",
                label: window.siyuan.languages.rtl,
                accelerator: window.siyuan.config.keymap.editor.general.rtl.custom,
                click: () => {
                    this.genClick(nodeElements, protyle, (e: HTMLElement) => {
                        if (!e.classList.contains("av")) {
                            e.style.direction = "rtl";
                        }
                    });
                }
            }, {
                id: "separator_2",
                type: "separator"
            }, {
                id: "clearFontStyle",
                icon: "iconTrashcan",
                label: window.siyuan.languages.clearFontStyle,
                click: () => {
                    this.genClick(nodeElements, protyle, (e: HTMLElement) => {
                        if (e.classList.contains("av")) {
                            e.style.justifyContent = "";
                        } else {
                            e.style.textAlign = "";
                            e.style.direction = "";
                        }
                    });
                }
            }]
        }).element);
    }

    private updateNodeElements(nodeElements: Element[], protyle: IProtyle, inputElement: HTMLInputElement) {
        const undoOperations: IOperation[] = [];
        const operations: IOperation[] = [];
        nodeElements.forEach((e) => {
            undoOperations.push({
                action: "update",
                id: e.getAttribute("data-node-id"),
                data: e.outerHTML
            });
        });
        inputElement.addEventListener(inputElement.type === "number" ? "blur" : "change", () => {
            nodeElements.forEach((e: HTMLElement) => {
                operations.push({
                    action: "update",
                    id: e.getAttribute("data-node-id"),
                    data: e.outerHTML
                });
            });
            transaction(protyle, operations, undoOperations);
            window.siyuan.menus.menu.remove();
            focusBlock(nodeElements[0]);
        });
    }

    private genWidths(nodeElements: Element[], protyle: IProtyle) {
        let rangeElement: HTMLInputElement;
        const firstElement = nodeElements[0] as HTMLElement;
        const styles: IMenu[] = [{
            id: "widthInput",
            iconHTML: "",
            type: "readonly",
            label: `<div class="fn__flex"><input class="b3-text-field fn__flex-1" value="${firstElement.style.width.endsWith("px") ? parseInt(firstElement.style.width) : ""}" type="number" style="margin: 4px 8px 4px 0" placeholder="${window.siyuan.languages.width}"><span class="fn__flex-center">px</span></div>`,
            bind: (element) => {
                const inputElement = element.querySelector("input");
                inputElement.addEventListener("input", () => {
                    nodeElements.forEach((item: HTMLElement) => {
                        item.style.width = inputElement.value + "px";
                        item.style.flex = "none";
                    });
                    rangeElement.value = "0";
                    rangeElement.parentElement.setAttribute("aria-label", inputElement.value + "px");
                });
                this.updateNodeElements(nodeElements, protyle, inputElement);
            }
        }];
        ["25%", "33%", "50%", "67%", "75%", "100%"].forEach((item) => {
            styles.push({
                id: "width_" + item,
                iconHTML: "",
                label: item,
                click: () => {
                    this.genClick(nodeElements, protyle, (e: HTMLElement) => {
                        e.style.width = item;
                        e.style.flex = "none";
                    });
                }
            });
        });
        styles.push({
            id: "separator_1",
            type: "separator"
        });
        const width = firstElement.style.width.endsWith("%") ? parseInt(firstElement.style.width) : 0;
        window.siyuan.menus.menu.append(new MenuItem({
            id: "width",
            label: window.siyuan.languages.width,
            submenu: styles.concat([{
                id: "widthDrag",
                iconHTML: "",
                type: "readonly",
                label: `<div style="margin: 4px 0;" aria-label="${firstElement.style.width.endsWith("px") ? firstElement.style.width : (firstElement.style.width || window.siyuan.languages.default)}" class="b3-tooltips b3-tooltips__n"><input style="box-sizing: border-box" value="${width}" class="b3-slider fn__block" max="100" min="1" step="1" type="range"></div>`,
                bind: (element) => {
                    rangeElement = element.querySelector("input");
                    rangeElement.addEventListener("input", () => {
                        nodeElements.forEach((e: HTMLElement) => {
                            e.style.width = rangeElement.value + "%";
                            e.style.flex = "none";
                        });
                        rangeElement.parentElement.setAttribute("aria-label", `${rangeElement.value}%`);
                    });
                    this.updateNodeElements(nodeElements, protyle, rangeElement);
                }
            }, {
                id: "separator_2",
                type: "separator"
            }, {
                id: "default",
                iconHTML: "",
                label: window.siyuan.languages.default,
                click: () => {
                    this.genClick(nodeElements, protyle, (e: HTMLElement) => {
                        if (e.style.width) {
                            e.style.width = "";
                            e.style.flex = "";
                        }
                    });
                }
            }]),
        }).element);
    }

    // TODO https://github.com/siyuan-note/siyuan/issues/11055
    private genHeights(nodeElements: Element[], protyle: IProtyle) {
        const matchHeight = nodeElements.find(item => {
            if (!item.classList.contains("p") && !item.classList.contains("code-block") && !item.classList.contains("render-node")) {
                return true;
            }
        });
        if (matchHeight) {
            return;
        }
        let rangeElement: HTMLInputElement;
        const firstElement = nodeElements[0] as HTMLElement;
        const styles: IMenu[] = [{
            id: "heightInput",
            iconHTML: "",
            type: "readonly",
            label: `<div class="fn__flex"><input class="b3-text-field fn__flex-1" value="${firstElement.style.height.endsWith("px") ? parseInt(firstElement.style.height) : ""}" type="number" style="margin: 4px 8px 4px 0" placeholder="${window.siyuan.languages.height}"><span class="fn__flex-center">px</span></div>`,
            bind: (element) => {
                const inputElement = element.querySelector("input");
                inputElement.addEventListener("input", () => {
                    nodeElements.forEach((item: HTMLElement) => {
                        item.style.height = inputElement.value + "px";
                        item.style.flex = "none";
                    });
                    rangeElement.value = "0";
                    rangeElement.parentElement.setAttribute("aria-label", inputElement.value + "px");
                });
                this.updateNodeElements(nodeElements, protyle, inputElement);
            }
        }];
        ["25%", "33%", "50%", "67%", "75%", "100%"].forEach((item) => {
            styles.push({
                id: "height_" + item,
                iconHTML: "",
                label: item,
                click: () => {
                    this.genClick(nodeElements, protyle, (e: HTMLElement) => {
                        e.style.height = item;
                        e.style.flex = "none";
                    });
                }
            });
        });
        styles.push({
            type: "separator"
        });
        const height = firstElement.style.height.endsWith("%") ? parseInt(firstElement.style.height) : 0;
        window.siyuan.menus.menu.append(new MenuItem({
            id: "heightDrag",
            label: window.siyuan.languages.height,
            submenu: styles.concat([{
                iconHTML: "",
                type: "readonly",
                label: `<div style="margin: 4px 0;" aria-label="${firstElement.style.height.endsWith("px") ? firstElement.style.height : (firstElement.style.height || window.siyuan.languages.default)}" class="b3-tooltips b3-tooltips__n"><input style="box-sizing: border-box" value="${height}" class="b3-slider fn__block" max="100" min="1" step="1" type="range"></div>`,
                bind: (element) => {
                    rangeElement = element.querySelector("input");
                    rangeElement.addEventListener("input", () => {
                        nodeElements.forEach((e: HTMLElement) => {
                            e.style.height = rangeElement.value + "%";
                            e.style.flex = "none";
                        });
                        rangeElement.parentElement.setAttribute("aria-label", `${rangeElement.value}%`);
                    });
                    this.updateNodeElements(nodeElements, protyle, rangeElement);
                }
            }, {
                type: "separator"
            }, {
                id: "default",
                iconHTML: "",
                label: window.siyuan.languages.default,
                click: () => {
                    this.genClick(nodeElements, protyle, (e: HTMLElement) => {
                        if (e.style.height) {
                            e.style.height = "";
                            e.style.overflow = "";
                        }
                    });
                }
            }]),
        }).element);
    }

    private genCopyTextRef(selectsElement: Element[]): false | IMenu {
        if (isNotEditBlock(selectsElement[0])) {
            return false;
        }
        return {
            id: "copyText",
            iconHTML: "",
            accelerator: window.siyuan.config.keymap.editor.general.copyText.custom,
            label: window.siyuan.languages.copyText,
            click() {
                // 用于标识复制文本 *
                selectsElement[0].setAttribute("data-reftext", "true");
                focusByRange(getEditorRange(selectsElement[0]));
                document.execCommand("copy");
            }
        };
    }

    public render(protyle: IProtyle, element: Element, wysiwyg: HTMLElement, target?: Element) {
        // https://github.com/siyuan-note/siyuan/issues/4659
        if (protyle.title && protyle.title.element.getAttribute("data-render") !== "true") {
            return;
        }
        // 防止划选时触碰图标导致 hl 无法移除
        const selectElement = wysiwyg.parentElement.parentElement.querySelector(".protyle-select");
        if (selectElement && !selectElement.classList.contains("fn__none")) {
            return;
        }
        let html = "";
        let nodeElement = element;
        let space = 0;
        let index = 0;
        let listItem;
        let hideParent = false;
        while (nodeElement) {
            let parentElement = hasClosestBlock(nodeElement.parentElement);
            if (!isInEmbedBlock(nodeElement)) {
                let type;
                if (!hideParent) {
                    type = nodeElement.getAttribute("data-type");
                }
                let dataNodeId = nodeElement.getAttribute("data-node-id");
                if (type === "NodeAttributeView" && target) {
                    const rowElement = hasClosestByClassName(target, "av__row");
                    if (rowElement && !rowElement.classList.contains("av__row--header") && rowElement.dataset.id) {
                        element = rowElement;
                        const bodyElement = hasClosestByClassName(rowElement, "av__body") as HTMLElement;
                        let iconAriaLabel = isMac() ? window.siyuan.languages.rowTip : window.siyuan.languages.rowTip.replace("⇧", "Shift+");
                        if (protyle.disabled) {
                            iconAriaLabel = window.siyuan.languages.rowTip.substring(0, window.siyuan.languages.rowTip.indexOf("<br"));
                        } else if (rowElement.querySelector('[data-dtype="block"]')?.getAttribute("data-detached") === "true") {
                            iconAriaLabel = window.siyuan.languages.rowTip.substring(0, window.siyuan.languages.rowTip.lastIndexOf("<br"));
                        }
                        html = `<button data-type="NodeAttributeViewRowMenu" data-node-id="${dataNodeId}" data-row-id="${rowElement.dataset.id}" data-group-id="${bodyElement.dataset.groupId || ""}" class="ariaLabel" data-position="parentW" aria-label="${iconAriaLabel}"><svg><use xlink:href="#iconDrag"></use></svg><span ${protyle.disabled ? "" : 'draggable="true" class="fn__grab"'}></span></button>`;
                        if (!protyle.disabled) {
                            html = `<button data-type="NodeAttributeViewRow" data-node-id="${dataNodeId}" data-row-id="${rowElement.dataset.id}" data-group-id="${bodyElement.dataset.groupId || ""}" class="ariaLabel" data-position="parentW" aria-label="${isMac() ? window.siyuan.languages.addBelowAbove : window.siyuan.languages.addBelowAbove.replace("⌥", "Alt+")}"><svg><use xlink:href="#iconAdd"></use></svg></button>${html}`;
                        }
                        break;
                    }
                }
                if (index === 0) {
                    // 不单独显示，要不然在块的间隔中，gutter 会跳来跳去的
                    if (["NodeBlockquote", "NodeList", "NodeSuperBlock"].includes(type)) {
                        return;
                    }
                    const topElement = getTopAloneElement(nodeElement);
                    listItem = topElement.querySelector(".li") || topElement.querySelector(".list");
                    // 嵌入块中有列表时块标显示位置错误 https://github.com/siyuan-note/siyuan/issues/6254
                    if (isInEmbedBlock(listItem) || isInAVBlock(listItem)) {
                        listItem = undefined;
                    }
                    // 标题必须显示
                    if (topElement !== nodeElement && type !== "NodeHeading") {
                        nodeElement = topElement;
                        parentElement = hasClosestBlock(nodeElement.parentElement);
                        type = nodeElement.getAttribute("data-type");
                        dataNodeId = nodeElement.getAttribute("data-node-id");
                    }
                }
                if (type === "NodeListItem" && index === 1) {
                    // 列表项中第一层不显示
                    html = "";
                }
                index += 1;
                let gutterTip = this.gutterTip;
                if (protyle.disabled) {
                    gutterTip = this.gutterTip.split("<br>").splice(0, 2).join("<br>");
                }

                let popoverHTML = "";
                if (protyle.options.backlinkData) {
                    popoverHTML = `class="popover__block" data-id="${dataNodeId}"`;
                }
                const buttonHTML = `<button class="ariaLabel" data-position="parentW" aria-label="${gutterTip}" 
data-type="${type}" data-subtype="${nodeElement.getAttribute("data-subtype")}" data-node-id="${dataNodeId}">
    <svg><use xlink:href="#${getIconByType(type, nodeElement.getAttribute("data-subtype"))}"></use></svg>
    <span ${popoverHTML} ${protyle.disabled ? "" : 'draggable="true"'}></span>
</button>`;
                if (!hideParent) {
                    html = buttonHTML + html;
                }
                let foldHTML = "";
                if (type === "NodeListItem" && nodeElement.childElementCount > 3 || type === "NodeHeading") {
                    const fold = nodeElement.getAttribute("fold");
                    foldHTML = `<button class="ariaLabel" data-position="parentW" aria-label="${window.siyuan.languages.fold}" 
data-type="fold" style="cursor:inherit;"><svg style="width: 10px${fold && fold === "1" ? "" : ";transform:rotate(90deg)"}"><use xlink:href="#iconPlay"></use></svg></button>`;
                }
                if (type === "NodeListItem" || type === "NodeList") {
                    listItem = nodeElement;
                    if (type === "NodeListItem" && nodeElement.childElementCount > 3) {
                        html = buttonHTML + foldHTML;
                    }
                }
                if (type === "NodeHeading") {
                    html = html + foldHTML;
                }
                if (type === "NodeBlockquote") {
                    space += 8;
                }
                if (nodeElement.previousElementSibling && nodeElement.previousElementSibling.getAttribute("data-node-id")) {
                    // 前一个块存在时，只显示到当前层级
                    hideParent = true;
                    // 由于折叠块的第二个子块在界面上不显示，因此移除块标 https://github.com/siyuan-note/siyuan/issues/14304
                    if (parentElement && parentElement.getAttribute("fold") === "1") {
                        return;
                    }
                    // 列表项中的引述块中的第二个段落块块标和引述块左侧样式重叠
                    if (parentElement && parentElement.getAttribute("data-type") === "NodeBlockquote") {
                        space += 8;
                    }
                }
            }

            if (parentElement) {
                nodeElement = parentElement;
            } else {
                break;
            }
        }
        let match = true;
        const buttonsElement = this.element.querySelectorAll("button");
        if (buttonsElement.length !== html.split("</button>").length - 1) {
            match = false;
        } else {
            Array.from(buttonsElement).find(item => {
                const id = item.getAttribute("data-node-id");
                if (id && html.indexOf(id) === -1) {
                    match = false;
                    return true;
                }
                const rowId = item.getAttribute("data-row-id");
                if ((rowId && html.indexOf(rowId) === -1) || (!rowId && html.indexOf("NodeAttributeViewRowMenu") > -1)) {
                    match = false;
                    return true;
                }
            });
        }
        // 防止抖动 https://github.com/siyuan-note/siyuan/issues/4166
        if (match && this.element.childElementCount > 0) {
            this.element.classList.remove("fn__none");
            return;
        }
        this.element.innerHTML = html;
        this.element.classList.remove("fn__none");
        this.element.style.width = "";
        const contentTop = wysiwyg.parentElement.getBoundingClientRect().top;
        let rect = element.getBoundingClientRect();
        let marginHeight = 0;
        if (listItem && !window.siyuan.config.editor.rtl && getComputedStyle(element).direction !== "rtl") {
            rect = listItem.firstElementChild.getBoundingClientRect();
            space = 0;
        } else if (nodeElement.getAttribute("data-type") === "NodeBlockQueryEmbed") {
            rect = nodeElement.getBoundingClientRect();
            space = 0;
        } else if (!element.classList.contains("av__row")) {
            if (rect.height < Math.floor(window.siyuan.config.editor.fontSize * 1.625) + 8 ||
                (rect.height > Math.floor(window.siyuan.config.editor.fontSize * 1.625) + 8 && rect.height < Math.floor(window.siyuan.config.editor.fontSize * 1.625) * 2 + 8)) {
                marginHeight = (rect.height - this.element.clientHeight) / 2;
            } else if ((nodeElement.getAttribute("data-type") === "NodeAttributeView" || element.getAttribute("data-type") === "NodeAttributeView") &&
                contentTop < rect.top) {
                marginHeight = 8;
            }
        }
        this.element.style.top = `${Math.max(rect.top, contentTop) + marginHeight}px`;
        let left = rect.left - this.element.clientWidth - space;
        if ((nodeElement.getAttribute("data-type") === "NodeBlockQueryEmbed" && this.element.childElementCount === 1)) {
            // 嵌入块为列表时
            left = nodeElement.getBoundingClientRect().left - this.element.clientWidth - space;
        } else if (element.classList.contains("av__row")) {
            // 为数据库行
            left = nodeElement.getBoundingClientRect().left - this.element.clientWidth - space + parseInt(getComputedStyle(nodeElement).paddingLeft);
        }
        this.element.style.left = `${left}px`;
        if (left < this.element.parentElement.getBoundingClientRect().left) {
            this.element.style.width = "24px";
            // 需加 2，否则和折叠标题无法对齐
            this.element.style.left = `${rect.left - this.element.clientWidth - space / 2 + 3}px`;
            html = "";
            Array.from(this.element.children).reverse().forEach((item, index) => {
                if (index !== 0) {
                    (item.firstElementChild as HTMLElement).style.height = "14px";
                }
                html += item.outerHTML;
            });
            this.element.innerHTML = html;
        } else {
            this.element.querySelectorAll("svg").forEach(item => {
                item.style.height = "";
            });
        }
    }
}<|MERGE_RESOLUTION|>--- conflicted
+++ resolved
@@ -1816,15 +1816,14 @@
                 }
             }).element);
         }
-<<<<<<< HEAD
-        window.siyuan.menus.menu.append(new MenuItem({ id: "separator_2", type: "separator" }).element);
+        window.siyuan.menus.menu.append(new MenuItem({id: "separator_2", type: "separator"}).element);
         // if (!protyle.options.backlinkData) {
         //     window.siyuan.menus.menu.append(new MenuItem({
         //         id: "enter",
         //         accelerator: `${updateHotkeyTip(window.siyuan.config.keymap.general.enter.custom)}/${updateHotkeyTip("⌘" + window.siyuan.languages.click)}`,
         //         label: window.siyuan.languages.enter,
         //         click: () => {
-        //             zoomOut({ protyle, id });
+        //             zoomOut({protyle, id});
         //         }
         //     }).element);
         //     window.siyuan.menus.menu.append(new MenuItem({
@@ -1883,21 +1882,21 @@
         //     }
         // }
         // window.siyuan.menus.menu.append(new MenuItem({
+        //     id: "jumpToParentPrev",
+        //     label: window.siyuan.languages.jumpToParentPrev,
+        //     accelerator: window.siyuan.config.keymap.editor.general.jumpToParentPrev.custom,
+        //     click() {
+        //         hideElements(["select"], protyle);
+        //         jumpToParent(protyle, nodeElement, "previous");
+        //     }
+        // }).element);
+        // window.siyuan.menus.menu.append(new MenuItem({
         //     id: "jumpToParentNext",
         //     label: window.siyuan.languages.jumpToParentNext,
         //     accelerator: window.siyuan.config.keymap.editor.general.jumpToParentNext.custom,
         //     click() {
         //         hideElements(["select"], protyle);
         //         jumpToParent(protyle, nodeElement, "next");
-        //     }
-        // }).element);
-        // window.siyuan.menus.menu.append(new MenuItem({
-        //     id: "jumpToParentPrev",
-        //     label: window.siyuan.languages.jumpToParentPrev,
-        //     accelerator: window.siyuan.config.keymap.editor.general.jumpToParentPrev.custom,
-        //     click() {
-        //         hideElements(["select"], protyle);
-        //         jumpToParent(protyle, nodeElement, "previous");
         //     }
         // }).element);
         // window.siyuan.menus.menu.append(new MenuItem({
@@ -1909,100 +1908,6 @@
         //         jumpToParent(protyle, nodeElement, "parent");
         //     }
         // }).element);
-=======
-        window.siyuan.menus.menu.append(new MenuItem({id: "separator_2", type: "separator"}).element);
-        if (!protyle.options.backlinkData) {
-            window.siyuan.menus.menu.append(new MenuItem({
-                id: "enter",
-                accelerator: `${updateHotkeyTip(window.siyuan.config.keymap.general.enter.custom)}/${updateHotkeyTip("⌘" + window.siyuan.languages.click)}`,
-                label: window.siyuan.languages.enter,
-                click: () => {
-                    zoomOut({protyle, id});
-                }
-            }).element);
-            window.siyuan.menus.menu.append(new MenuItem({
-                id: "enterBack",
-                accelerator: window.siyuan.config.keymap.general.enterBack.custom,
-                label: window.siyuan.languages.enterBack,
-                click: () => {
-                    enterBack(protyle, id);
-                }
-            }).element);
-        } else {
-            /// #if !MOBILE
-            window.siyuan.menus.menu.append(new MenuItem({
-                id: "enter",
-                accelerator: `${updateHotkeyTip(window.siyuan.config.keymap.general.enter.custom)}/${updateHotkeyTip("⌘" + window.siyuan.languages.click)}`,
-                label: window.siyuan.languages.openBy,
-                click: () => {
-                    checkFold(id, (zoomIn, action) => {
-                        openFileById({
-                            app: protyle.app,
-                            id,
-                            action,
-                            zoomIn
-                        });
-                    });
-                }
-            }).element);
-            /// #endif
-        }
-        if (!protyle.disabled) {
-            window.siyuan.menus.menu.append(new MenuItem({
-                id: "insertBefore",
-                icon: "iconBefore",
-                label: window.siyuan.languages["insert-before"],
-                accelerator: window.siyuan.config.keymap.editor.general.insertBefore.custom,
-                click() {
-                    hideElements(["select"], protyle);
-                    countBlockWord([], protyle.block.rootID);
-                    insertEmptyBlock(protyle, "beforebegin", id);
-                }
-            }).element);
-            window.siyuan.menus.menu.append(new MenuItem({
-                id: "insertAfter",
-                icon: "iconAfter",
-                label: window.siyuan.languages["insert-after"],
-                accelerator: window.siyuan.config.keymap.editor.general.insertAfter.custom,
-                click() {
-                    hideElements(["select"], protyle);
-                    countBlockWord([], protyle.block.rootID);
-                    insertEmptyBlock(protyle, "afterend", id);
-                }
-            }).element);
-            const countElement = nodeElement.lastElementChild.querySelector(".protyle-attr--refcount");
-            if (countElement && countElement.textContent) {
-                transferBlockRef(id);
-            }
-        }
-        window.siyuan.menus.menu.append(new MenuItem({
-            id: "jumpToParentPrev",
-            label: window.siyuan.languages.jumpToParentPrev,
-            accelerator: window.siyuan.config.keymap.editor.general.jumpToParentPrev.custom,
-            click() {
-                hideElements(["select"], protyle);
-                jumpToParent(protyle, nodeElement, "previous");
-            }
-        }).element);
-        window.siyuan.menus.menu.append(new MenuItem({
-            id: "jumpToParentNext",
-            label: window.siyuan.languages.jumpToParentNext,
-            accelerator: window.siyuan.config.keymap.editor.general.jumpToParentNext.custom,
-            click() {
-                hideElements(["select"], protyle);
-                jumpToParent(protyle, nodeElement, "next");
-            }
-        }).element);
-        window.siyuan.menus.menu.append(new MenuItem({
-            id: "jumpToParent",
-            label: window.siyuan.languages.jumpToParent,
-            accelerator: window.siyuan.config.keymap.editor.general.jumpToParent.custom,
-            click() {
-                hideElements(["select"], protyle);
-                jumpToParent(protyle, nodeElement, "parent");
-            }
-        }).element);
->>>>>>> eca318c4
 
         // window.siyuan.menus.menu.append(new MenuItem({ id: "separator_3", type: "separator" }).element);
 
