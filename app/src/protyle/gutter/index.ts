--- conflicted
+++ resolved
@@ -1603,13 +1603,8 @@
                     submenu: tableMenu(protyle, nodeElement, cellElement as HTMLTableCellElement, range).menus as IMenu[]
                 }).element);
             }
-<<<<<<< HEAD
-        } else if (type === "NodeAttributeView" && !protyle.disabled) {
-            window.siyuan.menus.menu.append(new MenuItem({ id: "separator_exportCSV", type: "separator" }).element);
-=======
         } else if (type === "NodeAttributeView") {
             window.siyuan.menus.menu.append(new MenuItem({id: "separator_exportCSV", type: "separator"}).element);
->>>>>>> b9fa81ee
             window.siyuan.menus.menu.append(new MenuItem({
                 id: "exportCSV",
                 icon: "iconDatabase",
