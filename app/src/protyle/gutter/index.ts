import {
    hasClosestBlock,
    hasClosestByClassName,
    hasClosestByMatchTag,
    hasClosestByTag,
    hasTopClosestByClassName,
    isInEmbedBlock
} from "../util/hasClosest";
import { getIconByType } from "../../editor/getIcon";
import { enterBack, iframeMenu, setFold, tableMenu, videoMenu, zoomOut } from "../../menus/protyle";
import { MenuItem } from "../../menus/Menu";
import { copySubMenu, openAttr, openFileAttr, openWechatNotify } from "../../menus/commonMenuItem";
import {
    copyPlainText,
    isInAndroid,
    isInHarmony,
    isMac,
    isOnlyMeta,
    openByMobile,
    updateHotkeyTip,
    writeText
} from "../util/compatibility";
import {
    transaction,
    turnsIntoOneTransaction,
    turnsIntoTransaction,
    turnsOneInto,
    updateBatchTransaction,
    updateTransaction
} from "../wysiwyg/transaction";
import { removeBlock } from "../wysiwyg/remove";
import { focusBlock, focusByRange, getEditorRange } from "../util/selection";
import { hideElements } from "../ui/hideElements";
import { highlightRender } from "../render/highlightRender";
import { blockRender } from "../render/blockRender";
import { getContenteditableElement, getTopAloneElement, isNotEditBlock } from "../wysiwyg/getBlock";
import * as dayjs from "dayjs";
import { fetchPost } from "../../util/fetch";
import {
    cancelSB,
    genEmptyElement,
    getLangByType,
    insertEmptyBlock,
    jumpToParent,
} from "../../block/util";
import {countBlockWord} from "../../layout/status";
import {Constants} from "../../constants";
import {mathRender} from "../render/mathRender";
import {duplicateBlock} from "../wysiwyg/commonHotkey";
import {movePathTo} from "../../util/pathName";
import {hintMoveBlock} from "../hint/extend";
import {makeCard, quickMakeCard} from "../../card/makeCard";
import {transferBlockRef} from "../../menus/block";
import {isMobile} from "../../util/functions";
import {AIActions} from "../../ai/actions";
import {activeBlur, renderTextMenu, showKeyboardToolbarUtil} from "../../mobile/util/keyboardToolbar";
import {hideTooltip} from "../../dialog/tooltip";
import {appearanceMenu} from "../toolbar/Font";
import {setPosition} from "../../util/setPosition";
import {emitOpenMenu} from "../../plugin/EventBus";
import {insertAttrViewBlockAnimation, updateHeader} from "../render/av/row";
import {avContextmenu, duplicateCompletely} from "../render/av/action";
import {getPlainText} from "../util/paste";
import {addEditorToDatabase} from "../render/av/addToDatabase";
import {processClonePHElement} from "../render/util";
import { openNewWindowById } from "../../window/openNewWindow";
/// #if !MOBILE
import {openFileById} from "../../editor/util";
/// #endif
import {checkFold} from "../../util/noRelyPCFunction";
import {copyTextByType} from "../toolbar/util";

export class Gutter {
    public element: HTMLElement;
    private gutterTip: string;

    constructor(protyle: IProtyle) {
        if (isMac()) {
            this.gutterTip = window.siyuan.languages.gutterTip.replace("⌥→", updateHotkeyTip(window.siyuan.config.keymap.general.enter.custom));
        } else {
            this.gutterTip = window.siyuan.languages.gutterTip.replace("⌥→", updateHotkeyTip(window.siyuan.config.keymap.general.enter.custom))
                .replace("⌘↑", updateHotkeyTip(window.siyuan.config.keymap.editor.general.collapse.custom))
                .replace("⌥⌘A", updateHotkeyTip(window.siyuan.config.keymap.editor.general.attr.custom))
                .replace(/⌘/g, "Ctrl+").replace(/⌥/g, "Alt+").replace(/⇧/g, "Shift+").replace(/⌃/g, "Ctrl+");
        }
        if (protyle.options.backlinkData) {
            this.gutterTip = this.gutterTip.replace(window.siyuan.languages.enter, window.siyuan.languages.openBy);
        }
        this.element = document.createElement("div");
        this.element.className = "protyle-gutters";
        this.element.addEventListener("dragstart", (event: DragEvent & { target: HTMLElement }) => {
            hideTooltip();
            window.siyuan.menus.menu.remove();
            const buttonElement = event.target.parentElement;
            let selectIds: string[] = [];
            let selectElements: Element[] = [];
            let avElement: Element;
            if (buttonElement.dataset.rowId) {
                avElement = Array.from(protyle.wysiwyg.element.querySelectorAll(`.av[data-node-id="${buttonElement.dataset.nodeId}"]`)).find((item: HTMLElement) => {
                    if (!isInEmbedBlock(item)) {
                        return true;
                    }
                });
                const rowElement = avElement.querySelector(`.av__row[data-id="${buttonElement.dataset.rowId}"]`);
                rowElement.classList.add("av__row--select");
                rowElement.querySelector(".av__firstcol use").setAttribute("xlink:href", "#iconCheck");
                updateHeader(rowElement as HTMLElement);
                avElement.querySelectorAll(".av__row--select:not(.av__row--header)").forEach(item => {
                    selectIds.push(item.getAttribute("data-id"));
                    selectElements.push(item);
                });
            } else {
                const gutterId = buttonElement.getAttribute("data-node-id");
                selectElements = Array.from(protyle.wysiwyg.element.querySelectorAll(".protyle-wysiwyg--select"));
                let selectedIncludeGutter = false;
                selectElements.forEach((item => {
                    const itemId = item.getAttribute("data-node-id");
                    if (itemId === gutterId) {
                        selectedIncludeGutter = true;
                    }
                    selectIds.push(itemId);
                }));
                if (!selectedIncludeGutter) {
                    const gutterNodeElement = protyle.wysiwyg.element.querySelector(`[data-node-id="${gutterId}"]`);
                    if (gutterNodeElement) {
                        selectElements.forEach((item => {
                            item.classList.remove("protyle-wysiwyg--select");
                        }));
                        gutterNodeElement.classList.add("protyle-wysiwyg--select");
                        selectElements = [gutterNodeElement];
                        selectIds = [gutterId];
                    }
                }
            }

            const ghostElement = document.createElement("div");
            ghostElement.className = protyle.wysiwyg.element.className;
            selectElements.forEach(item => {
                const type = item.getAttribute("data-type");
                if (item.querySelector("iframe")) {
                    const embedElement = genEmptyElement();
                    embedElement.classList.add("protyle-wysiwyg--select");
                    getContenteditableElement(embedElement).innerHTML = `<svg class="svg"><use xlink:href="${buttonElement.querySelector("use").getAttribute("xlink:href")}"></use></svg> ${getLangByType(type)}`;
                    ghostElement.append(embedElement);
                } else {
                    ghostElement.append(processClonePHElement(item.cloneNode(true) as Element));
                }
            });
            ghostElement.setAttribute("style", `position:fixed;opacity:.1;width:${selectElements[0].clientWidth}px;padding:0;`);
            document.body.append(ghostElement);
            event.dataTransfer.setDragImage(ghostElement, 0, 0);
            setTimeout(() => {
                ghostElement.remove();
            });

            buttonElement.style.opacity = "0.1";
            window.siyuan.dragElement = avElement as HTMLElement || protyle.wysiwyg.element;
            event.dataTransfer.setData(`${Constants.SIYUAN_DROP_GUTTER}${buttonElement.getAttribute("data-type")}${Constants.ZWSP}${buttonElement.getAttribute("data-subtype")}${Constants.ZWSP}${selectIds}${Constants.ZWSP}${window.siyuan.config.system.workspaceDir}`,
                protyle.wysiwyg.element.innerHTML);
        });
        this.element.addEventListener("dragend", (event: DragEvent & { target: HTMLElement }) => {
            const transferedData = event.dataTransfer.types[0];
            this.element.querySelectorAll("button").forEach((item) => {
                item.style.opacity = "";
            });
            window.siyuan.dragElement = undefined;

            /// #if !BROWSER
            // 拖拽到屏幕外 https://x.transmux.top/j/20241031103213-1pmydqh
            setTimeout(() => {
                if (event.clientX < 0 || event.clientY < 0 || event.clientX > window.innerWidth || event.clientY > window.innerHeight) {
                    const gutterTypes = transferedData.replace(Constants.SIYUAN_DROP_GUTTER, "").split(Constants.ZWSP);
                    const selectedIds = gutterTypes[2].split(",");
                    console.log("拖拽到屏幕外", selectedIds);
                    // 如果一次性拖拽了多个块，那么忽略
                    if (selectedIds.length > 1) {
                        return;
                    }
                    openNewWindowById(selectedIds[0]);
                }
            }, Constants.TIMEOUT_LOAD); // 等待主进程发送关闭消息
            /// #endif
        });
        this.element.addEventListener("click", (event: MouseEvent & { target: HTMLInputElement }) => {
            const buttonElement = hasClosestByTag(event.target, "BUTTON");
            if (!buttonElement) {
                return;
            }
            event.preventDefault();
            event.stopPropagation();
            hideTooltip();
            const id = buttonElement.getAttribute("data-node-id");
            if (!id) {
                if (buttonElement.getAttribute("disabled")) {
                    return;
                }
                buttonElement.setAttribute("disabled", "disabled");
                let foldElement: Element;
                Array.from(protyle.wysiwyg.element.querySelectorAll(`[data-node-id="${(buttonElement.previousElementSibling || buttonElement.nextElementSibling).getAttribute("data-node-id")}"]`)).find(item => {
                    if (!isInEmbedBlock(item) && this.isMatchNode(item)) {
                        foldElement = item;
                        return true;
                    }
                });
                if (!foldElement) {
                    return;
                }
                if (event.altKey) {
                    // 折叠所有子集
                    let hasFold = true;
                    Array.from(foldElement.children).find((ulElement) => {
                        if (ulElement.classList.contains("list")) {
                            const foldElement = Array.from(ulElement.children).find((listItemElement) => {
                                if (listItemElement.classList.contains("li")) {
                                    if (listItemElement.getAttribute("fold") !== "1" && listItemElement.childElementCount > 3) {
                                        hasFold = false;
                                        return true;
                                    }
                                }
                            });
                            if (foldElement) {
                                return true;
                            }
                        }
                    });
                    const doOperations: IOperation[] = [];
                    const undoOperations: IOperation[] = [];
                    Array.from(foldElement.children).forEach((ulElement) => {
                        if (ulElement.classList.contains("list")) {
                            Array.from(ulElement.children).forEach((listItemElement) => {
                                if (listItemElement.classList.contains("li")) {
                                    if (hasFold) {
                                        listItemElement.removeAttribute("fold");
                                    } else if (listItemElement.childElementCount > 3) {
                                        listItemElement.setAttribute("fold", "1");
                                    }
                                    const listId = listItemElement.getAttribute("data-node-id");
                                    doOperations.push({
                                        action: "setAttrs",
                                        id: listId,
                                        data: JSON.stringify({ fold: hasFold ? "" : "1" })
                                    });
                                    undoOperations.push({
                                        action: "setAttrs",
                                        id: listId,
                                        data: JSON.stringify({ fold: hasFold ? "1" : "" })
                                    });
                                }
                            });
                        }
                    });
                    transaction(protyle, doOperations, undoOperations);
                    buttonElement.removeAttribute("disabled");
                } else {
                    const foldStatus = setFold(protyle, foldElement);
                    if (foldStatus === 1) {
                        (buttonElement.firstElementChild as HTMLElement).style.transform = "";
                    } else if (foldStatus === 0) {
                        (buttonElement.firstElementChild as HTMLElement).style.transform = "rotate(90deg)";
                    }
                }
                hideElements(["select"], protyle);
                window.siyuan.menus.menu.remove();
                return;
            }
            const gutterRect = buttonElement.getBoundingClientRect();
            if (buttonElement.dataset.type === "NodeAttributeViewRowMenu" || buttonElement.dataset.type === "NodeAttributeViewRow") {
                const rowElement = Array.from(protyle.wysiwyg.element.querySelectorAll(`.av[data-node-id="${buttonElement.dataset.nodeId}"] .av__row[data-id="${buttonElement.dataset.rowId}"]`)).find((item: HTMLElement) => {
                    if (!isInEmbedBlock(item)) {
                        return true;
                    }
                });
                if (!rowElement) {
                    return;
                }
                const blockElement = hasClosestBlock(rowElement);
                if (!blockElement) {
                    return;
                }
                if (buttonElement.dataset.type === "NodeAttributeViewRow") {
                    blockElement.querySelectorAll(".av__cell--select, .av__cell--active").forEach((cellElement: HTMLElement) => {
                        cellElement.classList.remove("av__cell--select", "av__cell--active");
                        cellElement.querySelector(".av__drag-fill")?.remove();
                    });
                    const avID = blockElement.getAttribute("data-av-id");
                    const srcIDs = [Lute.NewNodeID()];
                    const previousID = event.altKey ? (rowElement.previousElementSibling.getAttribute("data-id") || "") : buttonElement.dataset.rowId;
                    const newUpdated = dayjs().format("YYYYMMDDHHmmss");
                    transaction(protyle, [{
                        action: "insertAttrViewBlock",
                        avID,
                        previousID,
                        srcs: [{
                            id: srcIDs[0],
                            isDetached: true,
                            content: ""
                        }],
                        blockID: id,
                    }, {
                        action: "doUpdateUpdated",
                        id,
                        data: newUpdated,
                    }], [{
                        action: "removeAttrViewBlock",
                        srcIDs,
                        avID,
                    }, {
                        action: "doUpdateUpdated",
                        id,
                        data: blockElement.getAttribute("updated")
                    }]);
                    insertAttrViewBlockAnimation(protyle, blockElement, srcIDs, previousID, avID);
                    if (event.altKey) {
                        this.element.querySelectorAll("button").forEach(item => {
                            item.dataset.rowId = srcIDs[0];
                        });
                    }
                    blockElement.setAttribute("updated", newUpdated);
                } else {
                    if (!protyle.disabled && event.shiftKey) {
                        const blockId = rowElement.querySelector('[data-dtype="block"] .av__celltext--ref')?.getAttribute("data-id");
                        if (blockId) {
                            fetchPost("/api/attr/getBlockAttrs", { id: blockId }, (response) => {
                                openFileAttr(response.data, "av", protyle);
                            });
                            return;
                        }
                    }
                    avContextmenu(protyle, rowElement as HTMLElement, {
                        x: gutterRect.left,
                        y: gutterRect.bottom,
                        w: gutterRect.width,
                        h: gutterRect.height,
                        isLeft: true
                    });
                }
                return;
            }
            if (isOnlyMeta(event)) {
                if (protyle.options.backlinkData) {
                    checkFold(id, (zoomIn, action) => {
                        openFileById({
                            app: protyle.app,
                            id,
                            action,
                            zoomIn
                        });
                    });
                } else {
                    zoomOut({protyle, id});
                }
            } else if (event.altKey) {
                let foldElement: Element;
                Array.from(protyle.wysiwyg.element.querySelectorAll(`[data-node-id="${id}"]`)).find(item => {
                    if (!isInEmbedBlock(item) && this.isMatchNode(item)) {
                        foldElement = item;
                        return true;
                    }
                });
                if (!foldElement) {
                    return;
                }
                if (buttonElement.getAttribute("data-type") === "NodeListItem" && foldElement.parentElement.getAttribute("data-node-id")) {
                    // 折叠同级
                    let hasFold = true;
                    Array.from(foldElement.parentElement.children).find((listItemElement) => {
                        if (listItemElement.classList.contains("li")) {
                            if (listItemElement.getAttribute("fold") !== "1" && listItemElement.childElementCount > 3) {
                                hasFold = false;
                                return true;
                            }
                        }
                    });
                    const doOperations: IOperation[] = [];
                    const undoOperations: IOperation[] = [];
                    Array.from(foldElement.parentElement.children).find((listItemElement) => {
                        if (listItemElement.classList.contains("li")) {
                            if (hasFold) {
                                listItemElement.removeAttribute("fold");
                            } else if (listItemElement.childElementCount > 3) {
                                listItemElement.setAttribute("fold", "1");
                            }
                            const listId = listItemElement.getAttribute("data-node-id");
                            doOperations.push({
                                action: "setAttrs",
                                id: listId,
                                data: JSON.stringify({ fold: hasFold ? "" : "1" })
                            });
                            undoOperations.push({
                                action: "setAttrs",
                                id: listId,
                                data: JSON.stringify({ fold: hasFold ? "1" : "" })
                            });
                        }
                    });
                    transaction(protyle, doOperations, undoOperations);
                } else {
                    setFold(protyle, foldElement);
                }
                foldElement.classList.remove("protyle-wysiwyg--hl");
            } else if (window.siyuan.shiftIsPressed && !protyle.disabled) {
                openAttr(protyle.wysiwyg.element.querySelector(`[data-node-id="${id}"]`), "bookmark", protyle);
            } else if (!window.siyuan.ctrlIsPressed && !window.siyuan.altIsPressed && !window.siyuan.shiftIsPressed) {
                this.renderMenu(protyle, buttonElement);
                // https://ld246.com/article/1648433751993
                if (!protyle.toolbar.range) {
<<<<<<< HEAD
                    protyle.toolbar.range = getEditorRange(protyle.wysiwyg.element.firstElementChild);
                }
                if (isMobile()) {
                    window.siyuan.menus.menu.fullscreen();
                } else {
                    window.siyuan.menus.menu.popup({ x: gutterRect.left, y: gutterRect.bottom, isLeft: true });
                    const popoverElement = hasTopClosestByClassName(protyle.element, "block__popover", true);
                    window.siyuan.menus.menu.element.setAttribute("data-from", popoverElement ? popoverElement.dataset.level + "popover" : "app");
                    focusByRange(protyle.toolbar.range);
=======
                    protyle.toolbar.range = getEditorRange(protyle.wysiwyg.element.querySelector(`[data-node-id="${id}"]`) || protyle.wysiwyg.element.firstElementChild);
>>>>>>> 8d9cc439
                }
                /// #if MOBILE
                window.siyuan.menus.menu.fullscreen();
                /// #else
                window.siyuan.menus.menu.popup({x: gutterRect.left, y: gutterRect.bottom, isLeft: true});
                const popoverElement = hasTopClosestByClassName(protyle.element, "block__popover", true);
                window.siyuan.menus.menu.element.setAttribute("data-from", popoverElement ? popoverElement.dataset.level + "popover" : "app");
                focusByRange(protyle.toolbar.range);
                /// #endif
            }
        });
        this.element.addEventListener("contextmenu", (event: MouseEvent & { target: HTMLInputElement }) => {
            const buttonElement = hasClosestByTag(event.target, "BUTTON");
            if (!buttonElement || buttonElement.getAttribute("data-type") === "fold") {
                return;
            }
            if (!window.siyuan.ctrlIsPressed && !window.siyuan.altIsPressed && !window.siyuan.shiftIsPressed) {
                hideTooltip();
                const gutterRect = buttonElement.getBoundingClientRect();
                if (buttonElement.dataset.type === "NodeAttributeViewRowMenu") {
                    const rowElement = Array.from(protyle.wysiwyg.element.querySelectorAll(`.av[data-node-id="${buttonElement.dataset.nodeId}"] .av__row[data-id="${buttonElement.dataset.rowId}"]`)).find((item: HTMLElement) => {
                        if (!isInEmbedBlock(item)) {
                            return true;
                        }
                    });
                    if (rowElement) {
                        avContextmenu(protyle, rowElement as HTMLElement, {
                            x: gutterRect.left,
                            y: gutterRect.bottom,
                            w: gutterRect.width,
                            h: gutterRect.height,
                            isLeft: true
                        });
                    }
                } else if (buttonElement.dataset.type !== "NodeAttributeViewRow") {
                    this.renderMenu(protyle, buttonElement);
<<<<<<< HEAD
                    window.siyuan.menus.menu.popup({ x: gutterRect.left, y: gutterRect.bottom, isLeft: true });
=======
                    if (!protyle.toolbar.range) {
                        protyle.toolbar.range = getEditorRange(
                            protyle.wysiwyg.element.querySelector(`[data-node-id="${buttonElement.getAttribute("data-node-id")}"]`) ||
                            protyle.wysiwyg.element.firstElementChild);
                    }
                    /// #if MOBILE
                    window.siyuan.menus.menu.fullscreen();
                    /// #else
                    window.siyuan.menus.menu.popup({x: gutterRect.left, y: gutterRect.bottom, isLeft: true});
>>>>>>> 8d9cc439
                    const popoverElement = hasTopClosestByClassName(protyle.element, "block__popover", true);
                    window.siyuan.menus.menu.element.setAttribute("data-from", popoverElement ? popoverElement.dataset.level + "popover" : "app");
                    focusByRange(protyle.toolbar.range);
                    /// #endif
                }
            }
            event.preventDefault();
            event.stopPropagation();
        });
        this.element.addEventListener("mouseover", (event: MouseEvent & { target: HTMLInputElement }) => {
            const buttonElement = hasClosestByTag(event.target, "BUTTON");
            if (!buttonElement) {
                return;
            }
            const type = buttonElement.getAttribute("data-type");
            if (type === "fold" || type === "NodeAttributeViewRow") {
                Array.from(protyle.wysiwyg.element.querySelectorAll(".protyle-wysiwyg--hl, .av__row--hl")).forEach(item => {
                    item.classList.remove("protyle-wysiwyg--hl", "av__row--hl");
                });
                return;
            }
            Array.from(protyle.wysiwyg.element.querySelectorAll(`[data-node-id="${buttonElement.getAttribute("data-node-id")}"]`)).find(item => {
                if (!isInEmbedBlock(item) && this.isMatchNode(item)) {
                    const rowItem = item.querySelector(`.av__row[data-id="${buttonElement.dataset.rowId}"]`);
                    Array.from(protyle.wysiwyg.element.querySelectorAll(".protyle-wysiwyg--hl, .av__row--hl")).forEach(hlItem => {
                        if (!item.isSameNode(hlItem)) {
                            hlItem.classList.remove("protyle-wysiwyg--hl");
                        }
                        if (rowItem && !rowItem.isSameNode(hlItem)) {
                            rowItem.classList.remove("av__row--hl");
                        }
                    });
                    if (type === "NodeAttributeViewRowMenu") {
                        rowItem.classList.add("av__row--hl");
                    } else {
                        item.classList.add("protyle-wysiwyg--hl");
                    }
                    return true;
                }
            });
            event.preventDefault();
        });
        this.element.addEventListener("mouseleave", (event: MouseEvent & { target: HTMLInputElement }) => {
            Array.from(protyle.wysiwyg.element.querySelectorAll(".protyle-wysiwyg--hl, .av__row--hl")).forEach(item => {
                item.classList.remove("protyle-wysiwyg--hl", "av__row--hl");
            });
            event.preventDefault();
            event.stopPropagation();
        });
        // https://github.com/siyuan-note/siyuan/issues/12751
        this.element.addEventListener("mousewheel", (event) => {
            hideElements(["gutter"], protyle);
            event.stopPropagation();
            event.preventDefault();
        }, {passive: true});
    }

    private isMatchNode(item: Element) {
        const itemRect = item.getBoundingClientRect();
        // 原本为4，由于 https://github.com/siyuan-note/siyuan/issues/12166 改为 6
        let gutterTop = this.element.getBoundingClientRect().top + 6;
        if (itemRect.height < Math.floor(window.siyuan.config.editor.fontSize * 1.625) + 8) {
            gutterTop = gutterTop - (itemRect.height - this.element.clientHeight) / 2;
        }
        return itemRect.top <= gutterTop && itemRect.bottom >= gutterTop;
    }

    private turnsOneInto(options: {
        menuId?: string,
        id: string,
        icon: string,
        label: string,
        protyle: IProtyle,
        nodeElement: Element,
        accelerator?: string
        type: string,
        level?: number
    }) {
        return {
            id: options.menuId,
            icon: options.icon,
            label: options.label,
            accelerator: options.accelerator,
            click() {
                turnsOneInto(options);
            }
        };
    }

    private turnsIntoOne(options: {
        menuId?: string,
        accelerator?: string,
        icon?: string,
        label: string,
        protyle: IProtyle,
        selectsElement: Element[],
        type: TTurnIntoOne,
        level?: TTurnIntoOneSub,
    }) {
        return {
            id: options.menuId,
            icon: options.icon,
            label: options.label,
            accelerator: options.accelerator,
            click() {
                turnsIntoOneTransaction(options);
            }
        };
    }

    private turnsInto(options: {
        menuId?: string,
        icon?: string,
        label: string,
        protyle: IProtyle,
        selectsElement: Element[],
        type: TTurnInto,
        level?: number,
        isContinue?: boolean,
        accelerator?: string,
    }) {
        return {
            id: options.menuId,
            icon: options.icon,
            label: options.label,
            accelerator: options.accelerator,
            click() {
                turnsIntoTransaction(options);
            }
        };
    }

    private showMobileAppearance(protyle: IProtyle) {
        const toolbarElement = document.getElementById("keyboardToolbar");
        const dynamicElements = toolbarElement.querySelectorAll("#keyboardToolbar .keyboard__dynamic");
        dynamicElements[0].classList.add("fn__none");
        dynamicElements[1].classList.remove("fn__none");
        toolbarElement.querySelector('.keyboard__action[data-type="text"]').classList.add("protyle-toolbar__item--current");
        toolbarElement.querySelector('.keyboard__action[data-type="done"] use').setAttribute("xlink:href", "#iconCloseRound");
        toolbarElement.classList.remove("fn__none");
        const oldScrollTop = protyle.contentElement.scrollTop + 333.5;  // toolbarElement.clientHeight
        renderTextMenu(protyle, toolbarElement);
        showKeyboardToolbarUtil(oldScrollTop);
    }

    public renderMultipleMenu(protyle: IProtyle, selectsElement: Element[]) {
        let isList = false;
        let isContinue = false;
        let hasEmbedBlock = false;
        selectsElement.find((item, index) => {
            if (item.classList.contains("li")) {
                isList = true;
                return true;
            }
            if (item.classList.contains("sb") || item.classList.contains("p")) {
                hasEmbedBlock = true;
            }
            if (item.nextElementSibling && selectsElement[index + 1] &&
                item.nextElementSibling.isSameNode(selectsElement[index + 1])) {
                isContinue = true;
            } else if (index !== selectsElement.length - 1) {
                isContinue = false;
                return true;
            }
        });
        if (!isList && !protyle.disabled) {
            const turnIntoSubmenu: IMenu[] = [];
            if (isContinue) {
                turnIntoSubmenu.push(this.turnsIntoOne({
                    menuId: "list",
                    icon: "iconList",
                    label: window.siyuan.languages.list,
                    protyle,
                    accelerator: window.siyuan.config.keymap.editor.insert.list.custom,
                    selectsElement,
                    type: "Blocks2ULs"
                }));
                turnIntoSubmenu.push(this.turnsIntoOne({
                    menuId: "orderedList",
                    icon: "iconOrderedList",
                    label: window.siyuan.languages["ordered-list"],
                    accelerator: window.siyuan.config.keymap.editor.insert["ordered-list"].custom,
                    protyle,
                    selectsElement,
                    type: "Blocks2OLs"
                }));
                turnIntoSubmenu.push(this.turnsIntoOne({
                    menuId: "check",
                    icon: "iconCheck",
                    label: window.siyuan.languages.check,
                    accelerator: window.siyuan.config.keymap.editor.insert.check.custom,
                    protyle,
                    selectsElement,
                    type: "Blocks2TLs"
                }));
                turnIntoSubmenu.push(this.turnsIntoOne({
                    menuId: "quote",
                    icon: "iconQuote",
                    label: window.siyuan.languages.quote,
                    accelerator: window.siyuan.config.keymap.editor.insert.quote.custom,
                    protyle,
                    selectsElement,
                    type: "Blocks2Blockquote"
                }));
            }
            // 多选引用转换为块的时候 id 不一致
            if (!hasEmbedBlock) {
                turnIntoSubmenu.push(this.turnsInto({
                    menuId: "paragraph",
                    icon: "iconParagraph",
                    label: window.siyuan.languages.paragraph,
                    accelerator: window.siyuan.config.keymap.editor.heading.paragraph.custom,
                    protyle,
                    selectsElement,
                    type: "Blocks2Ps",
                    isContinue
                }));
            }
            turnIntoSubmenu.push(this.turnsInto({
                menuId: "heading1",
                icon: "iconH1",
                label: window.siyuan.languages.heading1,
                accelerator: window.siyuan.config.keymap.editor.heading.heading1.custom,
                protyle,
                selectsElement,
                level: 1,
                type: "Blocks2Hs",
                isContinue
            }));
            turnIntoSubmenu.push(this.turnsInto({
                menuId: "heading2",
                icon: "iconH2",
                label: window.siyuan.languages.heading2,
                accelerator: window.siyuan.config.keymap.editor.heading.heading2.custom,
                protyle,
                selectsElement,
                level: 2,
                type: "Blocks2Hs",
                isContinue
            }));
            turnIntoSubmenu.push(this.turnsInto({
                menuId: "heading3",
                icon: "iconH3",
                label: window.siyuan.languages.heading3,
                accelerator: window.siyuan.config.keymap.editor.heading.heading3.custom,
                protyle,
                selectsElement,
                level: 3,
                type: "Blocks2Hs",
                isContinue
            }));
            turnIntoSubmenu.push(this.turnsInto({
                menuId: "heading4",
                icon: "iconH4",
                label: window.siyuan.languages.heading4,
                accelerator: window.siyuan.config.keymap.editor.heading.heading4.custom,
                protyle,
                selectsElement,
                level: 4,
                type: "Blocks2Hs",
                isContinue
            }));
            turnIntoSubmenu.push(this.turnsInto({
                menuId: "heading5",
                icon: "iconH5",
                label: window.siyuan.languages.heading5,
                accelerator: window.siyuan.config.keymap.editor.heading.heading5.custom,
                protyle,
                selectsElement,
                level: 5,
                type: "Blocks2Hs",
                isContinue
            }));
            turnIntoSubmenu.push(this.turnsInto({
                menuId: "heading6",
                icon: "iconH6",
                label: window.siyuan.languages.heading6,
                accelerator: window.siyuan.config.keymap.editor.heading.heading6.custom,
                protyle,
                selectsElement,
                level: 6,
                type: "Blocks2Hs",
                isContinue
            }));
            window.siyuan.menus.menu.append(new MenuItem({
                id: "turnInto",
                icon: "iconRefresh",
                label: window.siyuan.languages.turnInto,
                type: "submenu",
                submenu: turnIntoSubmenu
            }).element);
            if (isContinue && !(selectsElement[0].parentElement.classList.contains("sb") &&
                selectsElement.length + 1 === selectsElement[0].parentElement.childElementCount)) {
                window.siyuan.menus.menu.append(new MenuItem({
                    id: "mergeSuperBlock",
                    icon: "iconSuper",
                    label: window.siyuan.languages.merge + " " + window.siyuan.languages.superBlock,
                    type: "submenu",
                    submenu: [this.turnsIntoOne({
                        menuId: "hLayout",
                        label: window.siyuan.languages.hLayout,
                        accelerator: window.siyuan.config.keymap.editor.general.hLayout.custom,
                        icon: "iconSplitLR",
                        protyle,
                        selectsElement,
                        type: "BlocksMergeSuperBlock",
                        level: "col"
                    }), this.turnsIntoOne({
                        menuId: "vLayout",
                        label: window.siyuan.languages.vLayout,
                        accelerator: window.siyuan.config.keymap.editor.general.vLayout.custom,
                        icon: "iconSplitTB",
                        protyle,
                        selectsElement,
                        type: "BlocksMergeSuperBlock",
                        level: "row"
                    })]
                }).element);
            }
        }
        if (!protyle.disabled) {
            window.siyuan.menus.menu.append(new MenuItem({
                id: "ai",
                icon: "iconSparkles",
                label: window.siyuan.languages.ai,
                accelerator: window.siyuan.config.keymap.editor.general.ai.custom,
                click() {
                    AIActions(selectsElement, protyle);
                }
            }).element);
        }
        const copyMenu: IMenu[] = (copySubMenu(Array.from(selectsElement).map(item => item.getAttribute("data-node-id")), true, selectsElement[0]) as IMenu[]).concat([{
            id: "copyPlainText",
            iconHTML: "",
            label: window.siyuan.languages.copyPlainText,
            accelerator: window.siyuan.config.keymap.editor.general.copyPlainText.custom,
            click() {
                let html = "";
                selectsElement.forEach((item: HTMLElement) => {
                    html += getPlainText(item) + "\n";
                });
                copyPlainText(html.trimEnd());
                focusBlock(selectsElement[0]);
            }
        }, {
            id: "copy",
            iconHTML: "",
            label: window.siyuan.languages.copy,
            accelerator: "⌘C",
            click() {
                if (isNotEditBlock(selectsElement[0])) {
                    focusBlock(selectsElement[0]);
                } else {
                    focusByRange(getEditorRange(selectsElement[0]));
                }
                document.execCommand("copy");
            }
        }, {
            id: "duplicate",
            iconHTML: "",
            label: window.siyuan.languages.duplicate,
            accelerator: window.siyuan.config.keymap.editor.general.duplicate.custom,
            disabled: protyle.disabled,
            click() {
                duplicateBlock(selectsElement, protyle);
            }
        }]);
        copyMenu.splice(4, 1, {
            id: "copyHPath",
            iconHTML: "",
            label: window.siyuan.languages.copyHPath,
            accelerator: window.siyuan.config.keymap.editor.general.copyHPath.custom,
            click: () => {
                copyTextByType([selectsElement[0].getAttribute("data-node-id")], "hPath");
                focusBlock(selectsElement[0]);
            }
        });
        const copyTextRefMenu = this.genCopyTextRef(selectsElement);
        if (copyTextRefMenu) {
            copyMenu.splice(7, 0, copyTextRefMenu);
        }
        window.siyuan.menus.menu.append(new MenuItem({
            id: "copy",
            label: window.siyuan.languages.copy,
            icon: "iconCopy",
            type: "submenu",
            submenu: copyMenu,
        }).element);
        if (protyle.disabled) {
            return;
        }
        window.siyuan.menus.menu.append(new MenuItem({
            id: "cut",
            label: window.siyuan.languages.cut,
            accelerator: "⌘X",
            icon: "iconCut",
            click: () => {
                focusBlock(selectsElement[0]);
                document.execCommand("cut");
            }
        }).element);
        window.siyuan.menus.menu.append(new MenuItem({
            id: "move",
            label: window.siyuan.languages.move,
            accelerator: window.siyuan.config.keymap.general.move.custom,
            icon: "iconMove",
            click: () => {
                movePathTo((toPath) => {
                    hintMoveBlock(toPath[0], selectsElement, protyle);
                });
            }
        }).element);
        const range = getSelection().rangeCount > 0 ? getSelection().getRangeAt(0) : undefined;
        window.siyuan.menus.menu.append(new MenuItem({
            id: "addToDatabase",
            label: window.siyuan.languages.addToDatabase,
            accelerator: window.siyuan.config.keymap.general.addToDatabase.custom,
            icon: "iconDatabase",
            click: () => {
                addEditorToDatabase(protyle, range);
            }
        }).element);
        window.siyuan.menus.menu.append(new MenuItem({
            id: "delete",
            label: window.siyuan.languages.delete,
            icon: "iconTrashcan",
            accelerator: "⌫",
            click: () => {
                protyle.breadcrumb?.hide();
                removeBlock(protyle, selectsElement[0], getEditorRange(selectsElement[0]), "Backspace");
            }
        }).element);

        window.siyuan.menus.menu.append(new MenuItem({ id: "separator_appearance", type: "separator" }).element);
        const appearanceElement = new MenuItem({
            id: "appearance",
            label: window.siyuan.languages.appearance,
            icon: "iconFont",
            accelerator: window.siyuan.config.keymap.editor.insert.appearance.custom,
            click: () => {
                /// #if MOBILE
                this.showMobileAppearance(protyle);
                /// #else
                protyle.toolbar.element.classList.add("fn__none");
                protyle.toolbar.subElement.innerHTML = "";
                protyle.toolbar.subElement.style.width = "";
                protyle.toolbar.subElement.style.padding = "";
                protyle.toolbar.subElement.append(appearanceMenu(protyle, selectsElement));
                protyle.toolbar.subElement.style.zIndex = (++window.siyuan.zIndex).toString();
                protyle.toolbar.subElement.classList.remove("fn__none");
                protyle.toolbar.subElementCloseCB = undefined;
                const position = selectsElement[0].getBoundingClientRect();
                setPosition(protyle.toolbar.subElement, position.left, position.top);
                /// #endif
            }
        }).element;
        window.siyuan.menus.menu.append(appearanceElement);
        if (!isMobile()) {
            appearanceElement.lastElementChild.classList.add("b3-menu__submenu--row");
        }
        this.genAlign(selectsElement, protyle);
        this.genWidths(selectsElement, protyle);
        // this.genHeights(selectsElement, protyle);
        if (!window.siyuan.config.readonly) {
            window.siyuan.menus.menu.append(new MenuItem({ id: "separator_quickMakeCard", type: "separator" }).element);
            window.siyuan.menus.menu.append(new MenuItem({
                id: "quickMakeCard",
                label: window.siyuan.languages.quickMakeCard,
                accelerator: window.siyuan.config.keymap.editor.general.quickMakeCard.custom,
                iconHTML: '<svg class="b3-menu__icon" style="color:var(--b3-theme-primary)"><use xlink:href="#iconRiffCard"></use></svg>',
                icon: "iconRiffCard",
                click() {
                    quickMakeCard(protyle, selectsElement);
                }
            }).element);
            window.siyuan.menus.menu.append(new MenuItem({
                id: "addToDeck",
                label: window.siyuan.languages.addToDeck,
                icon: "iconRiffCard",
                ignore: !window.siyuan.config.flashcard.deck,
                click() {
                    const ids: string[] = [];
                    selectsElement.forEach(item => {
                        if (item.getAttribute("data-type") === "NodeThematicBreak") {
                            return;
                        }
                        ids.push(item.getAttribute("data-node-id"));
                    });
                    makeCard(protyle.app, ids);
                }
            }).element);
        }

        if (protyle?.app?.plugins) {
            emitOpenMenu({
                plugins: protyle.app.plugins,
                type: "click-blockicon",
                detail: {
                    protyle,
                    blockElements: selectsElement,
                },
                separatorPosition: "top",
            });
        }

        return window.siyuan.menus.menu;
    }

    public renderMenu(protyle: IProtyle, buttonElement: Element) {
        if (!buttonElement) {
            return;
        }
        hideElements(["util", "toolbar", "hint"], protyle);
        window.siyuan.menus.menu.remove();
        if (isMobile()) {
            activeBlur();
        }
        const id = buttonElement.getAttribute("data-node-id");
        const selectsElement = protyle.wysiwyg.element.querySelectorAll(".protyle-wysiwyg--select");
        if (selectsElement.length > 1) {
            const match = Array.from(selectsElement).find(item => {
                if (id === item.getAttribute("data-node-id")) {
                    return true;
                }
            });
            if (match) {
                return this.renderMultipleMenu(protyle, Array.from(selectsElement));
            }
        }

        let nodeElement: Element;
        if (buttonElement.tagName === "BUTTON") {
            Array.from(protyle.wysiwyg.element.querySelectorAll(`[data-node-id="${id}"]`)).find(item => {
                if (!isInEmbedBlock(item) && this.isMatchNode(item)) {
                    nodeElement = item;
                    return true;
                }
            });
        } else {
            nodeElement = buttonElement;
        }
        if (!nodeElement) {
            return;
        }
        const type = nodeElement.getAttribute("data-type");
        const subType = nodeElement.getAttribute("data-subtype");
        const turnIntoSubmenu: IMenu[] = [];
        hideElements(["select"], protyle);
        nodeElement.classList.add("protyle-wysiwyg--select");
        countBlockWord([id], protyle.block.rootID);
        // "heading1-6", "list", "ordered-list", "check", "quote", "code", "table", "line", "math", "paragraph"
        if (type === "NodeParagraph" && !protyle.disabled) {
            turnIntoSubmenu.push(this.turnsIntoOne({
                menuId: "list",
                icon: "iconList",
                label: window.siyuan.languages.list,
                accelerator: window.siyuan.config.keymap.editor.insert.list.custom,
                protyle,
                selectsElement: [nodeElement],
                type: "Blocks2ULs"
            }));
            turnIntoSubmenu.push(this.turnsIntoOne({
                menuId: "orderedList",
                icon: "iconOrderedList",
                label: window.siyuan.languages["ordered-list"],
                accelerator: window.siyuan.config.keymap.editor.insert["ordered-list"].custom,
                protyle,
                selectsElement: [nodeElement],
                type: "Blocks2OLs"
            }));
            turnIntoSubmenu.push(this.turnsIntoOne({
                menuId: "check",
                icon: "iconCheck",
                label: window.siyuan.languages.check,
                accelerator: window.siyuan.config.keymap.editor.insert.check.custom,
                protyle,
                selectsElement: [nodeElement],
                type: "Blocks2TLs"
            }));
            turnIntoSubmenu.push(this.turnsIntoOne({
                menuId: "quote",
                icon: "iconQuote",
                label: window.siyuan.languages.quote,
                accelerator: window.siyuan.config.keymap.editor.insert.quote.custom,
                protyle,
                selectsElement: [nodeElement],
                type: "Blocks2Blockquote"
            }));
            turnIntoSubmenu.push(this.turnsInto({
                menuId: "heading1",
                icon: "iconH1",
                label: window.siyuan.languages.heading1,
                accelerator: window.siyuan.config.keymap.editor.heading.heading1.custom,
                protyle,
                selectsElement: [nodeElement],
                level: 1,
                type: "Blocks2Hs",
            }));
            turnIntoSubmenu.push(this.turnsInto({
                menuId: "heading2",
                icon: "iconH2",
                label: window.siyuan.languages.heading2,
                accelerator: window.siyuan.config.keymap.editor.heading.heading2.custom,
                protyle,
                selectsElement: [nodeElement],
                level: 2,
                type: "Blocks2Hs",
            }));
            turnIntoSubmenu.push(this.turnsInto({
                menuId: "heading3",
                icon: "iconH3",
                label: window.siyuan.languages.heading3,
                accelerator: window.siyuan.config.keymap.editor.heading.heading3.custom,
                protyle,
                selectsElement: [nodeElement],
                level: 3,
                type: "Blocks2Hs",
            }));
            turnIntoSubmenu.push(this.turnsInto({
                menuId: "heading4",
                icon: "iconH4",
                label: window.siyuan.languages.heading4,
                accelerator: window.siyuan.config.keymap.editor.heading.heading4.custom,
                protyle,
                selectsElement: [nodeElement],
                level: 4,
                type: "Blocks2Hs",
            }));
            turnIntoSubmenu.push(this.turnsInto({
                menuId: "heading5",
                icon: "iconH5",
                label: window.siyuan.languages.heading5,
                accelerator: window.siyuan.config.keymap.editor.heading.heading5.custom,
                protyle,
                selectsElement: [nodeElement],
                level: 5,
                type: "Blocks2Hs",
            }));
            turnIntoSubmenu.push(this.turnsInto({
                menuId: "heading6",
                icon: "iconH6",
                label: window.siyuan.languages.heading6,
                accelerator: window.siyuan.config.keymap.editor.heading.heading6.custom,
                protyle,
                selectsElement: [nodeElement],
                level: 6,
                type: "Blocks2Hs",
            }));
        } else if (type === "NodeHeading" && !protyle.disabled) {
            turnIntoSubmenu.push(this.turnsInto({
                menuId: "paragraph",
                icon: "iconParagraph",
                label: window.siyuan.languages.paragraph,
                accelerator: window.siyuan.config.keymap.editor.heading.paragraph.custom,
                protyle,
                selectsElement: [nodeElement],
                type: "Blocks2Ps",
            }));
            turnIntoSubmenu.push(this.turnsIntoOne({
                menuId: "quote",
                icon: "iconQuote",
                label: window.siyuan.languages.quote,
                accelerator: window.siyuan.config.keymap.editor.insert.quote.custom,
                protyle,
                selectsElement: [nodeElement],
                type: "Blocks2Blockquote"
            }));
            if (subType !== "h1") {
                turnIntoSubmenu.push(this.turnsInto({
                    menuId: "heading1",
                    icon: "iconH1",
                    label: window.siyuan.languages.heading1,
                    accelerator: window.siyuan.config.keymap.editor.heading.heading1.custom,
                    protyle,
                    selectsElement: [nodeElement],
                    level: 1,
                    type: "Blocks2Hs",
                }));
            }
            if (subType !== "h2") {
                turnIntoSubmenu.push(this.turnsInto({
                    menuId: "heading2",
                    icon: "iconH2",
                    label: window.siyuan.languages.heading2,
                    accelerator: window.siyuan.config.keymap.editor.heading.heading2.custom,
                    protyle,
                    selectsElement: [nodeElement],
                    level: 2,
                    type: "Blocks2Hs",
                }));
            }
            if (subType !== "h3") {
                turnIntoSubmenu.push(this.turnsInto({
                    menuId: "heading3",
                    icon: "iconH3",
                    label: window.siyuan.languages.heading3,
                    accelerator: window.siyuan.config.keymap.editor.heading.heading3.custom,
                    protyle,
                    selectsElement: [nodeElement],
                    level: 3,
                    type: "Blocks2Hs",
                }));
            }
            if (subType !== "h4") {
                turnIntoSubmenu.push(this.turnsInto({
                    menuId: "heading4",
                    icon: "iconH4",
                    label: window.siyuan.languages.heading4,
                    accelerator: window.siyuan.config.keymap.editor.heading.heading4.custom,
                    protyle,
                    selectsElement: [nodeElement],
                    level: 4,
                    type: "Blocks2Hs",
                }));
            }
            if (subType !== "h5") {
                turnIntoSubmenu.push(this.turnsInto({
                    menuId: "heading5",
                    icon: "iconH5",
                    label: window.siyuan.languages.heading5,
                    accelerator: window.siyuan.config.keymap.editor.heading.heading5.custom,
                    protyle,
                    selectsElement: [nodeElement],
                    level: 5,
                    type: "Blocks2Hs",
                }));
            }
            if (subType !== "h6") {
                turnIntoSubmenu.push(this.turnsInto({
                    menuId: "heading6",
                    icon: "iconH6",
                    label: window.siyuan.languages.heading6,
                    accelerator: window.siyuan.config.keymap.editor.heading.heading6.custom,
                    protyle,
                    selectsElement: [nodeElement],
                    level: 6,
                    type: "Blocks2Hs",
                }));
            }
        } else if (type === "NodeList" && !protyle.disabled) {
            turnIntoSubmenu.push(this.turnsOneInto({
                menuId: "paragraph",
                id,
                icon: "iconParagraph",
                label: window.siyuan.languages.paragraph,
                accelerator: window.siyuan.config.keymap.editor.heading.paragraph.custom,
                protyle,
                nodeElement,
                type: "CancelList"
            }));
            turnIntoSubmenu.push(this.turnsIntoOne({
                menuId: "quote",
                icon: "iconQuote",
                label: window.siyuan.languages.quote,
                accelerator: window.siyuan.config.keymap.editor.insert.quote.custom,
                protyle,
                selectsElement: [nodeElement],
                type: "Blocks2Blockquote"
            }));
            if (nodeElement.getAttribute("data-subtype") === "o") {
                turnIntoSubmenu.push(this.turnsOneInto({
                    menuId: "list",
                    id,
                    icon: "iconList",
                    label: window.siyuan.languages.list,
                    accelerator: window.siyuan.config.keymap.editor.insert.list.custom,
                    protyle,
                    nodeElement,
                    type: "OL2UL"
                }));
                turnIntoSubmenu.push(this.turnsOneInto({
                    menuId: "check",
                    id,
                    icon: "iconCheck",
                    label: window.siyuan.languages.check,
                    accelerator: window.siyuan.config.keymap.editor.insert.check.custom,
                    protyle,
                    nodeElement,
                    type: "UL2TL"
                }));
            } else if (nodeElement.getAttribute("data-subtype") === "t") {
                turnIntoSubmenu.push(this.turnsOneInto({
                    menuId: "list",
                    id,
                    icon: "iconList",
                    label: window.siyuan.languages.list,
                    accelerator: window.siyuan.config.keymap.editor.insert.list.custom,
                    protyle,
                    nodeElement,
                    type: "TL2UL"
                }));
                turnIntoSubmenu.push(this.turnsOneInto({
                    menuId: "orderedList",
                    id,
                    icon: "iconOrderedList",
                    label: window.siyuan.languages["ordered-list"],
                    accelerator: window.siyuan.config.keymap.editor.insert["ordered-list"].custom,
                    protyle,
                    nodeElement,
                    type: "TL2OL"
                }));
            } else {
                turnIntoSubmenu.push(this.turnsOneInto({
                    menuId: "orderedList",
                    id,
                    icon: "iconOrderedList",
                    label: window.siyuan.languages["ordered-list"],
                    accelerator: window.siyuan.config.keymap.editor.insert["ordered-list"].custom,
                    protyle,
                    nodeElement,
                    type: "UL2OL"
                }));
                turnIntoSubmenu.push(this.turnsOneInto({
                    menuId: "check",
                    id,
                    icon: "iconCheck",
                    label: window.siyuan.languages.check,
                    accelerator: window.siyuan.config.keymap.editor.insert.check.custom,
                    protyle,
                    nodeElement,
                    type: "OL2TL"
                }));
            }
        } else if (type === "NodeBlockquote" && !protyle.disabled) {
            turnIntoSubmenu.push(this.turnsOneInto({
                menuId: "paragraph",
                id,
                icon: "iconParagraph",
                label: window.siyuan.languages.paragraph,
                accelerator: window.siyuan.config.keymap.editor.heading.paragraph.custom,
                protyle,
                nodeElement,
                type: "CancelBlockquote"
            }));
        }
        if (turnIntoSubmenu.length > 0 && !protyle.disabled) {
            window.siyuan.menus.menu.append(new MenuItem({
                id: "turnInto",
                icon: "iconRefresh",
                label: window.siyuan.languages.turnInto,
                type: "submenu",
                submenu: turnIntoSubmenu
            }).element);
        }
        if (!protyle.disabled && !nodeElement.classList.contains("hr")) {
            window.siyuan.menus.menu.append(new MenuItem({
                id: "ai",
                icon: "iconSparkles",
                label: window.siyuan.languages.ai,
                accelerator: window.siyuan.config.keymap.editor.general.ai.custom,
                click() {
                    AIActions([nodeElement], protyle);
                }
            }).element);
        }

        const copyMenu = (copySubMenu([id], true, nodeElement) as IMenu[]).concat([{
            id: "copyPlainText",
            iconHTML: "",
            label: window.siyuan.languages.copyPlainText,
            accelerator: window.siyuan.config.keymap.editor.general.copyPlainText.custom,
            click() {
                copyPlainText(getPlainText(nodeElement as HTMLElement).trimEnd());
                focusBlock(nodeElement);
            }
        }, {
            id: type === "NodeAttributeView" ? "copyMirror" : "copy",
            iconHTML: "",
            label: type === "NodeAttributeView" ? window.siyuan.languages.copyMirror : window.siyuan.languages.copy,
            accelerator: "⌘C",
            click() {
                if (isNotEditBlock(nodeElement)) {
                    focusBlock(nodeElement);
                } else {
                    focusByRange(getEditorRange(nodeElement));
                }
                document.execCommand("copy");
            }
        }, {
            id: type === "NodeAttributeView" ? "duplicateMirror" : "duplicate",
            iconHTML: "",
            label: type === "NodeAttributeView" ? window.siyuan.languages.duplicateMirror : window.siyuan.languages.duplicate,
            accelerator: window.siyuan.config.keymap.editor.general.duplicate.custom,
            disabled: protyle.disabled,
            click() {
                duplicateBlock([nodeElement], protyle);
            }
        }]);
        if (type === "NodeAttributeView") {
            copyMenu.push({
                id: "duplicateCompletely",
                iconHTML: "",
                label: window.siyuan.languages.duplicateCompletely,
                accelerator: window.siyuan.config.keymap.editor.general.duplicateCompletely.custom,
                disabled: protyle.disabled,
                click() {
                    duplicateCompletely(protyle, nodeElement as HTMLElement);
                }
            });
        }
        const copyTextRefMenu = this.genCopyTextRef([nodeElement]);
        if (copyTextRefMenu) {
            copyMenu.splice(7, 0, copyTextRefMenu);
        }
        window.siyuan.menus.menu.append(new MenuItem({
            id: "copy",
            icon: "iconCopy",
            label: window.siyuan.languages.copy,
            type: "submenu",
            submenu: copyMenu
        }).element);
        if (!protyle.disabled) {
            window.siyuan.menus.menu.append(new MenuItem({
                id: "cut",
                icon: "iconCut",
                label: window.siyuan.languages.cut,
                accelerator: "⌘X",
                click: () => {
                    focusBlock(nodeElement);
                    document.execCommand("cut");
                }
            }).element);
            window.siyuan.menus.menu.append(new MenuItem({
                id: "move",
                icon: "iconMove",
                label: window.siyuan.languages.move,
                accelerator: window.siyuan.config.keymap.general.move.custom,
                click: () => {
                    movePathTo((toPath) => {
                        hintMoveBlock(toPath[0], [nodeElement], protyle);
                    });
                }
            }).element);
            const range = getSelection().rangeCount > 0 ? getSelection().getRangeAt(0) : undefined;
            window.siyuan.menus.menu.append(new MenuItem({
                id: "addToDatabase",
                icon: "iconDatabase",
                label: window.siyuan.languages.addToDatabase,
                accelerator: window.siyuan.config.keymap.general.addToDatabase.custom,
                click: () => {
                    addEditorToDatabase(protyle, range);
                }
            }).element);
            window.siyuan.menus.menu.append(new MenuItem({
                id: "delete",
                icon: "iconTrashcan",
                label: window.siyuan.languages.delete,
                accelerator: "⌫",
                click: () => {
                    protyle.breadcrumb?.hide();
                    removeBlock(protyle, nodeElement, getEditorRange(nodeElement), "Backspace");
                }
            }).element);
        }
        if (type === "NodeSuperBlock" && !protyle.disabled) {
            window.siyuan.menus.menu.append(new MenuItem({
                id: "separator_cancelSuperBlock",
                type: "separator"
            }).element);
            const isCol = nodeElement.getAttribute("data-sb-layout") === "col";
            window.siyuan.menus.menu.append(new MenuItem({
                id: "cancelSuperBlock",
                label: window.siyuan.languages.cancel + " " + window.siyuan.languages.superBlock,
                accelerator: window.siyuan.config.keymap.editor.general[isCol ? "hLayout" : "vLayout"].custom,
                click() {
                    const sbData = cancelSB(protyle, nodeElement);
                    transaction(protyle, sbData.doOperations, sbData.undoOperations);
                    focusBlock(protyle.wysiwyg.element.querySelector(`[data-node-id="${sbData.previousId}"]`));
                    hideElements(["gutter"], protyle);
                }
            }).element);
            window.siyuan.menus.menu.append(new MenuItem({
                accelerator: window.siyuan.config.keymap.editor.general[isCol ? "vLayout" : "hLayout"].custom,
                label: window.siyuan.languages.turnInto + " " + window.siyuan.languages[isCol ? "vLayout" : "hLayout"],
                click() {
                    const oldHTML = nodeElement.outerHTML;
                    if (isCol) {
                        nodeElement.setAttribute("data-sb-layout", "row");
                    } else {
                        nodeElement.setAttribute("data-sb-layout", "col");
                    }
                    nodeElement.setAttribute("updated", dayjs().format("YYYYMMDDHHmmss"));
                    updateTransaction(protyle, id, nodeElement.outerHTML, oldHTML);
                    focusByRange(protyle.toolbar.range);
                    hideElements(["gutter"], protyle);
                }
            }).element);
        } else if (type === "NodeCodeBlock" && !protyle.disabled && !nodeElement.getAttribute("data-subtype")) {
            window.siyuan.menus.menu.append(new MenuItem({ id: "separator_code", type: "separator" }).element);
            const linewrap = nodeElement.getAttribute("linewrap");
            const ligatures = nodeElement.getAttribute("ligatures");
            const linenumber = nodeElement.getAttribute("linenumber");

            window.siyuan.menus.menu.append(new MenuItem({
                id: "code",
                type: "submenu",
                icon: "iconCode",
                label: window.siyuan.languages.code,
                submenu: [{
                    id: "md31",
                    iconHTML: "",
                    label: `<div class="fn__flex" style="margin-bottom: 4px"><span>${window.siyuan.languages.md31}</span><span class="fn__space fn__flex-1"></span>
<input type="checkbox" class="b3-switch fn__flex-center"${linewrap === "true" ? " checked" : ((window.siyuan.config.editor.codeLineWrap && linewrap !== "false") ? " checked" : "")}></div>`,
                    bind(element) {
                        element.addEventListener("click", (event: MouseEvent & { target: HTMLElement }) => {
                            const inputElement = element.querySelector("input");
                            if (event.target.tagName !== "INPUT") {
                                inputElement.checked = !inputElement.checked;
                            }
                            nodeElement.setAttribute("linewrap", inputElement.checked.toString());
                            nodeElement.querySelector(".hljs").removeAttribute("data-render");
                            highlightRender(nodeElement);
                            fetchPost("/api/attr/setBlockAttrs", {
                                id,
                                attrs: { linewrap: inputElement.checked.toString() }
                            });
                            window.siyuan.menus.menu.remove();
                        });
                    }
                }, {
                    id: "md2",
                    iconHTML: "",
                    label: `<div class="fn__flex" style="margin-bottom: 4px"><span>${window.siyuan.languages.md2}</span><span class="fn__space fn__flex-1"></span>
<input type="checkbox" class="b3-switch fn__flex-center"${ligatures === "true" ? " checked" : ((window.siyuan.config.editor.codeLigatures && ligatures !== "false") ? " checked" : "")}></div>`,
                    bind(element) {
                        element.addEventListener("click", (event: MouseEvent & { target: HTMLElement }) => {
                            const inputElement = element.querySelector("input");
                            if (event.target.tagName !== "INPUT") {
                                inputElement.checked = !inputElement.checked;
                            }
                            nodeElement.setAttribute("ligatures", inputElement.checked.toString());
                            nodeElement.querySelector(".hljs").removeAttribute("data-render");
                            highlightRender(nodeElement);
                            fetchPost("/api/attr/setBlockAttrs", {
                                id,
                                attrs: { ligatures: inputElement.checked.toString() }
                            });
                            window.siyuan.menus.menu.remove();
                        });
                    }
                }, {
                    id: "md27",
                    iconHTML: "",
                    label: `<div class="fn__flex" style="margin-bottom: 4px"><span>${window.siyuan.languages.md27}</span><span class="fn__space fn__flex-1"></span>
<input type="checkbox" class="b3-switch fn__flex-center"${linenumber === "true" ? " checked" : ((window.siyuan.config.editor.codeSyntaxHighlightLineNum && linenumber !== "false") ? " checked" : "")}></div>`,
                    bind(element) {
                        element.addEventListener("click", (event: MouseEvent & { target: HTMLElement }) => {
                            const inputElement = element.querySelector("input");
                            if (event.target.tagName !== "INPUT") {
                                inputElement.checked = !inputElement.checked;
                            }
                            nodeElement.setAttribute("linenumber", inputElement.checked.toString());
                            nodeElement.querySelector(".hljs").removeAttribute("data-render");
                            highlightRender(nodeElement);
                            fetchPost("/api/attr/setBlockAttrs", {
                                id,
                                attrs: { linenumber: inputElement.checked.toString() }
                            });
                            window.siyuan.menus.menu.remove();
                        });
                    }
                }]
            }).element);
        } else if (type === "NodeCodeBlock" && !protyle.disabled && ["echarts", "mindmap"].includes(nodeElement.getAttribute("data-subtype"))) {
            window.siyuan.menus.menu.append(new MenuItem({ id: "separator_chart", type: "separator" }).element);
            const height = (nodeElement as HTMLElement).style.height;
            let html = nodeElement.outerHTML;
            window.siyuan.menus.menu.append(new MenuItem({
                id: "chart",
                label: window.siyuan.languages.chart,
                icon: "iconCode",
                submenu: [{
                    id: "height",
                    label: `${window.siyuan.languages.height}<span class="fn__space"></span>
<input style="margin: 4px 0;width: 84px" type="number" step="1" min="148" class="b3-text-field" value="${height ? parseInt(height) : "420"}">`,
                    bind: (element) => {
                        element.querySelector("input").addEventListener("change", (event) => {
                            const newHeight = ((event.target as HTMLInputElement).value || "420") + "px";
                            (nodeElement as HTMLElement).style.height = newHeight;
                            (nodeElement.firstElementChild.nextElementSibling as HTMLElement).style.height = newHeight;
                            updateTransaction(protyle, id, nodeElement.outerHTML, html);
                            html = nodeElement.outerHTML;
                            event.stopPropagation();
                            const chartInstance = window.echarts.getInstanceById(nodeElement.firstElementChild.nextElementSibling.getAttribute("_echarts_instance_"));
                            if (chartInstance) {
                                chartInstance.resize();
                            }
                        });
                    }
                }, {
                    id: "update",
                    label: window.siyuan.languages.update,
                    icon: "iconEdit",
                    click() {
                        protyle.toolbar.showRender(protyle, nodeElement);
                    }
                }]
            }).element);
        } else if (type === "NodeTable" && !protyle.disabled) {
            let range = getEditorRange(nodeElement);
            const tableElement = nodeElement.querySelector("table");
            if (!tableElement.contains(range.startContainer)) {
                range = getEditorRange(tableElement.querySelector("th"));
            }
            const cellElement = hasClosestByMatchTag(range.startContainer, "TD") || hasClosestByMatchTag(range.startContainer, "TH");
            if (cellElement) {
                window.siyuan.menus.menu.append(new MenuItem({ id: "separator_table", type: "separator" }).element);
                window.siyuan.menus.menu.append(new MenuItem({
                    id: "table",
                    type: "submenu",
                    icon: "iconTable",
                    label: window.siyuan.languages.table,
                    submenu: tableMenu(protyle, nodeElement, cellElement as HTMLTableCellElement, range).menus as IMenu[]
                }).element);
            }
        } else if (type === "NodeAttributeView" && !protyle.disabled) {
            window.siyuan.menus.menu.append(new MenuItem({ id: "separator_exportCSV", type: "separator" }).element);
            window.siyuan.menus.menu.append(new MenuItem({
                id: "exportCSV",
                icon: "iconDatabase",
                label: window.siyuan.languages.export + " CSV",
                click() {
                    fetchPost("/api/export/exportAttributeView", {
                        id: nodeElement.getAttribute("data-av-id"),
                        blockID: id,
                    }, response => {
                        openByMobile(response.data.zip);
                    });
                }
            }).element);
        } else if ((type === "NodeVideo" || type === "NodeAudio") && !protyle.disabled) {
            window.siyuan.menus.menu.append(new MenuItem({ id: "separator_VideoOrAudio", type: "separator" }).element);
            window.siyuan.menus.menu.append(new MenuItem({
                id: type === "NodeVideo" ? "assetVideo" : "assetAudio",
                type: "submenu",
                icon: type === "NodeVideo" ? "iconVideo" : "iconRecord",
                label: window.siyuan.languages.assets,
                submenu: videoMenu(protyle, nodeElement, type)
            }).element);
        } else if (type === "NodeIFrame" && !protyle.disabled) {
            window.siyuan.menus.menu.append(new MenuItem({ id: "separator_IFrame", type: "separator" }).element);
            window.siyuan.menus.menu.append(new MenuItem({
                id: "assetIFrame",
                type: "submenu",
                icon: "iconLanguage",
                label: window.siyuan.languages.assets,
                submenu: iframeMenu(protyle, nodeElement)
            }).element);
        } else if (type === "NodeHTMLBlock" && !protyle.disabled) {
            window.siyuan.menus.menu.append(new MenuItem({ id: "separator_html", type: "separator" }).element);
            window.siyuan.menus.menu.append(new MenuItem({
                id: "html",
                icon: "iconHTML5",
                label: "HTML",
                click() {
                    protyle.toolbar.showRender(protyle, nodeElement);
                }
            }).element);
        } else if (type === "NodeBlockQueryEmbed" && !protyle.disabled) {
            window.siyuan.menus.menu.append(new MenuItem({ id: "separator_blockEmbed", type: "separator" }).element);
            const breadcrumb = nodeElement.getAttribute("breadcrumb");
            window.siyuan.menus.menu.append(new MenuItem({
                id: "blockEmbed",
                type: "submenu",
                icon: "iconSQL",
                label: window.siyuan.languages.blockEmbed,
                submenu: [{
                    id: "refresh",
                    icon: "iconRefresh",
                    label: `${window.siyuan.languages.refresh} SQL`,
                    click() {
                        nodeElement.removeAttribute("data-render");
                        blockRender(protyle, nodeElement);
                    }
                }, {
                    id: "update",
                    icon: "iconEdit",
                    label: `${window.siyuan.languages.update} SQL`,
                    click() {
                        protyle.toolbar.showRender(protyle, nodeElement);
                    }
                }, {
                    type: "separator"
                }, {
                    id: "embedBlockBreadcrumb",
                    label: `<div class="fn__flex" style="margin-bottom: 4px"><span>${window.siyuan.languages.embedBlockBreadcrumb}</span><span class="fn__space fn__flex-1"></span>
<input type="checkbox" class="b3-switch fn__flex-center"${breadcrumb === "true" ? " checked" : ((window.siyuan.config.editor.embedBlockBreadcrumb && breadcrumb !== "false") ? " checked" : "")}></div>`,
                    bind(element) {
                        element.addEventListener("click", (event: MouseEvent & { target: HTMLElement }) => {
                            const inputElement = element.querySelector("input");
                            if (event.target.tagName !== "INPUT") {
                                inputElement.checked = !inputElement.checked;
                            }
                            nodeElement.setAttribute("breadcrumb", inputElement.checked.toString());
                            fetchPost("/api/attr/setBlockAttrs", {
                                id,
                                attrs: { breadcrumb: inputElement.checked.toString() }
                            });
                            nodeElement.removeAttribute("data-render");
                            blockRender(protyle, nodeElement);
                            window.siyuan.menus.menu.remove();
                        });
                    }
                }, {
                    id: "hideHeadingBelowBlocks",
                    label: `<div class="fn__flex" style="margin-bottom: 4px"><span>${window.siyuan.languages.hideHeadingBelowBlocks}</span><span class="fn__space fn__flex-1"></span>
<input type="checkbox" class="b3-switch fn__flex-center"${nodeElement.getAttribute("custom-heading-mode") === "1" ? " checked" : ""}></div>`,
                    bind(element) {
                        element.addEventListener("click", (event: MouseEvent & { target: HTMLElement }) => {
                            const inputElement = element.querySelector("input");
                            if (event.target.tagName !== "INPUT") {
                                inputElement.checked = !inputElement.checked;
                            }
                            nodeElement.setAttribute("custom-heading-mode", inputElement.checked ? "1" : "0");
                            fetchPost("/api/attr/setBlockAttrs", {
                                id,
                                attrs: { "custom-heading-mode": inputElement.checked ? "1" : "0" }
                            });
                            nodeElement.removeAttribute("data-render");
                            blockRender(protyle, nodeElement);
                            window.siyuan.menus.menu.remove();
                        });
                    }
                }]
            }).element);
        } else if (type === "NodeHeading" && !protyle.disabled) {
            window.siyuan.menus.menu.append(new MenuItem({ id: "separator_1", type: "separator" }).element);
            const headingSubMenu = [];
            if (subType !== "h1") {
                headingSubMenu.push(this.genHeadingTransform(protyle, id, 1));
            }
            if (subType !== "h2") {
                headingSubMenu.push(this.genHeadingTransform(protyle, id, 2));
            }
            if (subType !== "h3") {
                headingSubMenu.push(this.genHeadingTransform(protyle, id, 3));
            }
            if (subType !== "h4") {
                headingSubMenu.push(this.genHeadingTransform(protyle, id, 4));
            }
            if (subType !== "h5") {
                headingSubMenu.push(this.genHeadingTransform(protyle, id, 5));
            }
            if (subType !== "h6") {
                headingSubMenu.push(this.genHeadingTransform(protyle, id, 6));
            }
            window.siyuan.menus.menu.append(new MenuItem({
                id: "tWithSubtitle",
                type: "submenu",
                icon: "iconRefresh",
                label: window.siyuan.languages.tWithSubtitle,
                submenu: headingSubMenu
            }).element);
            window.siyuan.menus.menu.append(new MenuItem({
                id: "copyHeadings1",
                icon: "iconCopy",
                label: `${window.siyuan.languages.copy} ${window.siyuan.languages.headings1}`,
                click() {
                    fetchPost("/api/block/getHeadingChildrenDOM", { id }, (response) => {
                        if (isInAndroid()) {
                            window.JSAndroid.writeHTMLClipboard(protyle.lute.BlockDOM2StdMd(response.data).trimEnd(), response.data + Constants.ZWSP);
                        } else if (isInHarmony()) {
                            window.JSHarmony.writeHTMLClipboard(protyle.lute.BlockDOM2StdMd(response.data).trimEnd(), response.data + Constants.ZWSP);
                        } else {
                            writeText(response.data + Constants.ZWSP);
                        }
                    });
                }
            }).element);
            window.siyuan.menus.menu.append(new MenuItem({
                id: "cutHeadings1",
                icon: "iconCut",
                label: `${window.siyuan.languages.cut} ${window.siyuan.languages.headings1}`,
                click() {
                    fetchPost("/api/block/getHeadingChildrenDOM", { id }, (response) => {
                        if (isInAndroid()) {
                            window.JSAndroid.writeHTMLClipboard(protyle.lute.BlockDOM2StdMd(response.data).trimEnd(), response.data + Constants.ZWSP);
                        } else if (isInHarmony()) {
                            window.JSHarmony.writeHTMLClipboard(protyle.lute.BlockDOM2StdMd(response.data).trimEnd(), response.data + Constants.ZWSP);
                        } else {
                            writeText(response.data + Constants.ZWSP);
                        }
                        fetchPost("/api/block/getHeadingDeleteTransaction", {
                            id,
                        }, (response) => {
                            response.data.doOperations.forEach((operation: IOperation) => {
                                protyle.wysiwyg.element.querySelectorAll(`[data-node-id="${operation.id}"]`).forEach((itemElement: HTMLElement) => {
                                    itemElement.remove();
                                });
                            });
                            transaction(protyle, response.data.doOperations, response.data.undoOperations);
                        });
                    });
                }
            }).element);
            window.siyuan.menus.menu.append(new MenuItem({
                id: "deleteHeadings1",
                icon: "iconTrashcan",
                label: `${window.siyuan.languages.delete} ${window.siyuan.languages.headings1}`,
                click() {
                    fetchPost("/api/block/getHeadingDeleteTransaction", {
                        id,
                    }, (response) => {
                        response.data.doOperations.forEach((operation: IOperation) => {
                            protyle.wysiwyg.element.querySelectorAll(`[data-node-id="${operation.id}"]`).forEach((itemElement: HTMLElement) => {
                                itemElement.remove();
                            });
                        });
                        transaction(protyle, response.data.doOperations, response.data.undoOperations);
                    });
                }
            }).element);
        }
        window.siyuan.menus.menu.append(new MenuItem({ id: "separator_2", type: "separator" }).element);
        if (!protyle.options.backlinkData) {
            window.siyuan.menus.menu.append(new MenuItem({
                id: "enter",
                accelerator: `${updateHotkeyTip(window.siyuan.config.keymap.general.enter.custom)}/${updateHotkeyTip("⌘" + window.siyuan.languages.click)}`,
                label: window.siyuan.languages.enter,
                click: () => {
                    zoomOut({ protyle, id });
                }
            }).element);
            window.siyuan.menus.menu.append(new MenuItem({
                id: "enterBack",
                accelerator: window.siyuan.config.keymap.general.enterBack.custom,
                label: window.siyuan.languages.enterBack,
                click: () => {
                    enterBack(protyle, id);
                }
            }).element);
        } else {
            /// #if !MOBILE
            window.siyuan.menus.menu.append(new MenuItem({
                id: "enter",
                accelerator: `${updateHotkeyTip(window.siyuan.config.keymap.general.enter.custom)}/${updateHotkeyTip("⌘" + window.siyuan.languages.click)}`,
                label: window.siyuan.languages.openBy,
                click: () => {
                    checkFold(id, (zoomIn, action) => {
                        openFileById({
                            app: protyle.app,
                            id,
                            action,
                            zoomIn
                        });
                    });
                }
            }).element);
            /// #endif
        }
        if (!protyle.disabled) {
            window.siyuan.menus.menu.append(new MenuItem({
                id: "insertBefore",
                icon: "iconBefore",
                label: window.siyuan.languages["insert-before"],
                accelerator: window.siyuan.config.keymap.editor.general.insertBefore.custom,
                click() {
                    hideElements(["select"], protyle);
                    countBlockWord([], protyle.block.rootID);
                    insertEmptyBlock(protyle, "beforebegin", id);
                }
            }).element);
            window.siyuan.menus.menu.append(new MenuItem({
                id: "insertAfter",
                icon: "iconAfter",
                label: window.siyuan.languages["insert-after"],
                accelerator: window.siyuan.config.keymap.editor.general.insertAfter.custom,
                click() {
                    hideElements(["select"], protyle);
                    countBlockWord([], protyle.block.rootID);
                    insertEmptyBlock(protyle, "afterend", id);
                }
            }).element);
            const countElement = nodeElement.lastElementChild.querySelector(".protyle-attr--refcount");
            if (countElement && countElement.textContent) {
                transferBlockRef(id);
            }
        }
        window.siyuan.menus.menu.append(new MenuItem({
            id: "jumpToParentNext",
            label: window.siyuan.languages.jumpToParentNext,
            accelerator: window.siyuan.config.keymap.editor.general.jumpToParentNext.custom,
            click() {
                hideElements(["select"], protyle);
                jumpToParent(protyle, nodeElement, "next");
            }
        }).element);
        window.siyuan.menus.menu.append(new MenuItem({
            id: "jumpToParentPrev",
            label: window.siyuan.languages.jumpToParentPrev,
            accelerator: window.siyuan.config.keymap.editor.general.jumpToParentPrev.custom,
            click() {
                hideElements(["select"], protyle);
                jumpToParent(protyle, nodeElement, "previous");
            }
        }).element);
        window.siyuan.menus.menu.append(new MenuItem({
            id: "jumpToParent",
            label: window.siyuan.languages.jumpToParent,
            accelerator: window.siyuan.config.keymap.editor.general.jumpToParent.custom,
            click() {
                hideElements(["select"], protyle);
                jumpToParent(protyle, nodeElement, "parent");
            }
        }).element);

        window.siyuan.menus.menu.append(new MenuItem({ id: "separator_3", type: "separator" }).element);

        if (type !== "NodeThematicBreak") {
            window.siyuan.menus.menu.append(new MenuItem({
                id: "fold",
                label: window.siyuan.languages.fold,
                accelerator: `${updateHotkeyTip(window.siyuan.config.keymap.editor.general.collapse.custom)}/${updateHotkeyTip("⌥" + window.siyuan.languages.click)}`,
                click() {
                    setFold(protyle, nodeElement);
                    focusBlock(nodeElement);
                }
            }).element);
            if (!protyle.disabled) {
                window.siyuan.menus.menu.append(new MenuItem({
                    id: "attr",
                    label: window.siyuan.languages.attr,
                    icon: "iconAttr",
                    accelerator: window.siyuan.config.keymap.editor.general.attr.custom + "/" + updateHotkeyTip("⇧" + window.siyuan.languages.click),
                    click() {
                        openAttr(nodeElement, "bookmark", protyle);
                    }
                }).element);
            }
        }
        if (!protyle.disabled) {
            const appearanceElement = new MenuItem({
                id: "appearance",
                label: window.siyuan.languages.appearance,
                icon: "iconFont",
                accelerator: window.siyuan.config.keymap.editor.insert.appearance.custom,
                click: () => {
                    /// #if MOBILE
                    this.showMobileAppearance(protyle);
                    /// #else
                    protyle.toolbar.element.classList.add("fn__none");
                    protyle.toolbar.subElement.innerHTML = "";
                    protyle.toolbar.subElement.style.width = "";
                    protyle.toolbar.subElement.style.padding = "";
                    protyle.toolbar.subElement.append(appearanceMenu(protyle, [nodeElement]));
                    protyle.toolbar.subElement.style.zIndex = (++window.siyuan.zIndex).toString();
                    protyle.toolbar.subElement.classList.remove("fn__none");
                    protyle.toolbar.subElementCloseCB = undefined;
                    const position = nodeElement.getBoundingClientRect();
                    setPosition(protyle.toolbar.subElement, position.left, position.top);
                    /// #endif
                }
            }).element;
            window.siyuan.menus.menu.append(appearanceElement);
            if (!isMobile()) {
                appearanceElement.lastElementChild.classList.add("b3-menu__submenu--row");
            }
            this.genAlign([nodeElement], protyle);
            this.genWidths([nodeElement], protyle);
            // this.genHeights([nodeElement], protyle);
        }
<<<<<<< HEAD
        window.siyuan.menus.menu.append(new MenuItem({ id: "separator_4", type: "separator" }).element);
        if (!["NodeThematicBreak", "NodeBlockQueryEmbed", "NodeIFrame", "NodeHTMLBlock", "NodeWidget", "NodeVideo", "NodeAudio"].includes(type) &&
=======
        window.siyuan.menus.menu.append(new MenuItem({id: "separator_4", type: "separator"}).element);
        if (window.siyuan.config.cloudRegion === 0 &&
            !["NodeThematicBreak", "NodeBlockQueryEmbed", "NodeIFrame", "NodeHTMLBlock", "NodeWidget", "NodeVideo", "NodeAudio"].includes(type) &&
>>>>>>> 8d9cc439
            getContenteditableElement(nodeElement)?.textContent.trim() !== "" &&
            (type !== "NodeCodeBlock" || (type === "NodeCodeBlock" && !nodeElement.getAttribute("data-subtype")))) {
            window.siyuan.menus.menu.append(new MenuItem({
                id: "wechatReminder",
                icon: "iconMp",
                label: window.siyuan.languages.wechatReminder,
                ignore: window.siyuan.config.readonly,
                click() {
                    openWechatNotify(nodeElement);
                }
            }).element);
        }
        if (type !== "NodeThematicBreak" && !window.siyuan.config.readonly) {
            window.siyuan.menus.menu.append(new MenuItem({
                id: "quickMakeCard",
                icon: "iconRiffCard",
                label: window.siyuan.languages.quickMakeCard,
                accelerator: window.siyuan.config.keymap.editor.general.quickMakeCard.custom,
                iconHTML: '<svg class="b3-menu__icon" style="color:var(--b3-theme-primary)"><use xlink:href="#iconRiffCard"></use></svg>',
                click() {
                    quickMakeCard(protyle, [nodeElement]);
                }
            }).element);
            window.siyuan.menus.menu.append(new MenuItem({
                id: "addToDeck",
                label: window.siyuan.languages.addToDeck,
                ignore: !window.siyuan.config.flashcard.deck,
                icon: "iconRiffCard",
                click() {
                    makeCard(protyle.app, [id]);
                }
            }).element);
            window.siyuan.menus.menu.append(new MenuItem({ id: "separator_5", type: "separator" }).element);
        }

        if (protyle?.app?.plugins) {
            emitOpenMenu({
                plugins: protyle.app.plugins,
                type: "click-blockicon",
                detail: {
                    protyle,
                    blockElements: [nodeElement]
                },
                separatorPosition: "bottom",
            });
        }

        let updateHTML = nodeElement.getAttribute("updated") || "";
        if (updateHTML) {
            updateHTML = `${window.siyuan.languages.modifiedAt} ${dayjs(updateHTML).format("YYYY-MM-DD HH:mm:ss")}<br>`;
        }
        window.siyuan.menus.menu.append(new MenuItem({
            id: "updateAndCreatedAt",
            iconHTML: "",
            type: "readonly",
            label: `${updateHTML}${window.siyuan.languages.createdAt} ${dayjs(id.substr(0, 14)).format("YYYY-MM-DD HH:mm:ss")}`,
        }).element);
        return window.siyuan.menus.menu;
    }

    private genHeadingTransform(protyle: IProtyle, id: string, level: number) {
        return {
            id: "heading" + level,
            iconHTML: "",
            icon: "iconHeading" + level,
            label: window.siyuan.languages["heading" + level],
            click() {
                fetchPost("/api/block/getHeadingLevelTransaction", {
                    id,
                    level
                }, (response) => {
                    response.data.doOperations.forEach((operation: IOperation, index: number) => {
                        protyle.wysiwyg.element.querySelectorAll(`[data-node-id="${operation.id}"]`).forEach((itemElement: HTMLElement) => {
                            itemElement.outerHTML = operation.data;
                        });
                        // 使用 outer 后元素需要重新查询
                        protyle.wysiwyg.element.querySelectorAll(`[data-node-id="${operation.id}"]`).forEach((itemElement: HTMLElement) => {
                            mathRender(itemElement);
                        });
                        if (index === 0) {
                            focusBlock(protyle.wysiwyg.element.querySelector(`[data-node-id="${operation.id}"]`), protyle.wysiwyg.element, true);
                        }
                    });
                    transaction(protyle, response.data.doOperations, response.data.undoOperations);
                });
            }
        };
    }

    private genClick(nodeElements: Element[], protyle: IProtyle, cb: (e: HTMLElement) => void) {
        updateBatchTransaction(nodeElements, protyle, cb);
        focusBlock(nodeElements[0]);
    }

    private genAlign(nodeElements: Element[], protyle: IProtyle) {
        window.siyuan.menus.menu.append(new MenuItem({
            id: "layout",
            label: window.siyuan.languages.layout,
            type: "submenu",
            submenu: [{
                id: "alignLeft",
                icon: "iconAlignLeft",
                label: window.siyuan.languages.alignLeft,
                accelerator: window.siyuan.config.keymap.editor.general.alignLeft.custom,
                click: () => {
                    this.genClick(nodeElements, protyle, (e: HTMLElement) => {
                        if (e.classList.contains("av")) {
                            e.style.justifyContent = "";
                        } else {
                            e.style.textAlign = "left";
                        }
                    });
                }
            }, {
                id: "alignCenter",
                icon: "iconAlignCenter",
                label: window.siyuan.languages.alignCenter,
                accelerator: window.siyuan.config.keymap.editor.general.alignCenter.custom,
                click: () => {
                    this.genClick(nodeElements, protyle, (e: HTMLElement) => {
                        if (e.classList.contains("av")) {
                            e.style.justifyContent = "center";
                        } else {
                            e.style.textAlign = "center";
                        }
                    });
                }
            }, {
                id: "alignRight",
                icon: "iconAlignRight",
                label: window.siyuan.languages.alignRight,
                accelerator: window.siyuan.config.keymap.editor.general.alignRight.custom,
                click: () => {
                    this.genClick(nodeElements, protyle, (e: HTMLElement) => {
                        if (e.classList.contains("av")) {
                            e.style.justifyContent = "flex-end";
                        } else {
                            e.style.textAlign = "right";
                        }
                    });
                }
            }, {
                id: "justify",
                icon: "iconMenu",
                label: window.siyuan.languages.justify,
                click: () => {
                    this.genClick(nodeElements, protyle, (e: HTMLElement) => {
                        e.style.textAlign = "justify";
                    });
                }
            }, {
                id: "separator_1",
                type: "separator"
            }, {
                id: "ltr",
                icon: "iconLtr",
                label: window.siyuan.languages.ltr,
                click: () => {
                    this.genClick(nodeElements, protyle, (e: HTMLElement) => {
                        e.style.direction = "ltr";
                    });
                }
            }, {
                id: "rtl",
                icon: "iconRtl",
                label: window.siyuan.languages.rtl,
                click: () => {
                    this.genClick(nodeElements, protyle, (e: HTMLElement) => {
                        if (!e.classList.contains("av")) {
                            e.style.direction = "rtl";
                        }
                    });
                }
            }, {
                id: "separator_2",
                type: "separator"
            }, {
                id: "clearFontStyle",
                icon: "iconTrashcan",
                label: window.siyuan.languages.clearFontStyle,
                click: () => {
                    this.genClick(nodeElements, protyle, (e: HTMLElement) => {
                        if (e.classList.contains("av")) {
                            e.style.justifyContent = "";
                        } else {
                            e.style.textAlign = "";
                            e.style.direction = "";
                        }
                    });
                }
            }]
        }).element);
    }

    private updateNodeElements(nodeElements: Element[], protyle: IProtyle, inputElement: HTMLInputElement) {
        const undoOperations: IOperation[] = [];
        const operations: IOperation[] = [];
        nodeElements.forEach((e) => {
            undoOperations.push({
                action: "update",
                id: e.getAttribute("data-node-id"),
                data: e.outerHTML
            });
        });
        inputElement.addEventListener(inputElement.type === "number" ? "blur" : "change", () => {
            nodeElements.forEach((e: HTMLElement) => {
                operations.push({
                    action: "update",
                    id: e.getAttribute("data-node-id"),
                    data: e.outerHTML
                });
            });
            transaction(protyle, operations, undoOperations);
            window.siyuan.menus.menu.remove();
            focusBlock(nodeElements[0]);
        });
    }

    private genWidths(nodeElements: Element[], protyle: IProtyle) {
        let rangeElement: HTMLInputElement;
        const firstElement = nodeElements[0] as HTMLElement;
        const styles: IMenu[] = [{
            id: "widthInput",
            iconHTML: "",
            type: "readonly",
            label: `<div class="fn__flex-center">
<input class="b3-text-field" value="${firstElement.style.width.endsWith("px") ? parseInt(firstElement.style.width) : ""}" type="number" style="margin: 4px" placeholder="${window.siyuan.languages.width}"> px
</div>`,
            bind: (element) => {
                const inputElement = element.querySelector("input");
                inputElement.addEventListener("input", () => {
                    nodeElements.forEach((item: HTMLElement) => {
                        item.style.width = inputElement.value + "px";
                        item.style.flex = "none";
                    });
                    rangeElement.value = "0";
                    rangeElement.parentElement.setAttribute("aria-label", inputElement.value + "px");
                });
                this.updateNodeElements(nodeElements, protyle, inputElement);
            }
        }];
        ["25%", "33%", "50%", "67%", "75%", "100%"].forEach((item) => {
            styles.push({
                id: "width_" + item,
                iconHTML: "",
                label: item,
                click: () => {
                    this.genClick(nodeElements, protyle, (e: HTMLElement) => {
                        e.style.width = item;
                        e.style.flex = "none";
                    });
                }
            });
        });
        styles.push({
            id: "separator_1",
            type: "separator"
        });
        const width = firstElement.style.width.endsWith("%") ? parseInt(firstElement.style.width) : 0;
        window.siyuan.menus.menu.append(new MenuItem({
            id: "widthDrag",
            label: window.siyuan.languages.width,
            submenu: styles.concat([{
                id: "widthDrag",
                iconHTML: "",
                type: "readonly",
                label: `<div style="margin: 4px 0;"  aria-label="${firstElement.style.width.endsWith("px") ? firstElement.style.width : (firstElement.style.width || window.siyuan.languages.default)}" class="b3-tooltips b3-tooltips__n${isMobile() ? "" : " fn__size200"}">
    <input style="box-sizing: border-box" value="${width}" class="b3-slider fn__block" max="100" min="1" step="1" type="range">
</div>`,
                bind: (element) => {
                    rangeElement = element.querySelector("input");
                    rangeElement.addEventListener("input", () => {
                        nodeElements.forEach((e: HTMLElement) => {
                            e.style.width = rangeElement.value + "%";
                            e.style.flex = "none";
                        });
                        rangeElement.parentElement.setAttribute("aria-label", `${rangeElement.value}%`);
                    });
                    this.updateNodeElements(nodeElements, protyle, rangeElement);
                }
            }, {
                id: "separator_2",
                type: "separator"
            }, {
                id: "default",
                iconHTML: "",
                label: window.siyuan.languages.default,
                click: () => {
                    this.genClick(nodeElements, protyle, (e: HTMLElement) => {
                        if (e.style.width) {
                            e.style.width = "";
                            e.style.flex = "";
                        }
                    });
                }
            }]),
        }).element);
    }

    // TODO https://github.com/siyuan-note/siyuan/issues/11055
    private genHeights(nodeElements: Element[], protyle: IProtyle) {
        const matchHeight = nodeElements.find(item => {
            if (!item.classList.contains("p") && !item.classList.contains("code-block") && !item.classList.contains("render-node")) {
                return true;
            }
        });
        if (matchHeight) {
            return;
        }
        let rangeElement: HTMLInputElement;
        const firstElement = nodeElements[0] as HTMLElement;
        const styles: IMenu[] = [{
            id: "heightInput",
            iconHTML: "",
            type: "readonly",
            label: `<div class="fn__flex-center">
<input class="b3-text-field" value="${firstElement.style.height.endsWith("px") ? parseInt(firstElement.style.height) : ""}" type="number" style="margin: 4px" placeholder="${window.siyuan.languages.height}"> px
</div>`,
            bind: (element) => {
                const inputElement = element.querySelector("input");
                inputElement.addEventListener("input", () => {
                    nodeElements.forEach((item: HTMLElement) => {
                        item.style.height = inputElement.value + "px";
                        item.style.flex = "none";
                    });
                    rangeElement.value = "0";
                    rangeElement.parentElement.setAttribute("aria-label", inputElement.value + "px");
                });
                this.updateNodeElements(nodeElements, protyle, inputElement);
            }
        }];
        ["25%", "33%", "50%", "67%", "75%", "100%"].forEach((item) => {
            styles.push({
                id: "height_" + item,
                iconHTML: "",
                label: item,
                click: () => {
                    this.genClick(nodeElements, protyle, (e: HTMLElement) => {
                        e.style.height = item;
                        e.style.flex = "none";
                    });
                }
            });
        });
        styles.push({
            type: "separator"
        });
        const height = firstElement.style.height.endsWith("%") ? parseInt(firstElement.style.height) : 0;
        window.siyuan.menus.menu.append(new MenuItem({
            id: "heightDrag",
            label: window.siyuan.languages.height,
            submenu: styles.concat([{
                iconHTML: "",
                type: "readonly",
                label: `<div style="margin: 4px 0;"  aria-label="${firstElement.style.height.endsWith("px") ? firstElement.style.height : (firstElement.style.height || window.siyuan.languages.default)}" class="b3-tooltips b3-tooltips__n${isMobile() ? "" : " fn__size200"}">
    <input style="box-sizing: border-box" value="${height}" class="b3-slider fn__block" max="100" min="1" step="1" type="range">
</div>`,
                bind: (element) => {
                    rangeElement = element.querySelector("input");
                    rangeElement.addEventListener("input", () => {
                        nodeElements.forEach((e: HTMLElement) => {
                            e.style.height = rangeElement.value + "%";
                            e.style.flex = "none";
                        });
                        rangeElement.parentElement.setAttribute("aria-label", `${rangeElement.value}%`);
                    });
                    this.updateNodeElements(nodeElements, protyle, rangeElement);
                }
            }, {
                type: "separator"
            }, {
                id: "default",
                iconHTML: "",
                label: window.siyuan.languages.default,
                click: () => {
                    this.genClick(nodeElements, protyle, (e: HTMLElement) => {
                        if (e.style.height) {
                            e.style.height = "";
                            e.style.overflow = "";
                        }
                    });
                }
            }]),
        }).element);
    }

    private genCopyTextRef(selectsElement: Element[]): false | IMenu {
        if (isNotEditBlock(selectsElement[0])) {
            return false;
        }
        return {
            id: "copyText",
            iconHTML: "",
            accelerator: window.siyuan.config.keymap.editor.general.copyText.custom,
            label: window.siyuan.languages.copyText,
            click() {
                // 用于标识复制文本 *
                selectsElement[0].setAttribute("data-reftext", "true");
                focusByRange(getEditorRange(selectsElement[0]));
                document.execCommand("copy");
            }
        };
    }

    public render(protyle: IProtyle, element: Element, wysiwyg: HTMLElement, target?: Element) {
        // https://github.com/siyuan-note/siyuan/issues/4659
        if (protyle.title && protyle.title.element.getAttribute("data-render") !== "true") {
            return;
        }
        // 防止划选时触碰图标导致 hl 无法移除
        const selectElement = wysiwyg.parentElement.parentElement.querySelector(".protyle-select");
        if (selectElement && !selectElement.classList.contains("fn__none")) {
            return;
        }
        let html = "";
        let nodeElement = element;
        let space = 0;
        let index = 0;
        let listItem;
        let hideParent = false;
        while (nodeElement) {
            const isShow = !hideParent || (hideParent && nodeElement.getAttribute("fold") === "1");
            if (!isInEmbedBlock(nodeElement)) {
                let type;
                if (isShow) {
                    type = nodeElement.getAttribute("data-type");
                }
                const dataNodeId = nodeElement.getAttribute("data-node-id");
                if (type === "NodeAttributeView" && target) {
                    const rowElement = hasClosestByClassName(target, "av__row");
                    if (rowElement && !rowElement.classList.contains("av__row--header")) {
                        element = rowElement;
                        let iconAriaLabel = isMac() ? window.siyuan.languages.rowTip : window.siyuan.languages.rowTip.replace("⇧", "Shift+");
                        if (protyle.disabled) {
                            iconAriaLabel = window.siyuan.languages.rowTip.substring(0, window.siyuan.languages.rowTip.indexOf("<br"));
                        } else if (rowElement.querySelector('[data-dtype="block"]')?.getAttribute("data-detached") === "true") {
                            iconAriaLabel = window.siyuan.languages.rowTip.substring(0, window.siyuan.languages.rowTip.lastIndexOf("<br"));
                        }
                        html = `<button data-type="NodeAttributeViewRowMenu" data-node-id="${dataNodeId}" data-row-id="${rowElement.dataset.id}" class="ariaLabel" data-position="right" aria-label="${iconAriaLabel}"><svg><use xlink:href="#iconDrag"></use></svg><span ${protyle.disabled ? "" : 'draggable="true" class="fn__grab"'}></span></button>`;
                        if (!protyle.disabled) {
                            html = `<button data-type="NodeAttributeViewRow" data-node-id="${dataNodeId}" data-row-id="${rowElement.dataset.id}" class="ariaLabel" data-position="right" aria-label="${isMac() ? window.siyuan.languages.addBelowAbove : window.siyuan.languages.addBelowAbove.replace("⌥", "Alt+")}"><svg><use xlink:href="#iconAdd"></use></svg></button>${html}`;
                        }
                        break;
                    }
                }
                if (index === 0) {
                    // 不单独显示，要不然在块的间隔中，gutter 会跳来跳去的
                    if (["NodeBlockquote", "NodeList", "NodeSuperBlock"].includes(type)) {
                        return;
                    }
                    const topElement = getTopAloneElement(nodeElement);
                    listItem = topElement.querySelector(".li") || topElement.querySelector(".list");
                    // 嵌入块中有列表时块标显示位置错误 https://github.com/siyuan-note/siyuan/issues/6254
                    if (isInEmbedBlock(listItem)) {
                        listItem = undefined;
                    }
                    // 标题必须显示
                    if (!topElement.isSameNode(nodeElement) && type !== "NodeHeading") {
                        nodeElement = topElement;
                        type = nodeElement.getAttribute("data-type");
                    }
                }
                if (type === "NodeListItem" && index === 1 && !isShow) {
                    // 列表项中第一层不显示
                    html = "";
                }
                index += 1;
                let gutterTip = this.gutterTip;
                if (protyle.disabled) {
                    gutterTip = this.gutterTip.split("<br>").splice(0, 2).join("<br>");
                }
                const buttonHTML = `<button class="ariaLabel" data-position="right" aria-label="${gutterTip}" 
data-type="${type}" data-subtype="${nodeElement.getAttribute("data-subtype")}" data-node-id="${nodeElement.getAttribute("data-node-id")}">
    <svg><use xlink:href="#${getIconByType(type, nodeElement.getAttribute("data-subtype"))}"></use></svg>
    <span ${protyle.disabled ? "" : 'draggable="true"'}></span>
</button>`;
                if (isShow) {
                    html = buttonHTML + html;
                }
                let foldHTML = "";
                if (type === "NodeListItem" && nodeElement.childElementCount > 3 || type === "NodeHeading") {
                    const fold = nodeElement.getAttribute("fold");
                    foldHTML = `<button class="ariaLabel" data-position="right" aria-label="${window.siyuan.languages.fold}" 
data-type="fold" style="cursor:inherit;"><svg style="width: 10px${fold && fold === "1" ? "" : ";transform:rotate(90deg)"}"><use xlink:href="#iconPlay"></use></svg></button>`;
                }
                if (type === "NodeListItem" || type === "NodeList") {
                    listItem = nodeElement;
                    if (type === "NodeListItem" && nodeElement.childElementCount > 3) {
                        html = buttonHTML + foldHTML;
                    }
                }
                if (type === "NodeHeading") {
                    html = html + foldHTML;
                }
                if (type === "NodeBlockquote") {
                    space += 8;
                }
                if (nodeElement.previousElementSibling && nodeElement.previousElementSibling.getAttribute("data-node-id")) {
                    // 前一个块存在时，只显示到当前层级，但需显示折叠块的块标
                    // https://github.com/siyuan-note/siyuan/issues/2562 https://github.com/siyuan-note/siyuan/issues/2809
                    hideParent = true;
                }
            }

            const parentElement = hasClosestBlock(nodeElement.parentElement);
            if (parentElement) {
                nodeElement = parentElement;
            } else {
                break;
            }
        }
        let match = true;
        const buttonsElement = this.element.querySelectorAll("button");
        if (buttonsElement.length !== html.split("</button>").length - 1) {
            match = false;
        } else {
            Array.from(buttonsElement).find(item => {
                const id = item.getAttribute("data-node-id");
                if (id && html.indexOf(id) === -1) {
                    match = false;
                    return true;
                }
                const rowId = item.getAttribute("data-row-id");
                if ((rowId && html.indexOf(rowId) === -1) || (!rowId && html.indexOf("NodeAttributeViewRowMenu") > -1)) {
                    match = false;
                    return true;
                }
            });
        }
        // 防止抖动 https://github.com/siyuan-note/siyuan/issues/4166
        if (match && this.element.childElementCount > 0) {
            this.element.classList.remove("fn__none");
            return;
        }
        this.element.innerHTML = html;
        this.element.classList.remove("fn__none");
        this.element.style.width = "";
        const contentTop = wysiwyg.parentElement.getBoundingClientRect().top;
        let rect = element.getBoundingClientRect();
        let marginHeight = 0;
        if (listItem) {
            rect = listItem.firstElementChild.getBoundingClientRect();
            space = 0;
        } else if (nodeElement.getAttribute("data-type") === "NodeBlockQueryEmbed") {
            rect = nodeElement.getBoundingClientRect();
            space = 0;
        } else if (!element.classList.contains("av__row")) {
            if (rect.height < Math.floor(window.siyuan.config.editor.fontSize * 1.625) + 8 ||
                (rect.height > Math.floor(window.siyuan.config.editor.fontSize * 1.625) + 8 && rect.height < Math.floor(window.siyuan.config.editor.fontSize * 1.625) * 2 + 8)) {
                marginHeight = (rect.height - this.element.clientHeight) / 2;
            } else if ((nodeElement.getAttribute("data-type") === "NodeAttributeView" || element.getAttribute("data-type") === "NodeAttributeView") &&
                contentTop < rect.top) {
                marginHeight = 8;
            }
        }
        this.element.style.top = `${Math.max(rect.top, contentTop) + marginHeight}px`;
        let left = rect.left - this.element.clientWidth - space;
        if ((nodeElement.getAttribute("data-type") === "NodeBlockQueryEmbed" && this.element.childElementCount === 1)) {
            // 嵌入块为列表时
            left = nodeElement.getBoundingClientRect().left - this.element.clientWidth - space;
        } else if (element.classList.contains("av__row")) {
            // 为数据库行
            left = nodeElement.getBoundingClientRect().left - this.element.clientWidth - space + parseInt(getComputedStyle(nodeElement).paddingLeft);
        }
        this.element.style.left = `${left}px`;
        if (left < this.element.parentElement.getBoundingClientRect().left) {
            this.element.style.width = "24px";
            // 需加 2，否则和折叠标题无法对齐
            this.element.style.left = `${rect.left - this.element.clientWidth - space / 2 + 3}px`;
            html = "";
            Array.from(this.element.children).reverse().forEach((item, index) => {
                if (index !== 0) {
                    (item.firstElementChild as HTMLElement).style.height = "14px";
                }
                html += item.outerHTML;
            });
            this.element.innerHTML = html;
        } else {
            this.element.querySelectorAll("svg").forEach(item => {
                item.style.height = "";
            });
        }
    }
}<|MERGE_RESOLUTION|>--- conflicted
+++ resolved
@@ -404,24 +404,12 @@
                 this.renderMenu(protyle, buttonElement);
                 // https://ld246.com/article/1648433751993
                 if (!protyle.toolbar.range) {
-<<<<<<< HEAD
-                    protyle.toolbar.range = getEditorRange(protyle.wysiwyg.element.firstElementChild);
-                }
-                if (isMobile()) {
-                    window.siyuan.menus.menu.fullscreen();
-                } else {
-                    window.siyuan.menus.menu.popup({ x: gutterRect.left, y: gutterRect.bottom, isLeft: true });
-                    const popoverElement = hasTopClosestByClassName(protyle.element, "block__popover", true);
-                    window.siyuan.menus.menu.element.setAttribute("data-from", popoverElement ? popoverElement.dataset.level + "popover" : "app");
-                    focusByRange(protyle.toolbar.range);
-=======
                     protyle.toolbar.range = getEditorRange(protyle.wysiwyg.element.querySelector(`[data-node-id="${id}"]`) || protyle.wysiwyg.element.firstElementChild);
->>>>>>> 8d9cc439
                 }
                 /// #if MOBILE
                 window.siyuan.menus.menu.fullscreen();
                 /// #else
-                window.siyuan.menus.menu.popup({x: gutterRect.left, y: gutterRect.bottom, isLeft: true});
+                window.siyuan.menus.menu.popup({ x: gutterRect.left, y: gutterRect.bottom, isLeft: true });
                 const popoverElement = hasTopClosestByClassName(protyle.element, "block__popover", true);
                 window.siyuan.menus.menu.element.setAttribute("data-from", popoverElement ? popoverElement.dataset.level + "popover" : "app");
                 focusByRange(protyle.toolbar.range);
@@ -453,9 +441,6 @@
                     }
                 } else if (buttonElement.dataset.type !== "NodeAttributeViewRow") {
                     this.renderMenu(protyle, buttonElement);
-<<<<<<< HEAD
-                    window.siyuan.menus.menu.popup({ x: gutterRect.left, y: gutterRect.bottom, isLeft: true });
-=======
                     if (!protyle.toolbar.range) {
                         protyle.toolbar.range = getEditorRange(
                             protyle.wysiwyg.element.querySelector(`[data-node-id="${buttonElement.getAttribute("data-node-id")}"]`) ||
@@ -464,8 +449,7 @@
                     /// #if MOBILE
                     window.siyuan.menus.menu.fullscreen();
                     /// #else
-                    window.siyuan.menus.menu.popup({x: gutterRect.left, y: gutterRect.bottom, isLeft: true});
->>>>>>> 8d9cc439
+                    window.siyuan.menus.menu.popup({ x: gutterRect.left, y: gutterRect.bottom, isLeft: true });
                     const popoverElement = hasTopClosestByClassName(protyle.element, "block__popover", true);
                     window.siyuan.menus.menu.element.setAttribute("data-from", popoverElement ? popoverElement.dataset.level + "popover" : "app");
                     focusByRange(protyle.toolbar.range);
@@ -1927,14 +1911,9 @@
             this.genWidths([nodeElement], protyle);
             // this.genHeights([nodeElement], protyle);
         }
-<<<<<<< HEAD
         window.siyuan.menus.menu.append(new MenuItem({ id: "separator_4", type: "separator" }).element);
-        if (!["NodeThematicBreak", "NodeBlockQueryEmbed", "NodeIFrame", "NodeHTMLBlock", "NodeWidget", "NodeVideo", "NodeAudio"].includes(type) &&
-=======
-        window.siyuan.menus.menu.append(new MenuItem({id: "separator_4", type: "separator"}).element);
         if (window.siyuan.config.cloudRegion === 0 &&
             !["NodeThematicBreak", "NodeBlockQueryEmbed", "NodeIFrame", "NodeHTMLBlock", "NodeWidget", "NodeVideo", "NodeAudio"].includes(type) &&
->>>>>>> 8d9cc439
             getContenteditableElement(nodeElement)?.textContent.trim() !== "" &&
             (type !== "NodeCodeBlock" || (type === "NodeCodeBlock" && !nodeElement.getAttribute("data-subtype")))) {
             window.siyuan.menus.menu.append(new MenuItem({
