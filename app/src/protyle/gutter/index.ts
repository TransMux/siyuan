--- conflicted
+++ resolved
@@ -66,17 +66,11 @@
 /// #if !MOBILE
 import { openFileById } from "../../editor/util";
 /// #endif
-<<<<<<< HEAD
 import { checkFold } from "../../util/noRelyPCFunction";
 import { copyTextByType } from "../toolbar/util";
 import { showMessage } from "../../dialog/message";
 import { 发送到第一个反链 } from "../../mux/utils";
-=======
-import {checkFold} from "../../util/noRelyPCFunction";
-import {copyTextByType} from "../toolbar/util";
-import {clearSelect} from "../util/clearSelect";
->>>>>>> dcae07d2
-
+import { clearSelect } from "../util/clearSelect";
 export class Gutter {
     public element: HTMLElement;
     private gutterTip: string;
