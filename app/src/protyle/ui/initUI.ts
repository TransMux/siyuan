import {setEditMode} from "../util/setEditMode";
import {scrollEvent} from "../scroll/event";
import {isMobile} from "../../util/functions";
import {Constants} from "../../constants";
import {isMac} from "../util/compatibility";
import {setInlineStyle} from "../../util/assets";
import {fetchPost} from "../../util/fetch";
import {lineNumberRender} from "../render/highlightRender";
import {hideMessage, showMessage} from "../../dialog/message";
import {genUUID} from "../../util/genID";
import {getContenteditableElement, getLastBlock} from "../wysiwyg/getBlock";
import {genEmptyElement} from "../../block/util";
import {transaction} from "../wysiwyg/transaction";
import {focusByRange} from "../util/selection";

export const initUI = (protyle: IProtyle) => {
    protyle.contentElement = document.createElement("div");
    protyle.contentElement.className = "protyle-content";
    protyle.contentElement.innerHTML = '<div class="protyle-top"></div>';
    if (protyle.options.render.background) {
        protyle.contentElement.firstElementChild.appendChild(protyle.background.element);
    }
    if (protyle.options.render.title) {
        protyle.contentElement.firstElementChild.appendChild(protyle.title.element);
    }
    protyle.contentElement.appendChild(protyle.wysiwyg.element);
    if (!protyle.options.action.includes(Constants.CB_GET_HISTORY)) {
        scrollEvent(protyle, protyle.contentElement);
    }
    protyle.element.append(protyle.contentElement);
    protyle.element.appendChild(protyle.preview.element);
    if (protyle.upload) {
        protyle.element.appendChild(protyle.upload.element);
    }
    if (protyle.options.render.scroll) {
        protyle.element.appendChild(protyle.scroll.element.parentElement);
    }
    if (protyle.gutter) {
        protyle.element.appendChild(protyle.gutter.element);
    }

    protyle.element.appendChild(protyle.hint.element);

    protyle.selectElement = document.createElement("div");
    protyle.selectElement.className = "protyle-select fn__none";
    protyle.element.appendChild(protyle.selectElement);

    protyle.element.appendChild(protyle.toolbar.element);
    protyle.element.appendChild(protyle.toolbar.subElement);

    addLoading(protyle);

    setEditMode(protyle, protyle.options.mode);
    document.execCommand("DefaultParagraphSeparator", false, "p");

    let wheelTimeout: number;
    const wheelId = genUUID();
    const isMacOS = isMac();
    protyle.contentElement.addEventListener("mousewheel", (event: WheelEvent) => {
        if (!window.siyuan.config.editor.fontSizeScrollZoom || (isMacOS && !event.metaKey) || (!isMacOS && !event.ctrlKey) || event.deltaX !== 0) {
            return;
        }
        event.preventDefault();
        event.stopPropagation();
        if (event.deltaY < 0) {
            if (window.siyuan.config.editor.fontSize < 72) {
                window.siyuan.config.editor.fontSize++;
            } else {
                return;
            }
        } else if (event.deltaY > 0) {
            if (window.siyuan.config.editor.fontSize > 9) {
                window.siyuan.config.editor.fontSize--;
            } else {
                return;
            }
        }
        setInlineStyle();
        clearTimeout(wheelTimeout);
        showMessage(`${window.siyuan.languages.fontSize} ${window.siyuan.config.editor.fontSize}px<span class="fn__space"></span>
<button class="b3-button b3-button--small b3-button--white">${window.siyuan.languages.reset} 16px</button>`, undefined, undefined, wheelId);
        wheelTimeout = window.setTimeout(() => {
            fetchPost("/api/setting/setEditor", window.siyuan.config.editor);
            protyle.wysiwyg.element.querySelectorAll(".code-block .protyle-linenumber__rows").forEach((block: HTMLElement) => {
                lineNumberRender(block.parentElement);
            });
            document.querySelector(`#message [data-id="${wheelId}"] button`)?.addEventListener("click", () => {
                window.siyuan.config.editor.fontSize = 16;
                setInlineStyle();
                fetchPost("/api/setting/setEditor", window.siyuan.config.editor);
                hideMessage(wheelId);
                protyle.wysiwyg.element.querySelectorAll(".code-block .protyle-linenumber__rows").forEach((block: HTMLElement) => {
                    lineNumberRender(block.parentElement);
                });
            });
        }, Constants.TIMEOUT_LOAD);
    }, {passive: false});
    protyle.contentElement.addEventListener("click", (event: MouseEvent & { target: HTMLElement }) => {
        // wysiwyg 元素下方点击无效果 https://github.com/siyuan-note/siyuan/issues/12009
        if (protyle.disabled ||
            (!event.target.classList.contains("protyle-content") && !event.target.classList.contains("protyle-wysiwyg"))) {
            return;
        }
        const lastRect = protyle.wysiwyg.element.lastElementChild.getBoundingClientRect();
        const range = document.createRange();
        if (event.y > lastRect.bottom) {
            const lastEditElement = getContenteditableElement(getLastBlock(protyle.wysiwyg.element.lastElementChild));
            if (!lastEditElement ||
                (protyle.wysiwyg.element.lastElementChild.getAttribute("data-type") !== "NodeParagraph" && protyle.wysiwyg.element.getAttribute("data-doc-type") !== "NodeListItem") ||
                (protyle.wysiwyg.element.lastElementChild.getAttribute("data-type") === "NodeParagraph" && getContenteditableElement(lastEditElement).innerHTML !== "")) {
                const emptyElement = genEmptyElement(false, false);
                protyle.wysiwyg.element.insertAdjacentElement("beforeend", emptyElement);
                transaction(protyle, [{
                    action: "insert",
                    data: emptyElement.outerHTML,
                    id: emptyElement.getAttribute("data-node-id"),
                    previousID: emptyElement.previousElementSibling.getAttribute("data-node-id"),
                    parentID: protyle.block.parentID
                }], [{
                    action: "delete",
                    id: emptyElement.getAttribute("data-node-id")
                }]);
                const emptyEditElement = getContenteditableElement(emptyElement) as HTMLInputElement;
                range.selectNodeContents(emptyEditElement);
                range.collapse(true);
                focusByRange(range);
                // 需等待 range 更新再次进行渲染
                if (protyle.options.render.breadcrumb) {
                    setTimeout(() => {
                        protyle.breadcrumb.render(protyle);
                    }, Constants.TIMEOUT_TRANSITION);
                }
            } else if (lastEditElement) {
                range.selectNodeContents(lastEditElement);
                range.collapse(false);
                focusByRange(range);
            }
        }
    });
};

export const addLoading = (protyle: IProtyle, msg?: string) => {
    protyle.element.removeAttribute("data-loading");
    setTimeout(() => {
        if (protyle.element.getAttribute("data-loading") !== "finished") {
            protyle.element.insertAdjacentHTML("beforeend", `<div style="background-color: var(--b3-theme-background);flex-direction: column;" class="fn__loading wysiwygLoading">
    <img width="48px" src="/stage/loading-pure.svg">
    <div style="color: var(--b3-theme-on-surface);margin-top: 8px;">${msg || ""}</div>
</div>`);
        }
    }, Constants.TIMEOUT_LOAD);
};

export const removeLoading = (protyle: IProtyle) => {
    protyle.element.setAttribute("data-loading", "finished");
    protyle.element.querySelectorAll(".wysiwygLoading").forEach(item => {
        item.remove();
    });
};

export const setPadding = (protyle: IProtyle) => {
    if (protyle.options.action.includes(Constants.CB_GET_HISTORY)) {
        return {
            width: 0,
            padding: 0
        };
    }
    const oldLeft = parseInt(protyle.wysiwyg.element.style.paddingLeft);
    const padding = getPadding(protyle);
    const left = padding.left;
    const right = padding.right;
    if (protyle.options.backlinkData) {
        protyle.wysiwyg.element.style.padding = `4px ${right}px 4px ${left}px`;
    } else {
        protyle.wysiwyg.element.style.padding = `${padding.top}px ${right}px ${padding.bottom}px ${left}px`;
    }
    if (protyle.options.render.background) {
        protyle.background.element.querySelector(".protyle-background__ia").setAttribute("style", `margin-left:${left}px;margin-right:${right}px`);
    }
    if (protyle.options.render.title) {
        // pc 端 文档名 attr 过长和添加标签等按钮重合
        protyle.title.element.style.margin = `16px ${right}px 0 ${left}px`;
<<<<<<< HEAD
        /// #else
        protyle.title.element.style.margin = `5px ${right}px 0 ${left}px`;
        /// #endif
        // https://x.transmux.top/j/20241116175553-4nnye2h
        // find class="mux-doc-heading-av-panel" element
        const muxDocHeadingAvPanelElement = protyle.title.element.parentElement.querySelector(".mux-doc-heading-av-panel") as HTMLElement;
        if (muxDocHeadingAvPanelElement) {
            muxDocHeadingAvPanelElement.style.marginRight = `${right}px`;
            muxDocHeadingAvPanelElement.style.marginLeft = `${left}px`;
        }
=======
>>>>>>> cc033c11
    }
    if (window.siyuan.config.editor.displayBookmarkIcon) {
        const editorAttrElement = document.getElementById("editorAttr");
        if (editorAttrElement) {
            editorAttrElement.innerHTML = `.protyle-wysiwyg--attr .b3-tooltips:after { max-width: ${protyle.wysiwyg.element.clientWidth - left - right}px; }`;
        }
    }
    const oldWidth = protyle.wysiwyg.element.getAttribute("data-realwidth");
    const newWidth = protyle.wysiwyg.element.clientWidth - parseInt(protyle.wysiwyg.element.style.paddingLeft) - parseInt(protyle.wysiwyg.element.style.paddingRight);
    protyle.wysiwyg.element.setAttribute("data-realwidth", newWidth.toString());
    return {
        width: Math.abs(parseInt(oldWidth) - newWidth),
        padding: Math.abs(oldLeft - parseInt(protyle.wysiwyg.element.style.paddingLeft))
    };
};

export const getPadding = (protyle: IProtyle) => {
    let right = 16;
    let left = 24;
    let bottom = 16;
    if (protyle.options.typewriterMode) {
        if (isMobile()) {
            bottom = window.innerHeight / 5;
        } else {
            bottom = protyle.element.clientHeight / 2;
        }
    }
    if (!isMobile()) {
        let isFullWidth = protyle.wysiwyg.element.getAttribute(Constants.CUSTOM_SY_FULLWIDTH);
        if (!isFullWidth) {
            isFullWidth = window.siyuan.config.editor.fullWidth ? "true" : "false";
        }
        let padding = (protyle.element.clientWidth - Constants.SIZE_EDITOR_WIDTH) / 2;
        if (isFullWidth === "false" && padding > 96) {
            if (padding > Constants.SIZE_EDITOR_WIDTH) {
                // 超宽屏调整 https://ld246.com/article/1668266637363
                padding = protyle.element.clientWidth * .382 / 1.382;
            }
            padding = Math.ceil(padding);
            left = padding;
            right = padding;
        } else if (protyle.element.clientWidth > Constants.SIZE_EDITOR_WIDTH) {
            left = 96;
            right = 96;
        }
    }
    return {
        left, right, bottom, top: 16
    };
};<|MERGE_RESOLUTION|>--- conflicted
+++ resolved
@@ -180,7 +180,6 @@
     if (protyle.options.render.title) {
         // pc 端 文档名 attr 过长和添加标签等按钮重合
         protyle.title.element.style.margin = `16px ${right}px 0 ${left}px`;
-<<<<<<< HEAD
         /// #else
         protyle.title.element.style.margin = `5px ${right}px 0 ${left}px`;
         /// #endif
@@ -191,8 +190,6 @@
             muxDocHeadingAvPanelElement.style.marginRight = `${right}px`;
             muxDocHeadingAvPanelElement.style.marginLeft = `${left}px`;
         }
-=======
->>>>>>> cc033c11
     }
     if (window.siyuan.config.editor.displayBookmarkIcon) {
         const editorAttrElement = document.getElementById("editorAttr");
