import {enableLuteMarkdownSyntax, getTextStar, paste, restoreLuteMarkdownSyntax} from "../util/paste";
import {
    hasClosestBlock,
    hasClosestByAttribute,
    hasClosestByClassName,
    hasClosestByTag,
    hasTopClosestByClassName,
    isInEmbedBlock,
} from "../util/hasClosest";
import {
    focusBlock,
    focusByRange,
    focusByWbr,
    focusSideBlock,
    getEditorRange,
    getSelectionOffset,
    setFirstNodeRange,
    setInsertWbrHTML,
    setLastNodeRange,
} from "../util/selection";
import { Constants } from "../../constants";
import { isMobile } from "../../util/functions";
import { genEmptyElement } from "../../block/util";
import { previewDocImage } from "../preview/image";
import {
    contentMenu,
    enterBack,
    fileAnnotationRefMenu,
    imgMenu,
    inlineMathMenu,
    linkMenu,
    refMenu,
    setFold,
    tagMenu,
    zoomOut
} from "../../menus/protyle";
import * as dayjs from "dayjs";
import { dropEvent } from "../util/editorCommonEvent";
import { input } from "./input";
import {
    getContenteditableElement,
    getNextBlock,
    getTopAloneElement,
    hasNextSibling,
    hasPreviousSibling,
    isEndOfBlock,
    isNotEditBlock
} from "./getBlock";
import { transaction, updateTransaction } from "./transaction";
import { hideElements } from "../ui/hideElements";
/// #if !BROWSER
import { ipcRenderer } from "electron";
/// #endif
import { getEnableHTML, removeEmbed } from "./removeEmbed";
import { keydown } from "./keydown";
import { openMobileFileById } from "../../mobile/editor";
import { removeBlock } from "./remove";
import { highlightRender } from "../render/highlightRender";
import { openAttr } from "../../menus/commonMenuItem";
import { blockRender } from "../render/blockRender";
/// #if !MOBILE
import { getAllModels } from "../../layout/getAll";
import { pushBack } from "../../util/backForward";
import { openFileById } from "../../editor/util";
import { openGlobalSearch } from "../../search/util";
/// #else
import { popSearch } from "../../mobile/menu/search";
/// #endif
import {BlockPanel} from "../../block/Panel";
import {copyPlainText, isInIOS, isMac, isOnlyMeta, readClipboard} from "../util/compatibility";
import {MenuItem} from "../../menus/Menu";
import {fetchPost} from "../../util/fetch";
import {onGet} from "../util/onGet";
import {clearTableCell, setTableAlign} from "../util/table";
import {countBlockWord, countSelectWord} from "../../layout/status";
import {showMessage} from "../../dialog/message";
import {getBacklinkHeadingMore, loadBreadcrumb} from "./renderBacklink";
import {removeSearchMark} from "../toolbar/util";
import {activeBlur} from "../../mobile/util/keyboardToolbar";
import {commonClick} from "./commonClick";
import {avClick, avContextmenu, updateAVName} from "../render/av/action";
import {selectRow, stickyRow, updateHeader} from "../render/av/row";
import {showColMenu} from "../render/av/col";
import {openViewMenu} from "../render/av/view";
import {avRender} from "../render/av/render";
import {checkFold} from "../../util/noRelyPCFunction";
import {
    addDragFill,
    dragFillCellsValue,
    genCellValueByElement,
    getCellText,
    getPositionByCellElement,
    getTypeByCellElement,
    updateCellsValue
} from "../render/av/cell";
import { openEmojiPanel, unicode2Emoji } from "../../emoji";
import { openLink } from "../../editor/openLink";
import { mathRender } from "../render/mathRender";
import { editAssetItem } from "../render/av/asset";
import {img3115} from "../../boot/compatibleVersion";
import {globalClickHideMenu} from "../../boot/globalEvent/click";
import {hideTooltip} from "../../dialog/tooltip";
// import the annotation panel display function
import { showAnnotationEditPanel } from "../../mux/protyle-annotation";
import { get } from "../../mux/settings";

export class WYSIWYG {
    public lastHTMLs: { [key: string]: string } = {};
    public element: HTMLDivElement;
    public preventKeyup: boolean;

    private shiftStartElement: HTMLElement;
    private preventClick: boolean;

    constructor(protyle: IProtyle) {
        this.element = document.createElement("div");
        this.element.className = "protyle-wysiwyg";
        this.element.setAttribute("spellcheck", "false");
        if (isMobile()) {
            // iPhone，iPad 端输入 contenteditable 为 true 时会在块中间插入 span
            // Android 端空块输入法弹出会收起 https://ld246.com/article/1689713888289
            this.element.setAttribute("contenteditable", "false");
        } else {
            this.element.setAttribute("contenteditable", "true");
        }
        if (window.siyuan.config.editor.displayBookmarkIcon) {
            this.element.classList.add("protyle-wysiwyg--attr");
        }
        this.bindCommonEvent(protyle);
        if (protyle.options.action.includes(Constants.CB_GET_HISTORY)) {
            return;
        }
        this.bindEvent(protyle);
        keydown(protyle, this.element);
        dropEvent(protyle, this.element);
    }

    public renderCustom(ial: IObject) {
        let isFullWidth = ial[Constants.CUSTOM_SY_FULLWIDTH];
        if (!isFullWidth) {
            isFullWidth = window.siyuan.config.editor.fullWidth ? "true" : "false";
        }
        if (isFullWidth === "true") {
            this.element.parentElement.setAttribute("data-fullwidth", "true");
        } else {
            this.element.parentElement.removeAttribute("data-fullwidth");
        }
        const ialKeys = Object.keys(ial);
        for (let i = 0; i < this.element.attributes.length; i++) {
            const oldKey = this.element.attributes[i].nodeName;
            if (!["type", "class", "spellcheck", "contenteditable", "data-doc-type", "style", "data-realwidth", "data-readonly"].includes(oldKey) &&
                !ialKeys.includes(oldKey)) {
                this.element.removeAttribute(oldKey);
                i--;
            }
        }
        ialKeys.forEach((key: string) => {
            if (!["title-img", "title", "updated", "icon", "id", "type", "class", "spellcheck", "contenteditable", "data-doc-type", "style", "data-realwidth", "data-readonly"].includes(key)) {
                this.element.setAttribute(key, ial[key]);
            }
        });
    }

    // text block-ref file-annotation-ref a 结尾处打字应为普通文本
    private escapeInline(protyle: IProtyle, range: Range, event: InputEvent) {
        if (!event.data && event.inputType !== "insertLineBreak") {
            return;
        }

        const inputData = event.data;
        protyle.toolbar.range = range;
        const inlineElement = range.startContainer.parentElement;
        const currentTypes = protyle.toolbar.getCurrentType();

        // https://github.com/siyuan-note/siyuan/issues/11766
        if (event.inputType === "insertLineBreak") {
            if (currentTypes.length > 0 && range.toString() === "" && inlineElement.tagName === "SPAN" &&
                inlineElement.textContent.startsWith("\n") &&
                range.startContainer.previousSibling && range.startContainer.previousSibling.textContent === "\n") {
                inlineElement.before(range.startContainer.previousSibling);
            }
            return;
        }

        let dataLength = inputData.length;
        if (inputData === "<" || inputData === ">") {
            // 使用 inlineElement.innerHTML 会出现 https://ld246.com/article/1627185027423 中的第2个问题
            dataLength = 4;
        } else if (inputData === "&") {
            // https://github.com/siyuan-note/siyuan/issues/12239
            dataLength = 5;
        }
        // https://github.com/siyuan-note/siyuan/issues/5924
        if (currentTypes.length > 0 && range.toString() === "" && range.startOffset === inputData.length &&
            inlineElement.tagName === "SPAN" &&
            inlineElement.textContent.replace(Constants.ZWSP, "") !== inputData &&
            inlineElement.textContent.replace(Constants.ZWSP, "").length >= inputData.length &&
            !hasPreviousSibling(range.startContainer) && !hasPreviousSibling(inlineElement)) {
            const html = inlineElement.innerHTML.replace(Constants.ZWSP, "");
            inlineElement.innerHTML = html.substr(dataLength);
            const textNode = document.createTextNode(inputData);
            inlineElement.before(textNode);
            range.selectNodeContents(textNode);
            range.collapse(false);
            return;
        }
        if (// 表格行内公式之前无法插入文字 https://github.com/siyuan-note/siyuan/issues/3908
            inlineElement.tagName === "SPAN" &&
            inlineElement.textContent !== inputData &&
            !currentTypes.includes("search-mark") &&    // https://github.com/siyuan-note/siyuan/issues/7586
            !currentTypes.includes("code") &&   // https://github.com/siyuan-note/siyuan/issues/13871
            !currentTypes.includes("kbd") &&
            !currentTypes.includes("tag") &&
            range.toString() === "" && range.startContainer.nodeType === 3 &&
            (currentTypes.includes("inline-memo") || currentTypes.includes("block-ref") || currentTypes.includes("file-annotation-ref") || currentTypes.includes("a")) &&
            !hasNextSibling(range.startContainer) && range.startContainer.textContent.length === range.startOffset &&
            inlineElement.textContent.length > inputData.length
        ) {
            const position = getSelectionOffset(inlineElement, protyle.wysiwyg.element, range);
            const html = inlineElement.innerHTML;
            if (position.start === inlineElement.textContent.length) {
                // 使用 inlineElement.textContent **$a$b** 中数学公式消失
                inlineElement.innerHTML = html.substr(0, html.length - dataLength);
                const textNode = document.createTextNode(inputData);
                inlineElement.after(textNode);
                range.selectNodeContents(textNode);
                range.collapse(false);
            }
        }
    }

    private setEmptyOutline(protyle: IProtyle, element: HTMLElement) {
        // 图片移除选择状态应放在前面，否则 https://github.com/siyuan-note/siyuan/issues/4173
        protyle.wysiwyg.element.querySelectorAll(".img--select, .av__cell--select, .av__cell--active, .av__row--select").forEach((item: HTMLElement) => {
            if (item.classList.contains("av__row--select") && !hasClosestByClassName(element, "av")) {
                item.classList.remove("av__row--select");
                item.querySelector(".av__firstcol use").setAttribute("xlink:href", "#iconUncheck");
                updateHeader(item);
            } else {
                item.classList.remove("img--select", "av__cell--select", "av__cell--active");
                item.querySelector(".av__drag-fill")?.remove();
            }
        });

        let nodeElement = element;
        if (!element.getAttribute("data-node-id")) {
            const tempElement = hasClosestBlock(element);
            if (!tempElement) {
                return;
            }
            nodeElement = tempElement;
        }
        /// #if !MOBILE
        if (protyle.model) {
            getAllModels().outline.forEach(item => {
                if (item.blockId === protyle.block.rootID) {
                    item.setCurrent(nodeElement);
                }
            });
        }
        /// #else
        if (protyle.disabled) {
            protyle.toolbar.range = getEditorRange(nodeElement);
        }
        /// #endif
    }

    private emojiToMd(element: HTMLElement) {
        element.querySelectorAll(".emoji").forEach((item: HTMLElement) => {
            item.outerHTML = `:${item.getAttribute("alt")}:`;
        });
    }

    private bindCommonEvent(protyle: IProtyle) {
        this.element.addEventListener("copy", (event: ClipboardEvent & { target: HTMLElement }) => {
            window.siyuan.ctrlIsPressed = false; // https://github.com/siyuan-note/siyuan/issues/6373
            // https://github.com/siyuan-note/siyuan/issues/4600
            if (event.target.tagName === "PROTYLE-HTML" || event.target.localName === "input") {
                event.stopPropagation();
                return;
            }
            event.stopPropagation();
            event.preventDefault();
            const range = getEditorRange(protyle.wysiwyg.element);
            const nodeElement = hasClosestBlock(range.startContainer);
            if (!nodeElement) {
                return;
            }
            const selectImgElement = nodeElement.querySelector(".img--select");
            const selectAVElement = nodeElement.querySelector(".av__row--select, .av__cell--select");
            const selectTableElement = nodeElement.querySelector(".table__select")?.clientWidth > 0;
            let selectElements = Array.from(protyle.wysiwyg.element.querySelectorAll(".protyle-wysiwyg--select"));
            if (selectElements.length === 0 && range.toString() === "" && !range.cloneContents().querySelector("img") &&
                !selectImgElement && !selectAVElement && !selectTableElement) {
                nodeElement.classList.add("protyle-wysiwyg--select");
                countBlockWord([nodeElement.getAttribute("data-node-id")]);
                selectElements = [nodeElement];
            }
            let html = "";
            let textPlain = "";
            if (selectElements.length > 0) {
                const isRefText = selectElements[0].getAttribute("data-reftext") === "true";
                if (selectElements[0].getAttribute("data-type") === "NodeListItem" &&
                    selectElements[0].parentElement.classList.contains("list") &&   // 反链复制列表项 https://github.com/siyuan-note/siyuan/issues/6555
                    selectElements[0].parentElement.childElementCount - 1 === selectElements.length) {
                    if (isRefText) {
                        html = getTextStar(selectElements[0].parentElement);
                    } else {
                        html = selectElements[0].parentElement.outerHTML;
                    }
                } else {
                    selectElements.forEach((item: HTMLElement, index) => {
                        // 复制列表项中的块会变为复制列表项，因此不能使用 getTopAloneElement https://github.com/siyuan-note/siyuan/issues/8925
                        if (isRefText && index === 0) {
                            html += getTextStar(item) + "\n\n";
                        } else {
                            html += removeEmbed(item);
                        }
                    });
                }
                if (isRefText) {
                    selectElements[0].removeAttribute("data-reftext");
                }
            } else if (selectAVElement) {
                const cellElements: Element[] = Array.from(nodeElement.querySelectorAll(".av__cell--active, .av__cell--select")) || [];
                if (cellElements.length === 0) {
                    nodeElement.querySelectorAll(".av__row--select:not(.av__row--header)").forEach(rowElement => {
                        rowElement.querySelectorAll(".av__cell").forEach(cellElement => {
                            cellElements.push(cellElement);
                        });
                    });
                }
                if (cellElements.length > 0) {
                    html = "[";
                    cellElements.forEach((item: HTMLElement, index) => {
                        const cellText = getCellText(item);
                        if (index === 0 || !cellElements[index - 1].isSameNode(item.previousElementSibling)) {
                            html += "[";
                        }
                        html += JSON.stringify(genCellValueByElement(getTypeByCellElement(item), item)) + ",";
                        if (index === cellElements.length - 1 || !cellElements[index + 1].isSameNode(item.nextElementSibling)) {
                            html = html.substring(0, html.length - 1) + "],";
                        }
                        textPlain += cellText + ((cellElements[index + 1] && item.nextElementSibling && item.nextElementSibling.isSameNode(cellElements[index + 1])) ? "\t" : "\n\n");
                    });
                    textPlain = textPlain.substring(0, textPlain.length - 2);
                    html = html.substring(0, html.length - 1) + "]";
                }
            } else if (selectTableElement) {
                const selectCellElements: HTMLTableCellElement[] = [];
                const scrollLeft = nodeElement.firstElementChild.scrollLeft;
                const tableSelectElement = nodeElement.querySelector(".table__select") as HTMLElement;
                html = "<table>";
                nodeElement.querySelectorAll("th, td").forEach((item: HTMLTableCellElement) => {
                    if (!item.classList.contains("fn__none") &&
                        item.offsetLeft + 6 > tableSelectElement.offsetLeft + scrollLeft && item.offsetLeft + item.clientWidth - 6 < tableSelectElement.offsetLeft + scrollLeft + tableSelectElement.clientWidth &&
                        item.offsetTop + 6 > tableSelectElement.offsetTop && item.offsetTop + item.clientHeight - 6 < tableSelectElement.offsetTop + tableSelectElement.clientHeight) {
                        selectCellElements.push(item);
                    }
                });
                selectCellElements.forEach((item, index) => {
                    if (index === 0 || !item.previousElementSibling ||
                        !item.previousElementSibling.isSameNode(selectCellElements[index - 1])) {
                        html += "<tr>";
                    }
                    html += item.outerHTML;
                    if (!item.nextElementSibling || !selectCellElements[index + 1] ||
                        !item.nextElementSibling.isSameNode(selectCellElements[index + 1])) {
                        html += "</tr>";
                    }
                });
                html += "</table>";
                textPlain = protyle.lute.HTML2Md(html);
            } else {
                const tempElement = document.createElement("div");
                // https://github.com/siyuan-note/siyuan/issues/5540
                const selectTypes = protyle.toolbar.getCurrentType(range);
                const spanElement = hasClosestByTag(range.startContainer, "SPAN");
                const headingElement = hasClosestByAttribute(range.startContainer, "data-type", "NodeHeading");
                if ((selectTypes.length > 0 && spanElement && spanElement.textContent.replace(Constants.ZWSP, "") === range.toString()) ||
                    (headingElement && headingElement.textContent.replace(Constants.ZWSP, "") === range.toString())) {
                    if (headingElement) {
                        // 复制标题 https://github.com/siyuan-note/insider/issues/297
                        tempElement.append(headingElement.cloneNode(true));
                    } else if (!["DIV", "TD", "TH", "TR"].includes(range.startContainer.parentElement.tagName)) {
                        // 复制行内元素 https://github.com/siyuan-note/insider/issues/191
                        tempElement.append(range.startContainer.parentElement.cloneNode(true));
                        this.emojiToMd(tempElement);
                    } else {
                        // 直接复制块 https://github.com/siyuan-note/insider/issues/318
                        tempElement.append(range.cloneContents());
                        this.emojiToMd(tempElement);
                    }
                    html = tempElement.innerHTML;
                    textPlain = range.toString();
                } else if (selectImgElement) {
                    html = selectImgElement.outerHTML;
                    textPlain = selectImgElement.querySelector("img").getAttribute("data-src");
                } else if (selectTypes.length > 0 && range.startContainer.nodeType === 3 &&
                    range.startContainer.parentElement.tagName === "SPAN" &&
                    range.startContainer.parentElement.isSameNode(range.endContainer.parentElement)) {
                    // 复制粗体等字体中的一部分
                    const attributes = range.startContainer.parentElement.attributes;
                    const spanElement = document.createElement("span");
                    for (let i = 0; i < attributes.length; i++) {
                        spanElement.setAttribute(attributes[i].name, attributes[i].value);
                    }
                    if (spanElement.getAttribute("data-type").indexOf("block-ref") > -1 &&
                        spanElement.getAttribute("data-subtype") === "d") {
                        // 需变为静态锚文本
                        spanElement.setAttribute("data-subtype", "s");
                    }
                    spanElement.textContent = range.toString();
                    html = spanElement.outerHTML;
                    textPlain = range.toString();
                } else {
                    tempElement.append(range.cloneContents());
                    this.emojiToMd(tempElement);
                    const inlineMathElement = hasClosestByAttribute(range.commonAncestorContainer, "data-type", "inline-math");
                    if (inlineMathElement) {
                        // 表格内复制数学公式 https://ld246.com/article/1631708573504
                        html = inlineMathElement.outerHTML;
                    } else {
                        html = tempElement.innerHTML;
                    }
                    // 不能使用 commonAncestorContainer https://ld246.com/article/1643282894693
                    textPlain = tempElement.textContent;
                    if (hasClosestByAttribute(range.startContainer, "data-type", "NodeCodeBlock")) {
                        if (isEndOfBlock(range)) {
                            textPlain = textPlain.replace(/\n$/, "");
                        }
                    } else if (hasClosestByTag(range.startContainer, "TD") || hasClosestByTag(range.startContainer, "TH")) {
                        tempElement.innerHTML = tempElement.innerHTML.replace(/<br>/g, "\n").replace(/<br\/>/g, "\n");
                        textPlain = tempElement.textContent.endsWith("\n") ? tempElement.textContent.replace(/\n$/, "") : tempElement.textContent;
                    } else if (!hasClosestByTag(range.startContainer, "CODE")) {
                        textPlain = range.toString();
                    }
                }
            }
            if (protyle.disabled) {
                html = getEnableHTML(html);
            }
            textPlain = textPlain || protyle.lute.BlockDOM2StdMd(html).trimEnd();
            textPlain = textPlain.replace(/\u00A0/g, " ") // Replace non-breaking spaces with normal spaces when copying https://github.com/siyuan-note/siyuan/issues/9382
                // Remove ZWSP when copying inline elements https://github.com/siyuan-note/siyuan/issues/13882
                .replace(new RegExp(Constants.ZWSP, "g"), "");
            event.clipboardData.setData("text/plain", textPlain);
            event.clipboardData.setData("text/html", selectTableElement ? html : protyle.lute.BlockDOM2HTML(selectAVElement ? textPlain : html));
            enableLuteMarkdownSyntax(protyle);
            event.clipboardData.setData("text/siyuan", selectTableElement ? protyle.lute.HTML2BlockDOM(html) : html);
            restoreLuteMarkdownSyntax(protyle);
        });

        this.element.addEventListener("mousedown", (event: MouseEvent) => {
            protyle.wysiwyg.element.classList.remove("protyle-wysiwyg--hiderange");
            if (event.button === 2 || window.siyuan.ctrlIsPressed) {
                // 右键
                return;
            }
            // Electron 更新后 shift 向上点击获取的 range 不为上一个位置的 https://github.com/siyuan-note/siyuan/issues/9334
            if (window.siyuan.shiftIsPressed && getSelection().rangeCount > 0) {
                this.shiftStartElement = hasClosestBlock(getSelection().getRangeAt(0).startContainer) as HTMLElement;
            }
            if (!window.siyuan.shiftIsPressed) {
                // https://github.com/siyuan-note/siyuan/issues/3026
                hideElements(["select"], protyle);
            }
            let target = event.target as HTMLElement;
            if (hasClosestByClassName(target, "protyle-action") ||
                (hasClosestByClassName(target, "av__cell--header") && !hasClosestByClassName(target, "av__widthdrag"))) {
                return;
            }
            const documentSelf = document;
            const rect = protyle.element.getBoundingClientRect();
            const mostLeft = rect.left + (parseInt(protyle.wysiwyg.element.style.paddingLeft) || 24) + 1;
            // 不能用 firstElement，否则 https://ld246.com/article/1668758661338
            const mostRight = mostLeft + (protyle.wysiwyg.element.clientWidth - (parseInt(protyle.wysiwyg.element.style.paddingLeft) || 24) - (parseInt(protyle.wysiwyg.element.style.paddingRight) || 16)) - 2;
            const mostBottom = rect.bottom;
            const y = event.clientY;
            const contentRect = protyle.contentElement.getBoundingClientRect();
            // av col resize
            if (!protyle.disabled && target.classList.contains("av__widthdrag")) {
                const nodeElement = hasClosestBlock(target);
                if (!nodeElement) {
                    return;
                }
                const avId = nodeElement.getAttribute("data-av-id");
                const blockID = nodeElement.dataset.nodeId;
                const dragElement = target.parentElement;
                const oldWidth = dragElement.clientWidth;
                const dragColId = dragElement.getAttribute("data-col-id");
                let newWidth: number;
                const scrollElement = nodeElement.querySelector(".av__scroll");
                documentSelf.onmousemove = (moveEvent: MouseEvent) => {
                    newWidth = Math.max(oldWidth + (moveEvent.clientX - event.clientX), 25);
                    scrollElement.querySelectorAll(".av__row, .av__row--footer").forEach(item => {
                        (item.querySelector(`[data-col-id="${dragColId}"]`) as HTMLElement).style.width = newWidth + "px";
                    });
                    stickyRow(nodeElement, contentRect, "bottom");
                };

                documentSelf.onmouseup = () => {
                    documentSelf.onmousemove = null;
                    documentSelf.onmouseup = null;
                    documentSelf.ondragstart = null;
                    documentSelf.onselectstart = null;
                    documentSelf.onselect = null;
                    if (!newWidth || newWidth === oldWidth) {
                        return;
                    }
                    const viewId = nodeElement.getAttribute("custom-sy-av-view");
                    transaction(protyle, [{
                        action: "setAttrViewColWidth",
                        id: dragColId,
                        avID: avId,
                        data: newWidth + "px",
                        blockID,
                        keyID: viewId  // 仅前端使用，用于推送时不影响其他视图 https://github.com/siyuan-note/siyuan/issues/11019
                    }], [{
                        action: "setAttrViewColWidth",
                        id: dragColId,
                        avID: avId,
                        data: oldWidth + "px",
                        blockID,
                        keyID: viewId
                    }]);
                };
                this.preventClick = true;
                event.preventDefault();
                return;
            }
            // av drag fill
            const avDragFillElement = hasClosestByClassName(target, "av__drag-fill");
            if (!protyle.disabled && avDragFillElement) {
                const nodeElement = hasClosestBlock(avDragFillElement);
                if (!nodeElement) {
                    return;
                }
                const originData: { [key: string]: IAVCellValue[] } = {};
                let lastOriginCellElement;
                const originCellIds: string[] = [];
                nodeElement.querySelectorAll(".av__cell--active").forEach((item: HTMLElement) => {
                    const rowElement = hasClosestByClassName(item, "av__row");
                    if (rowElement) {
                        if (!originData[rowElement.dataset.id]) {
                            originData[rowElement.dataset.id] = [];
                        }
                        originData[rowElement.dataset.id].push(genCellValueByElement(getTypeByCellElement(item), item));
                        lastOriginCellElement = item;
                        originCellIds.push(item.dataset.id);
                    }
                });
                const dragFillCellIndex = getPositionByCellElement(lastOriginCellElement);
                const firstCellIndex = getPositionByCellElement(nodeElement.querySelector(".av__cell--active"));
                let moveAVCellElement: HTMLElement;
                let lastCellElement: HTMLElement;
                documentSelf.onmousemove = (moveEvent: MouseEvent) => {
                    const tempCellElement = hasClosestByClassName(moveEvent.target as HTMLElement, "av__cell") as HTMLElement;
                    if (moveAVCellElement && tempCellElement && tempCellElement.isSameNode(moveAVCellElement)) {
                        return;
                    }
                    moveAVCellElement = tempCellElement;
                    if (moveAVCellElement && moveAVCellElement.dataset.id) {
                        const newIndex = getPositionByCellElement(moveAVCellElement);
                        nodeElement.querySelectorAll(".av__cell--active").forEach((item: HTMLElement) => {
                            if (!originCellIds.includes(item.dataset.id)) {
                                item.classList.remove("av__cell--active");
                            }
                        });
                        if (newIndex.celIndex !== dragFillCellIndex.celIndex) {
                            lastCellElement = undefined;
                            return;
                        }
                        nodeElement.querySelectorAll(".av__row").forEach((rowElement: HTMLElement, index: number) => {
                            if ((newIndex.rowIndex < firstCellIndex.rowIndex && index >= newIndex.rowIndex && index < firstCellIndex.rowIndex) ||
                                (newIndex.rowIndex > dragFillCellIndex.rowIndex && index <= newIndex.rowIndex && index > dragFillCellIndex.rowIndex)) {
                                rowElement.querySelectorAll(".av__cell").forEach((cellElement: HTMLElement, cellIndex: number) => {
                                    if (cellIndex >= firstCellIndex.celIndex && cellIndex <= newIndex.celIndex) {
                                        cellElement.classList.add("av__cell--active");
                                        lastCellElement = cellElement;
                                    }
                                });
                            }
                        });
                    }
                };

                documentSelf.onmouseup = () => {
                    documentSelf.onmousemove = null;
                    documentSelf.onmouseup = null;
                    documentSelf.ondragstart = null;
                    documentSelf.onselectstart = null;
                    documentSelf.onselect = null;
                    if (lastCellElement) {
                        dragFillCellsValue(protyle, nodeElement, originData, originCellIds);
                        const allActiveCellsElement = nodeElement.querySelectorAll(".av__cell--active");
                        addDragFill(allActiveCellsElement[allActiveCellsElement.length - 1]);
                    }
                    return false;
                };
                this.preventClick = true;
                return false;
            }
            // av cell select
            const avCellElement = hasClosestByClassName(target, "av__cell");
            if (!protyle.disabled && avCellElement && avCellElement.dataset.id && !isInEmbedBlock(avCellElement)) {
                const nodeElement = hasClosestBlock(avCellElement);
                if (!nodeElement) {
                    return;
                }
                nodeElement.querySelectorAll(".av__cell--select").forEach(item => {
                    item.classList.remove("av__cell--select");
                });
                nodeElement.querySelectorAll(".av__drag-fill").forEach(item => {
                    item.remove();
                });
                avCellElement.classList.add("av__cell--select");
                const originIndex = getPositionByCellElement(avCellElement);
                let moveSelectCellElement: HTMLElement;
                let lastCellElement: HTMLElement;
                const nodeRect = nodeElement.getBoundingClientRect();
                const scrollElement = nodeElement.querySelector(".av__scroll");
                documentSelf.onmousemove = (moveEvent: MouseEvent) => {
                    const tempCellElement = hasClosestByClassName(moveEvent.target as HTMLElement, "av__cell") as HTMLElement;
                    if (scrollElement.scrollWidth > scrollElement.clientWidth + 2) {
                        if (moveEvent.clientX > nodeRect.right - 10) {
                            scrollElement.scrollLeft += 10;
                        } else if (moveEvent.clientX < nodeRect.left + 34) {
                            scrollElement.scrollLeft -= 10;
                        }
                        if (moveEvent.clientY < contentRect.top + 48) {
                            protyle.contentElement.scrollTop -= 5;
                        } else if (moveEvent.clientY > contentRect.bottom - 48) {
                            protyle.contentElement.scrollTop += 5;
                        }
                    }
                    if (moveSelectCellElement && tempCellElement && tempCellElement.isSameNode(moveSelectCellElement)) {
                        return;
                    }
                    if (tempCellElement && tempCellElement.dataset.id && (event.clientX !== moveEvent.clientX || event.clientY !== moveEvent.clientY)) {
                        const newIndex = getPositionByCellElement(tempCellElement);
                        nodeElement.querySelectorAll(".av__cell--active").forEach((item: HTMLElement) => {
                            item.classList.remove("av__cell--active");
                        });
                        nodeElement.querySelectorAll(".av__row").forEach((rowElement: HTMLElement, index: number) => {
                            if (index >= Math.min(originIndex.rowIndex, newIndex.rowIndex) && index <= Math.max(originIndex.rowIndex, newIndex.rowIndex)) {
                                rowElement.querySelectorAll(".av__cell").forEach((cellElement: HTMLElement, cellIndex: number) => {
                                    if (cellIndex >= Math.min(originIndex.celIndex, newIndex.celIndex) && cellIndex <= Math.max(originIndex.celIndex, newIndex.celIndex)) {
                                        cellElement.classList.add("av__cell--active");
                                        lastCellElement = cellElement;
                                    }
                                });
                            }
                        });
                        moveSelectCellElement = tempCellElement;
                    }
                };

                documentSelf.onmouseup = () => {
                    documentSelf.onmousemove = null;
                    documentSelf.onmouseup = null;
                    documentSelf.ondragstart = null;
                    documentSelf.onselectstart = null;
                    documentSelf.onselect = null;
                    if (lastCellElement) {
                        selectRow(nodeElement.querySelector(".av__firstcol"), "unselectAll");
                        focusBlock(nodeElement);
                        addDragFill(lastCellElement);
                        this.preventClick = true;
                    }
                    return false;
                };
                return false;
            }
            // 图片、iframe、video 缩放
            if (!protyle.disabled && target.classList.contains("protyle-action__drag")) {
                const nodeElement = hasClosestBlock(target);
                if (!nodeElement) {
                    return;
                }
                let isCenter = true;
                if (["NodeIFrame", "NodeWidget", "NodeVideo"].includes(nodeElement.getAttribute("data-type"))) {
                    nodeElement.classList.add("iframe--drag");
                    if (nodeElement.style.textAlign === "left" || nodeElement.style.textAlign === "right") {
                        isCenter = false;
                    }
                } else if (target.parentElement.parentElement.getAttribute("data-type") === "img") {
                    target.parentElement.parentElement.classList.add("img--drag");
                }

                const id = nodeElement.getAttribute("data-node-id");
                const html = nodeElement.outerHTML;
                const x = event.clientX;
                const dragElement = target.previousElementSibling as HTMLElement;
                const dragWidth = dragElement.clientWidth;
                const dragHeight = dragElement.clientHeight;

                const imgElement = dragElement.parentElement.parentElement;
                if (dragElement.tagName === "IMG") {
                    img3115(imgElement);
                }
                documentSelf.onmousemove = (moveEvent: MouseEvent) => {
                    if (dragElement.tagName === "IMG") {
                        dragElement.style.height = "";
                    }
                    if (moveEvent.clientX > x - dragWidth + 8 && moveEvent.clientX < mostRight) {
                        const multiple = ((dragElement.tagName === "IMG" && !imgElement.style.minWidth && nodeElement.style.textAlign !== "center") || !isCenter) ? 1 : 2;
                        if (dragElement.tagName === "IMG") {
                            dragElement.parentElement.style.width = Math.max(17, dragWidth + (moveEvent.clientX - x) * multiple) + "px";
                        } else {
                            dragElement.style.width = Math.max(17, dragWidth + (moveEvent.clientX - x) * multiple) + "px";
                        }
                    }
                    if (dragElement.tagName !== "IMG") {
                        if (moveEvent.clientY > y - dragHeight + 8 && moveEvent.clientY < mostBottom) {
                            dragElement.style.height = (dragHeight + (moveEvent.clientY - y)) + "px";
                        }
                    }
                };

                documentSelf.onmouseup = () => {
                    documentSelf.onmousemove = null;
                    documentSelf.onmouseup = null;
                    documentSelf.ondragstart = null;
                    documentSelf.onselectstart = null;
                    documentSelf.onselect = null;
                    if (target.classList.contains("protyle-action__drag") && nodeElement) {
                        updateTransaction(protyle, id, nodeElement.outerHTML, html);
                    }
                    nodeElement.classList.remove("iframe--drag");
                    target.parentElement.parentElement.classList.remove("img--drag");
                };
                return;
            }
            // table cell select
            let tableBlockElement: HTMLElement | false;
            const targetCellElement = hasClosestByTag(target, "TH") || hasClosestByTag(target, "TD");
            if (targetCellElement) {
                target = targetCellElement;
            }
            if (target.tagName === "TH" || target.tagName === "TD" || target.firstElementChild?.tagName === "TABLE" || target.classList.contains("table__resize") || target.classList.contains("table__select")) {
                tableBlockElement = hasClosestBlock(target);
                if (tableBlockElement) {
                    tableBlockElement.querySelector(".table__select").removeAttribute("style");
                    window.siyuan.menus.menu.remove();
                    hideElements(["toolbar"], protyle);
                    if (target.classList.contains("table__select")) {
                        target = document.elementFromPoint(event.clientX, event.clientY) as HTMLElement;
                    }
                    event.stopPropagation();
                }
                // 后续拖拽操作写在多选节点中
            }
            // table col resize
            if (!protyle.disabled && target.classList.contains("table__resize")) {
                const nodeElement = hasClosestBlock(target);
                if (!nodeElement) {
                    return;
                }
                const html = nodeElement.outerHTML;
                // https://github.com/siyuan-note/siyuan/issues/4455
                if (getSelection().rangeCount > 0) {
                    getSelection().getRangeAt(0).collapse(false);
                }
                // @ts-ignore
                nodeElement.firstElementChild.style.webkitUserModify = "read-only";
                nodeElement.style.cursor = "col-resize";
                target.removeAttribute("style");
                const id = nodeElement.getAttribute("data-node-id");
                const x = event.clientX;
                const colIndex = parseInt(target.getAttribute("data-col-index"));
                const colElement = nodeElement.querySelectorAll("table col")[colIndex] as HTMLElement;
                // 清空初始化 table 时的最小宽度
                if (colElement.style.minWidth) {
                    colElement.style.width = (nodeElement.querySelectorAll("table td, table th")[colIndex] as HTMLElement).offsetWidth + "px";
                    colElement.style.minWidth = "";
                }
                // 移除 cell 上的宽度限制 https://github.com/siyuan-note/siyuan/issues/7795
                nodeElement.querySelectorAll("tr").forEach((trItem: HTMLTableRowElement) => {
                    trItem.cells[colIndex].style.width = "";
                });
                const oldWidth = colElement.clientWidth;
                const hasScroll = nodeElement.firstElementChild.clientWidth < nodeElement.firstElementChild.scrollWidth;
                documentSelf.onmousemove = (moveEvent: MouseEvent) => {
                    if (nodeElement.style.textAlign === "center" && !hasScroll) {
                        colElement.style.width = (oldWidth + (moveEvent.clientX - x) * 2) + "px";
                    } else {
                        colElement.style.width = (oldWidth + (moveEvent.clientX - x)) + "px";
                    }
                };

                documentSelf.onmouseup = () => {
                    // @ts-ignore
                    nodeElement.firstElementChild.style.webkitUserModify = "";
                    nodeElement.style.cursor = "";
                    documentSelf.onmousemove = null;
                    documentSelf.onmouseup = null;
                    documentSelf.ondragstart = null;
                    documentSelf.onselectstart = null;
                    documentSelf.onselect = null;
                    if (nodeElement) {
                        updateTransaction(protyle, id, nodeElement.outerHTML, html);
                    }
                };
                return;
            }

            // 多选节点
            let clentX = event.clientX;
            if (event.clientX > mostRight) {
                clentX = mostRight;
            } else if (event.clientX < mostLeft) {
                clentX = mostLeft;
            }
            const mostTop = rect.top + (protyle.options.render.breadcrumb ? protyle.breadcrumb.element.parentElement.clientHeight : 0);

            let mouseElement: Element;
            let moveCellElement: HTMLElement;
            let startFirstElement: Element;
            let endLastElement: Element;
            this.element.querySelectorAll("iframe").forEach(item => {
                item.style.pointerEvents = "none";
            });
            const needScroll = ["IMG", "VIDEO", "AUDIO"].includes(target.tagName) || target.classList.contains("img");
            documentSelf.onmousemove = (moveEvent: MouseEvent) => {
                let moveTarget: boolean | HTMLElement = moveEvent.target as HTMLElement;
                // table cell select
                if (tableBlockElement && tableBlockElement.contains(moveTarget) &&
                    !hasClosestByClassName(tableBlockElement, "protyle-wysiwyg__embed")) {
                    if (moveTarget.classList.contains("table__select")) {
                        moveTarget.classList.add("fn__none");
                        const pointElement = document.elementFromPoint(moveEvent.clientX, moveEvent.clientY);
                        moveTarget.classList.remove("fn__none");
                        moveTarget = hasClosestByTag(pointElement, "TH") || hasClosestByTag(pointElement, "TD");
                    }
                    if (moveTarget && moveTarget.isSameNode(target)) {
                        tableBlockElement.querySelector(".table__select").removeAttribute("style");
                        protyle.wysiwyg.element.classList.remove("protyle-wysiwyg--hiderange");
                        moveCellElement = moveTarget;
                        return false;
                    }
                    if (moveTarget && (moveTarget.tagName === "TH" || moveTarget.tagName === "TD") &&
                        (!moveCellElement || !moveCellElement.isSameNode(moveTarget))) {
                        // @ts-ignore
                        tableBlockElement.firstElementChild.style.webkitUserModify = "read-only";
                        let width = target.offsetLeft + target.clientWidth - moveTarget.offsetLeft;
                        let left = moveTarget.offsetLeft;
                        if (target.offsetLeft === moveTarget.offsetLeft) {
                            width = Math.max(target.clientWidth, moveTarget.clientWidth);
                        } else if (target.offsetLeft < moveTarget.offsetLeft) {
                            width = moveTarget.offsetLeft + moveTarget.clientWidth - target.offsetLeft;
                            left = target.offsetLeft;
                        }
                        let height = target.offsetTop + target.clientHeight - moveTarget.offsetTop;
                        let top = moveTarget.offsetTop;
                        if (target.offsetTop === moveTarget.offsetTop) {
                            height = Math.max(target.clientHeight, moveTarget.clientHeight);
                        } else if (target.offsetTop < moveTarget.offsetTop) {
                            height = moveTarget.offsetTop + moveTarget.clientHeight - target.offsetTop;
                            top = target.offsetTop;
                        }
                        // https://github.com/siyuan-note/insider/issues/1015
                        Array.from(tableBlockElement.querySelectorAll("th, td")).find((item: HTMLElement) => {
                            const updateWidth = item.offsetLeft < left + width && item.offsetLeft + item.clientWidth > left + width;
                            const updateWidth2 = item.offsetLeft < left && item.offsetLeft + item.clientWidth > left;
                            if (item.offsetTop < top && item.offsetTop + item.clientHeight > top) {
                                if ((item.offsetLeft + 6 > left && item.offsetLeft + item.clientWidth - 6 < left + width) || updateWidth || updateWidth2) {
                                    height = top + height - item.offsetTop;
                                    top = item.offsetTop;
                                }
                                if (updateWidth) {
                                    width = item.offsetLeft + item.clientWidth - left;
                                }
                                if (updateWidth2) {
                                    width = left + width - item.offsetLeft;
                                    left = item.offsetLeft;
                                }
                            } else if (item.offsetTop < top + height && item.offsetTop + item.clientHeight > top + height) {
                                if ((item.offsetLeft + 6 > left && item.offsetLeft + item.clientWidth - 6 < left + width) || updateWidth || updateWidth2) {
                                    height = item.clientHeight + item.offsetTop - top;
                                }
                                if (updateWidth) {
                                    width = item.offsetLeft + item.clientWidth - left;
                                }
                                if (updateWidth2) {
                                    width = left + width - item.offsetLeft;
                                    left = item.offsetLeft;
                                }
                            } else if (updateWidth2 && item.offsetTop + 6 > top && item.offsetTop + item.clientHeight - 6 < top + height) {
                                width = left + width - item.offsetLeft;
                                left = item.offsetLeft;
                            } else if (updateWidth && item.offsetTop + 6 > top && item.offsetTop + item.clientHeight - 6 < top + height) {
                                width = item.offsetLeft + item.clientWidth - left;
                            }
                        });
                        protyle.wysiwyg.element.classList.add("protyle-wysiwyg--hiderange");
                        tableBlockElement.querySelector(".table__select").setAttribute("style", `left:${left - tableBlockElement.firstElementChild.scrollLeft}px;top:${top}px;height:${height}px;width:${width + 1}px;`);
                        moveCellElement = moveTarget;
                    }
                    return;
                }
                // 在包含 img， video， audio 的元素上划选后无法上下滚动 https://ld246.com/article/1681778773806
                // 在包含 img， video， audio 的元素上拖拽无法划选 https://github.com/siyuan-note/siyuan/issues/11763
                if (needScroll) {
                    if (moveEvent.clientY < contentRect.top + Constants.SIZE_SCROLL_TB || moveEvent.clientY > contentRect.bottom - Constants.SIZE_SCROLL_TB) {
                        protyle.contentElement.scroll({
                            top: protyle.contentElement.scrollTop + (moveEvent.clientY < contentRect.top + Constants.SIZE_SCROLL_TB ? -Constants.SIZE_SCROLL_STEP : Constants.SIZE_SCROLL_STEP),
                            behavior: "smooth"
                        });
                    }
                }
                protyle.selectElement.classList.remove("fn__none");
                // 向左选择，遇到 gutter 就不会弹出 toolbar
                hideElements(["gutter"], protyle);
                let newTop = 0;
                let newLeft = 0;
                let newWidth = 0;
                let newHeight = 0;
                if (moveEvent.clientX < clentX) {
                    if (moveEvent.clientX < mostLeft) {
                        // 向左越界
                        newLeft = mostLeft;
                    } else {
                        // 向左
                        newLeft = moveEvent.clientX;
                    }
                    newWidth = clentX - newLeft;
                } else {
                    if (moveEvent.clientX > mostRight) {
                        // 向右越界
                        newLeft = clentX;
                        newWidth = mostRight - newLeft;
                    } else {
                        // 向右
                        newLeft = clentX;
                        newWidth = moveEvent.clientX - clentX;
                    }
                }

                if (moveEvent.clientY > y) {
                    if (moveEvent.clientY > mostBottom) {
                        // 向下越界
                        newTop = y;
                        newHeight = mostBottom - y;
                    } else {
                        // 向下
                        newTop = y;
                        newHeight = moveEvent.clientY - y;
                    }
                } else {
                    if (moveEvent.clientY < mostTop) {
                        // 向上越界
                        newTop = mostTop;
                    } else {
                        // 向上
                        newTop = moveEvent.clientY;
                    }
                    newHeight = y - newTop;
                }
                if (newHeight < 4) {
                    return;
                }
                protyle.selectElement.setAttribute("style", `background-color: ${protyle.selectElement.style.backgroundColor};top:${newTop}px;height:${newHeight}px;left:${newLeft + 2}px;width:${newWidth - 2}px;`);
                const newMouseElement = document.elementFromPoint(moveEvent.clientX, moveEvent.clientY);
                if (mouseElement && mouseElement.isSameNode(newMouseElement) && !mouseElement.classList.contains("protyle-wysiwyg") &&
                    !mouseElement.classList.contains("list") && !mouseElement.classList.contains("bq") && !mouseElement.classList.contains("sb")) {
                    // 性能优化，同一个p元素不进行选中计算
                    return;
                } else {
                    mouseElement = newMouseElement;
                }
                hideElements(["select"], protyle);
                let firstElement;
                if (moveEvent.clientY > y) {
                    firstElement = startFirstElement || document.elementFromPoint(newLeft, newTop);
                    endLastElement = undefined;
                } else {
                    firstElement = document.elementFromPoint(newLeft, newTop);
                    startFirstElement = undefined;
                }
                if (!firstElement) {
                    return;
                }
                if (firstElement.classList.contains("protyle-wysiwyg") || firstElement.classList.contains("list") ||
                    firstElement.classList.contains("li") || firstElement.classList.contains("sb") ||
                    firstElement.classList.contains("bq")) {
                    firstElement = document.elementFromPoint(newLeft, newTop + 16);
                }
                if (!firstElement) {
                    return;
                }
                let firstBlockElement = hasClosestBlock(firstElement);
                if (!firstBlockElement && firstElement.classList.contains("protyle-breadcrumb__bar")) {
                    firstBlockElement = firstElement.nextElementSibling as HTMLElement;
                }
                if (moveEvent.clientY > y) {
                    if (!startFirstElement) {
                        // 向上选择导致滚动条滚动到顶部再向下选择至 > y 时，firstBlockElement 为 undefined https://ld246.com/article/1705233964097
                        if (!firstBlockElement) {
                            firstBlockElement = protyle.wysiwyg.element.firstElementChild as HTMLElement;
                            if (firstBlockElement.classList.contains("protyle-breadcrumb__bar")) {
                                firstBlockElement = firstBlockElement.nextElementSibling as HTMLElement;
                            }
                        }
                        startFirstElement = firstBlockElement;
                    }
                } else if (!firstBlockElement &&
                    // https://github.com/siyuan-note/siyuan/issues/7580
                    moveEvent.clientY < protyle.wysiwyg.element.lastElementChild.getBoundingClientRect().bottom) {
                    firstBlockElement = protyle.wysiwyg.element.firstElementChild as HTMLElement;
                    if (firstBlockElement.classList.contains("protyle-breadcrumb__bar")) {
                        firstBlockElement = firstBlockElement.nextElementSibling as HTMLElement;
                    }
                }
                let selectElements: Element[] = [];
                let currentElement: Element | boolean = firstBlockElement;

                if (currentElement) {
                    // 从下往上划选遇到嵌入块时，选中整个嵌入块
                    const embedElement = isInEmbedBlock(currentElement);
                    if (embedElement) {
                        currentElement = embedElement;
                    }
                }

                let hasJump = false;
                const selectBottom = endLastElement ? endLastElement.getBoundingClientRect().bottom : (newTop + newHeight);
                while (currentElement) {
                    if (currentElement && !currentElement.classList.contains("protyle-attr")) {
                        const currentRect = currentElement.getBoundingClientRect();
                        if (currentRect.height > 0 && currentRect.top < selectBottom && currentRect.left < newLeft + newWidth) {
                            if (hasJump) {
                                // 父节点的下个节点在选中范围内才可使用父节点作为选中节点
                                if (currentElement.nextElementSibling && !currentElement.nextElementSibling.classList.contains("protyle-attr")) {
                                    const nextRect = currentElement.nextElementSibling.getBoundingClientRect();
                                    if (nextRect.top < selectBottom && nextRect.left < newLeft + newWidth) {
                                        selectElements = [currentElement];
                                        currentElement = currentElement.nextElementSibling;
                                        hasJump = false;
                                    } else if (currentElement.parentElement.classList.contains("sb")) {
                                        currentElement = hasClosestBlock(currentElement.parentElement);
                                        hasJump = true;
                                    } else {
                                        break;
                                    }
                                } else {
                                    currentElement = hasClosestBlock(currentElement.parentElement);
                                    hasJump = true;
                                }
                            } else {
                                if (!currentElement.classList.contains("protyle-breadcrumb__bar")) {
                                    selectElements.push(currentElement);
                                }
                                currentElement = currentElement.nextElementSibling;
                            }
                        } else if (currentElement.parentElement.classList.contains("sb")) {
                            // 跳出超级块横向排版中的未选中元素
                            currentElement = hasClosestBlock(currentElement.parentElement);
                            hasJump = true;
                        } else if (currentRect.height === 0 && currentRect.width === 0 && currentElement.parentElement.getAttribute("fold") === "1") {
                            currentElement = currentElement.parentElement;
                            selectElements = [];
                        } else {
                            break;
                        }
                    } else {
                        currentElement = hasClosestBlock(currentElement.parentElement);
                        hasJump = true;
                    }
                }
                if (moveEvent.clientY <= y && !endLastElement) {
                    endLastElement = selectElements[selectElements.length - 1];
                }
                if (selectElements.length === 1 && !selectElements[0].classList.contains("list") &&
                    !selectElements[0].classList.contains("bq") && !selectElements[0].classList.contains("sb")) {
                    // 只有一个 p 时不选中
                    protyle.selectElement.style.backgroundColor = "transparent";
                    protyle.wysiwyg.element.classList.remove("protyle-wysiwyg--hiderange");
                } else {
                    protyle.wysiwyg.element.classList.add("protyle-wysiwyg--hiderange");
                    selectElements.forEach(item => {
                        if (!hasClosestByClassName(item, "protyle-wysiwyg__embed")) {
                            item.classList.add("protyle-wysiwyg--select");
                        }
                    });
                    protyle.selectElement.style.backgroundColor = "";
                }
            };

            documentSelf.onmouseup = (mouseUpEvent) => {
                documentSelf.onmousemove = null;
                documentSelf.onmouseup = null;
                documentSelf.ondragstart = null;
                documentSelf.onselectstart = null;
                documentSelf.onselect = null;
                startFirstElement = undefined;
                endLastElement = undefined;
                // 多选表格单元格后，选择菜单中的居左，然后 shift+左 选中的文字无法显示选中背景，因此需移除
                // 多选块后 shift+左 选中的文字无法显示选中背景，因此需移除
                protyle.wysiwyg.element.classList.remove("protyle-wysiwyg--hiderange");
                this.element.querySelectorAll("iframe").forEach(item => {
                    item.style.pointerEvents = "";
                });
                protyle.selectElement.classList.add("fn__none");
                protyle.selectElement.removeAttribute("style");
                if (tableBlockElement) {
                    // @ts-ignore
                    tableBlockElement.firstElementChild.style.webkitUserModify = "";
                    const tableSelectElement = tableBlockElement.querySelector(".table__select") as HTMLElement;
                    if (tableSelectElement.getAttribute("style")) {
                        if (getSelection().rangeCount > 0) {
                            getSelection().getRangeAt(0).collapse(false);
                        }
                        window.siyuan.menus.menu.remove();
                        if (!protyle.disabled) {
                            window.siyuan.menus.menu.append(new MenuItem({
                                label: window.siyuan.languages.mergeCell,
                                click: () => {
                                    if (tableBlockElement) {
                                        const selectCellElements: HTMLTableCellElement[] = [];
                                        const colIndexList: number[] = [];
                                        const colCount = tableBlockElement.querySelectorAll("th").length;
                                        let fnNoneMax = 0;
                                        const scrollLeft = tableBlockElement.firstElementChild.scrollLeft;
                                        let isTHead = false;
                                        let isTBody = false;
                                        tableBlockElement.querySelectorAll("th, td").forEach((item: HTMLTableCellElement, index: number) => {
                                            if (item.classList.contains("fn__none")) {
                                                // 合并的元素中间有 fn__none 的元素
                                                if (item.previousElementSibling && item.previousElementSibling.isSameNode(selectCellElements[selectCellElements.length - 1])) {
                                                    selectCellElements.push(item);
                                                    if (!isTHead && item.parentElement.parentElement.tagName === "THEAD") {
                                                        isTHead = true;
                                                    } else if (!isTBody && item.parentElement.parentElement.tagName === "TBODY") {
                                                        isTBody = true;
                                                    }
                                                } else {
                                                    if (index < fnNoneMax && colIndexList.includes((index + 1) % colCount)) {
                                                        selectCellElements.push(item);
                                                        if (!isTHead && item.parentElement.parentElement.tagName === "THEAD") {
                                                            isTHead = true;
                                                        } else if (!isTBody && item.parentElement.parentElement.tagName === "TBODY") {
                                                            isTBody = true;
                                                        }
                                                    }
                                                }
                                            } else {
                                                if (item.offsetLeft + 6 > tableSelectElement.offsetLeft + scrollLeft && item.offsetLeft + item.clientWidth - 6 < tableSelectElement.offsetLeft + scrollLeft + tableSelectElement.clientWidth &&
                                                    item.offsetTop + 6 > tableSelectElement.offsetTop && item.offsetTop + item.clientHeight - 6 < tableSelectElement.offsetTop + tableSelectElement.clientHeight) {
                                                    selectCellElements.push(item);
                                                    if (!isTHead && item.parentElement.parentElement.tagName === "THEAD") {
                                                        isTHead = true;
                                                    } else if (!isTBody && item.parentElement.parentElement.tagName === "TBODY") {
                                                        isTBody = true;
                                                    }
                                                    colIndexList.push((index + 1) % colCount);
                                                    // https://github.com/siyuan-note/insider/issues/1014
                                                    fnNoneMax = Math.max((item.rowSpan - 1) * colCount + index + 1, fnNoneMax);
                                                }
                                            }
                                        });
                                        tableSelectElement.removeAttribute("style");
                                        const oldHTML = tableBlockElement.outerHTML;
                                        let cellElement = selectCellElements[0];
                                        let colSpan = cellElement.colSpan;
                                        let index = 1;
                                        while (cellElement.nextElementSibling && cellElement.nextElementSibling.isSameNode(selectCellElements[index])) {
                                            cellElement = cellElement.nextElementSibling as HTMLTableCellElement;
                                            if (!cellElement.classList.contains("fn__none")) { // https://github.com/siyuan-note/insider/issues/1007#issuecomment-1046195608
                                                colSpan += cellElement.colSpan;
                                            }
                                            index++;
                                        }
                                        let html = "";
                                        let rowElement: Element = selectCellElements[0].parentElement;
                                        let rowSpan = selectCellElements[0].rowSpan;
                                        selectCellElements.forEach((item, index) => {
                                            let cellHTML = item.innerHTML.trim();
                                            if (cellHTML.endsWith("<br>")) {
                                                cellHTML = cellHTML.substr(0, cellHTML.length - 4);
                                            }
                                            html += cellHTML + ((!cellHTML || index === selectCellElements.length - 1) ? "" : "<br>");
                                            if (index !== 0) {
                                                if (!rowElement.isSameNode(item.parentElement)) {
                                                    if (!item.classList.contains("fn__none")) { // https://github.com/siyuan-note/insider/issues/1011
                                                        rowSpan += item.rowSpan;
                                                    }
                                                    rowElement = item.parentElement;
                                                    if (selectCellElements[0].parentElement.parentElement.tagName === "THEAD" && item.parentElement.parentElement.tagName !== "THEAD") {
                                                        selectCellElements[0].parentElement.parentElement.insertAdjacentElement("beforeend", item.parentElement);
                                                    }
                                                }
                                                item.classList.add("fn__none");
                                                item.innerHTML = "";
                                            }
                                        });

                                        // https://github.com/siyuan-note/insider/issues/1017
                                        if (isTHead && isTBody) {
                                            rowElement = rowElement.parentElement.nextElementSibling.firstElementChild;
                                            while (rowElement && rowElement.parentElement.tagName !== "THEAD") {
                                                let colSpanCount = 0;
                                                let noneCount = 0;
                                                Array.from(rowElement.children).forEach((item: HTMLTableCellElement) => {
                                                    colSpanCount += item.colSpan - 1;
                                                    if (item.classList.contains("fn__none")) {
                                                        noneCount++;
                                                    }
                                                });
                                                if (colSpanCount !== noneCount) {
                                                    selectCellElements[0].parentElement.parentElement.insertAdjacentElement("beforeend", rowElement);
                                                    rowElement = rowElement.parentElement.nextElementSibling.firstElementChild;
                                                } else {
                                                    break;
                                                }
                                            }
                                        }

                                        // 合并背景色不会修改，需要等计算完毕
                                        setTimeout(() => {
                                            if (tableBlockElement) {
                                                selectCellElements[0].innerHTML = html + "<wbr>";
                                                selectCellElements[0].colSpan = colSpan;
                                                selectCellElements[0].rowSpan = rowSpan;
                                                focusByWbr(selectCellElements[0], document.createRange());
                                                updateTransaction(protyle, tableBlockElement.getAttribute("data-node-id"), tableBlockElement.outerHTML, oldHTML);
                                            }
                                        });
                                    }
                                }
                            }).element);
                            window.siyuan.menus.menu.append(new MenuItem({type: "separator"}).element);
                            window.siyuan.menus.menu.append(new MenuItem({
                                icon: "iconAlignLeft",
                                accelerator: window.siyuan.config.keymap.editor.general.alignLeft.custom,
                                label: window.siyuan.languages.alignLeft,
                                click: () => {
                                    if (tableBlockElement) {
                                        const selectCellElements: HTMLTableCellElement[] = [];
                                        const scrollLeft = tableBlockElement.firstElementChild.scrollLeft;
                                        tableBlockElement.querySelectorAll("th, td").forEach((item: HTMLTableCellElement) => {
                                            if (!item.classList.contains("fn__none") &&
                                                item.offsetLeft + 6 > tableSelectElement.offsetLeft + scrollLeft && item.offsetLeft + item.clientWidth - 6 < tableSelectElement.offsetLeft + scrollLeft + tableSelectElement.clientWidth &&
                                                item.offsetTop + 6 > tableSelectElement.offsetTop && item.offsetTop + item.clientHeight - 6 < tableSelectElement.offsetTop + tableSelectElement.clientHeight &&
                                                (selectCellElements.length === 0 || (selectCellElements.length > 0 && item.offsetTop === selectCellElements[0].offsetTop))) {
                                                selectCellElements.push(item);
                                            }
                                        });
                                        tableSelectElement.removeAttribute("style");
                                        setTableAlign(protyle, selectCellElements, tableBlockElement, "left", getEditorRange(tableBlockElement));
                                    }
                                }
                            }).element);
                            window.siyuan.menus.menu.append(new MenuItem({
                                icon: "iconAlignCenter",
                                accelerator: window.siyuan.config.keymap.editor.general.alignCenter.custom,
                                label: window.siyuan.languages.alignCenter,
                                click: () => {
                                    if (tableBlockElement) {
                                        const selectCellElements: HTMLTableCellElement[] = [];
                                        const scrollLeft = tableBlockElement.firstElementChild.scrollLeft;
                                        tableBlockElement.querySelectorAll("th, td").forEach((item: HTMLTableCellElement) => {
                                            if (!item.classList.contains("fn__none") &&
                                                item.offsetLeft + 6 > tableSelectElement.offsetLeft + scrollLeft && item.offsetLeft + item.clientWidth - 6 < tableSelectElement.offsetLeft + scrollLeft + tableSelectElement.clientWidth &&
                                                item.offsetTop + 6 > tableSelectElement.offsetTop && item.offsetTop + item.clientHeight - 6 < tableSelectElement.offsetTop + tableSelectElement.clientHeight &&
                                                (selectCellElements.length === 0 || (selectCellElements.length > 0 && item.offsetTop === selectCellElements[0].offsetTop))) {
                                                selectCellElements.push(item);
                                            }
                                        });
                                        tableSelectElement.removeAttribute("style");
                                        setTableAlign(protyle, selectCellElements, tableBlockElement, "center", getEditorRange(tableBlockElement));
                                    }
                                }
                            }).element);
                            window.siyuan.menus.menu.append(new MenuItem({
                                icon: "iconAlignRight",
                                accelerator: window.siyuan.config.keymap.editor.general.alignRight.custom,
                                label: window.siyuan.languages.alignRight,
                                click: () => {
                                    if (tableBlockElement) {
                                        const selectCellElements: HTMLTableCellElement[] = [];
                                        const scrollLeft = tableBlockElement.firstElementChild.scrollLeft;
                                        tableBlockElement.querySelectorAll("th, td").forEach((item: HTMLTableCellElement) => {
                                            if (!item.classList.contains("fn__none") &&
                                                item.offsetLeft + 6 > tableSelectElement.offsetLeft + scrollLeft && item.offsetLeft + item.clientWidth - 6 < tableSelectElement.offsetLeft + scrollLeft + tableSelectElement.clientWidth &&
                                                item.offsetTop + 6 > tableSelectElement.offsetTop && item.offsetTop + item.clientHeight - 6 < tableSelectElement.offsetTop + tableSelectElement.clientHeight &&
                                                (selectCellElements.length === 0 || (selectCellElements.length > 0 && item.offsetTop === selectCellElements[0].offsetTop))) {
                                                selectCellElements.push(item);
                                            }
                                        });
                                        tableSelectElement.removeAttribute("style");
                                        setTableAlign(protyle, selectCellElements, tableBlockElement, "right", getEditorRange(tableBlockElement));
                                    }
                                }
                            }).element);
                            window.siyuan.menus.menu.append(new MenuItem({
                                icon: "",
                                label: window.siyuan.languages.useDefaultAlign,
                                click: () => {
                                    if (tableBlockElement) {
                                        const selectCellElements: HTMLTableCellElement[] = [];
                                        const scrollLeft = tableBlockElement.firstElementChild.scrollLeft;
                                        tableBlockElement.querySelectorAll("th, td").forEach((item: HTMLTableCellElement) => {
                                            if (!item.classList.contains("fn__none") &&
                                                item.offsetLeft + 6 > tableSelectElement.offsetLeft + scrollLeft && item.offsetLeft + item.clientWidth - 6 < tableSelectElement.offsetLeft + scrollLeft + tableSelectElement.clientWidth &&
                                                item.offsetTop + 6 > tableSelectElement.offsetTop && item.offsetTop + item.clientHeight - 6 < tableSelectElement.offsetTop + tableSelectElement.clientHeight &&
                                                (selectCellElements.length === 0 || (selectCellElements.length > 0 && item.offsetTop === selectCellElements[0].offsetTop))) {
                                                selectCellElements.push(item);
                                            }
                                        });
                                        tableSelectElement.removeAttribute("style");
                                        setTableAlign(protyle, selectCellElements, tableBlockElement, "", getEditorRange(tableBlockElement));
                                    }
                                }
                            }).element);
                            window.siyuan.menus.menu.append(new MenuItem({type: "separator"}).element);
                        }
                        window.siyuan.menus.menu.append(new MenuItem({
                            id: "copyPlainText",
                            label: window.siyuan.languages.copyPlainText,
                            click() {
                                if (tableBlockElement) {
                                    const selectCellElements: HTMLTableCellElement[] = [];
                                    const scrollLeft = tableBlockElement.firstElementChild.scrollLeft;
                                    const tableSelectElement = tableBlockElement.querySelector(".table__select") as HTMLElement;
                                    tableBlockElement.querySelectorAll("th, td").forEach((item: HTMLTableCellElement) => {
                                        if (!item.classList.contains("fn__none") &&
                                            item.offsetLeft + 6 > tableSelectElement.offsetLeft + scrollLeft && item.offsetLeft + item.clientWidth - 6 < tableSelectElement.offsetLeft + scrollLeft + tableSelectElement.clientWidth &&
                                            item.offsetTop + 6 > tableSelectElement.offsetTop && item.offsetTop + item.clientHeight - 6 < tableSelectElement.offsetTop + tableSelectElement.clientHeight) {
                                            selectCellElements.push(item);
                                        }
                                    });
                                    let textPlain = "";
                                    selectCellElements.forEach((item, index) => {
                                        textPlain += item.textContent.trim() + "\t";
                                        if (!item.nextElementSibling || !selectCellElements[index + 1] ||
                                            !item.nextElementSibling.isSameNode(selectCellElements[index + 1])) {
                                            textPlain = textPlain.slice(0, -1) + "\n";
                                        }
                                    });
                                    copyPlainText(textPlain.slice(0, -1));
                                    focusBlock(tableBlockElement);
                                }
                            }
                        }).element);
                        window.siyuan.menus.menu.append(new MenuItem({
                            icon: "iconCopy",
                            accelerator: "⌘C",
                            label: window.siyuan.languages.copy,
                            click() {
                                if (tableBlockElement) {
                                    focusByRange(getEditorRange(tableBlockElement));
                                    document.execCommand("copy");
                                }
                            }
                        }).element);
                        if (!protyle.disabled) {
                            window.siyuan.menus.menu.append(new MenuItem({
                                icon: "iconCut",
                                accelerator: "⌘X",
                                label: window.siyuan.languages.cut,
                                click() {
                                    if (tableBlockElement) {
                                        focusByRange(getEditorRange(tableBlockElement));
                                        document.execCommand("cut");
                                    }
                                }
                            }).element);
                            window.siyuan.menus.menu.append(new MenuItem({
                                label: window.siyuan.languages.clear,
                                icon: "iconTrashcan",
                                accelerator: "⌦",
                                click() {
                                    clearTableCell(protyle, tableBlockElement as HTMLElement);
                                }
                            }).element);
                            window.siyuan.menus.menu.append(new MenuItem({
                                label: window.siyuan.languages.paste,
                                icon: "iconPaste",
                                accelerator: "⌘V",
                                async click() {
                                    if (document.queryCommandSupported("paste")) {
                                        document.execCommand("paste");
                                    } else if (tableBlockElement) {
                                        try {
                                            const text = await readClipboard();
                                            paste(protyle, Object.assign(text, {target: tableBlockElement as HTMLElement}));
                                        } catch (e) {
                                            console.log(e);
                                        }
                                    }
                                }
                            }).element);
                        }
                        window.siyuan.menus.menu.popup({x: mouseUpEvent.clientX - 8, y: mouseUpEvent.clientY - 16});
                    }
                }

                const ids: string[] = [];
                const selectElement = protyle.wysiwyg.element.querySelectorAll(".protyle-wysiwyg--select");
                selectElement.forEach(item => {
                    ids.push(item.getAttribute("data-node-id"));
                });
                countBlockWord(ids);
                // 划选后不能存在跨块的 range https://github.com/siyuan-note/siyuan/issues/4473
                if (getSelection().rangeCount > 0) {
                    const range = getSelection().getRangeAt(0);
                    if (range.toString() === "" ||
                        window.siyuan.shiftIsPressed  // https://ld246.com/article/1650096678723
                    ) {
                        if (event.detail > 2) {
                            // table 前或最后一个 cell 三击状态不对
                            let cursorElement = hasClosestBlock(range.startContainer) as Element;
                            if (cursorElement) {
                                if (cursorElement.nextElementSibling?.classList.contains("table")) {
                                    setLastNodeRange(getContenteditableElement(cursorElement), range, false);
                                } else if (cursorElement.classList.contains("table")) {
                                    const cellElements = cursorElement.querySelectorAll("th, td");
                                    cursorElement = cellElements[cellElements.length - 1];
                                    if (cursorElement.contains(range.startContainer)) {
                                        setLastNodeRange(cursorElement, range, false);
                                    }
                                }
                            }
                            return;
                        }
                    }
                    if (selectElement.length > 0) {
                        range.collapse(true);
                        return;
                    }
                    const startBlockElement = hasClosestBlock(range.startContainer);
                    let endBlockElement: false | HTMLElement;
                    if (mouseUpEvent.detail > 2 && range.endContainer.nodeType !== 3 && ["DIV", "TD", "TH"].includes((range.endContainer as HTMLElement).tagName) && range.endOffset === 0) {
                        // 三击选中段落块时，rangeEnd 会在下一个块
                        if ((range.endContainer as HTMLElement).classList.contains("protyle-attr") && startBlockElement) {
                            // 三击在悬浮层中会选择到 attr https://github.com/siyuan-note/siyuan/issues/4636
                            // 需要获取可编辑元素，使用 previousElementSibling 的话会 https://github.com/siyuan-note/siyuan/issues/9714
                            setLastNodeRange(getContenteditableElement(startBlockElement), range, false);
                        } else if (["TD", "TH"].includes((range.endContainer as HTMLElement).tagName)) {
                            const cellElement = hasClosestByTag(range.startContainer, "TH") || hasClosestByTag(range.startContainer, "TD");
                            if (cellElement) {
                                setLastNodeRange(cellElement, range, false);
                            }
                        }
                    } else {
                        endBlockElement = hasClosestBlock(range.endContainer);
                    }
                    if (startBlockElement && endBlockElement && !endBlockElement.isSameNode(startBlockElement)) {
                        if ((range.startContainer.nodeType === 1 && (range.startContainer as HTMLElement).tagName === "DIV" && (range.startContainer as HTMLElement).classList.contains("protyle-attr")) ||
                            event.clientY > mouseUpEvent.clientY) {
                            setFirstNodeRange(getContenteditableElement(endBlockElement), range);
                        } else if (range.endOffset === 0 && range.endContainer.nodeType === 1 && (range.endContainer as HTMLElement).tagName === "DIV") {
                            setLastNodeRange(getContenteditableElement(startBlockElement), range, false);
                        } else {
                            range.collapse(true);
                        }
                    }
                }
            };
        });
    }

    private bindEvent(protyle: IProtyle) {
        // 删除块时，av 头尾需重新计算位置
        protyle.observer = new ResizeObserver(() => {
            const contentRect = protyle.contentElement.getBoundingClientRect();
            protyle.wysiwyg.element.querySelectorAll(".av").forEach((item: HTMLElement) => {
                if (item.querySelector(".av__title")) {
                    stickyRow(item, contentRect, "all");
                }
            });
        });

        this.element.addEventListener("focusout", () => {
            if (getSelection().rangeCount === 0) {
                return;
            }
            const range = getSelection().getRangeAt(0);
            if (this.element.isSameNode(range.startContainer) || this.element.contains(range.startContainer)) {
                protyle.toolbar.range = range;
            }
        });

        this.element.addEventListener("cut", (event: ClipboardEvent & { target: HTMLElement }) => {
            window.siyuan.ctrlIsPressed = false; // https://github.com/siyuan-note/siyuan/issues/6373
            if (protyle.disabled) {
                return;
            }
            if (event.target.tagName === "PROTYLE-HTML" || event.target.localName === "input") {
                event.stopPropagation();
                return;
            }

            if (protyle.options.render.breadcrumb) {
                protyle.breadcrumb.hide();
            }
            const range = getEditorRange(protyle.wysiwyg.element);
            let nodeElement = hasClosestBlock(range.startContainer);
            if (!nodeElement) {
                event.stopPropagation();
                event.preventDefault();
                return;
            }
            // https://github.com/siyuan-note/siyuan/issues/11793
            const embedElement = isInEmbedBlock(nodeElement);
            if (embedElement) {
                nodeElement = embedElement;
            }
            event.stopPropagation();
            event.preventDefault();
            const selectImgElement = nodeElement.querySelector(".img--select");
            const selectAVElement = nodeElement.querySelector(".av__row--select, .av__cell--select");
            const selectTableElement = nodeElement.querySelector(".table__select")?.clientWidth > 0;
            let selectElements = Array.from(protyle.wysiwyg.element.querySelectorAll(".protyle-wysiwyg--select"));
            if (selectElements.length === 0 && range.toString() === "" && !range.cloneContents().querySelector("img") &&
                !selectImgElement && !selectAVElement && !selectTableElement) {
                nodeElement.classList.add("protyle-wysiwyg--select");
                selectElements = [nodeElement];
            }
            let html = "";
            let textPlain = "";
            if (selectElements.length > 0) {
                if (selectElements[0].getAttribute("data-type") === "NodeListItem" &&
                    selectElements[0].parentElement.classList.contains("list") &&   // 反链复制列表项 https://github.com/siyuan-note/siyuan/issues/6555
                    selectElements[0].parentElement.childElementCount - 1 === selectElements.length) {
                    html = selectElements[0].parentElement.outerHTML;
                } else {
                    selectElements.forEach(item => {
                        const topElement = getTopAloneElement(item);
                        if (item.getAttribute("data-type") === "NodeHeading" && item.getAttribute("fold") === "1") {
                            html += removeEmbed(topElement).replace('fold="1"', "");
                        } else {
                            html += removeEmbed(topElement);
                        }
                    });
                    if (selectElements[0].getAttribute("data-type") === "NodeListItem") {
                        html = `<div data-subtype="${selectElements[0].getAttribute("data-subtype")}" data-node-id="${Lute.NewNodeID()}" data-type="NodeList" class="list">${html}<div class="protyle-attr" contenteditable="false">${Constants.ZWSP}</div></div>`;
                    }
                }
                const nextElement = getNextBlock(selectElements[selectElements.length - 1]);
                removeBlock(protyle, nodeElement, range, "remove");
                if (nextElement) {
                    // Ctrl+X 剪切后光标应跳到下一行行首 https://github.com/siyuan-note/siyuan/issues/5485
                    focusBlock(nextElement);
                }
            } else if (selectAVElement) {
                const cellsValue = updateCellsValue(protyle, nodeElement);
                html = JSON.stringify(cellsValue.json);
                textPlain = cellsValue.text;
            } else if (selectTableElement) {
                const selectCellElements: HTMLTableCellElement[] = [];
                const scrollLeft = nodeElement.firstElementChild.scrollLeft;
                const tableSelectElement = nodeElement.querySelector(".table__select") as HTMLElement;
                html = "<table>";
                nodeElement.querySelectorAll("th, td").forEach((item: HTMLTableCellElement) => {
                    if (!item.classList.contains("fn__none") &&
                        item.offsetLeft + 6 > tableSelectElement.offsetLeft + scrollLeft && item.offsetLeft + item.clientWidth - 6 < tableSelectElement.offsetLeft + scrollLeft + tableSelectElement.clientWidth &&
                        item.offsetTop + 6 > tableSelectElement.offsetTop && item.offsetTop + item.clientHeight - 6 < tableSelectElement.offsetTop + tableSelectElement.clientHeight) {
                        selectCellElements.push(item);
                    }
                });
                tableSelectElement.removeAttribute("style");
                if (getSelection().rangeCount > 0) {
                    const range = getSelection().getRangeAt(0);
                    if (nodeElement.contains(range.startContainer)) {
                        range.insertNode(document.createElement("wbr"));
                    }
                }
                const oldHTML = nodeElement.outerHTML;
                nodeElement.querySelector("wbr")?.remove();
                nodeElement.setAttribute("updated", dayjs().format("YYYYMMDDHHmmss"));
                selectCellElements.forEach((item, index) => {
                    if (index === 0 || !item.previousElementSibling ||
                        !item.previousElementSibling.isSameNode(selectCellElements[index - 1])) {
                        html += "<tr>";
                    }
                    html += item.outerHTML;
                    if (!item.nextElementSibling || !selectCellElements[index + 1] ||
                        !item.nextElementSibling.isSameNode(selectCellElements[index + 1])) {
                        html += "</tr>";
                    }
                    item.innerHTML = "";
                });
                html += "</table>";
                textPlain = protyle.lute.HTML2Md(html);
                updateTransaction(protyle, nodeElement.getAttribute("data-node-id"), nodeElement.outerHTML, oldHTML);
            } else {
                const id = nodeElement.getAttribute("data-node-id");
                setInsertWbrHTML(nodeElement, range, protyle);
                const oldHTML = protyle.wysiwyg.lastHTMLs[id] || nodeElement.outerHTML;
                const tempElement = document.createElement("div");
                // 首次选中标题时，range.startContainer 会为空
                let startContainer = range.startContainer;
                if (startContainer.nodeType === 3 && startContainer.textContent === "") {
                    const nextSibling = hasNextSibling(range.startContainer);
                    if (nextSibling) {
                        startContainer = nextSibling;
                    }
                }
                const headElement = hasClosestByAttribute(startContainer, "data-type", "NodeHeading");
                if (headElement && range.toString() === headElement.firstElementChild.textContent) {
                    tempElement.insertAdjacentHTML("afterbegin", headElement.firstElementChild.innerHTML);
                    headElement.firstElementChild.innerHTML = "";
                } else if (range.toString() !== "" && startContainer.isSameNode(range.endContainer) &&
                    range.startContainer.nodeType === 3 &&
                    // 需使用 wholeText https://github.com/siyuan-note/siyuan/issues/14339
                    range.endOffset === (range.endContainer as Text).wholeText.length &&
                    range.startOffset === 0 &&
                    !["DIV", "TD", "TH", "TR"].includes(range.startContainer.parentElement.tagName)) {
                    // 选中整个内联元素
                    tempElement.append(range.startContainer.parentElement);
                } else if (selectImgElement) {
                    tempElement.append(selectImgElement);
                } else if (range.startContainer.nodeType === 3 && range.startContainer.parentElement.tagName === "SPAN" &&
                    range.startContainer.parentElement.getAttribute("data-type") &&
                    range.startContainer.parentElement.isSameNode(range.endContainer.parentElement)) {
                    // 剪切粗体等字体中的一部分
                    const spanElement = range.startContainer.parentElement;
                    const attributes = spanElement.attributes;
                    const newSpanElement = document.createElement("span");
                    for (let i = 0; i < attributes.length; i++) {
                        newSpanElement.setAttribute(attributes[i].name, attributes[i].value);
                    }
                    if (spanElement.getAttribute("data-type").indexOf("block-ref") > -1 &&
                        spanElement.getAttribute("data-subtype") === "d") {
                        // 引用被剪切后需变为静态锚文本
                        newSpanElement.setAttribute("data-subtype", "s");
                        spanElement.setAttribute("data-subtype", "s");
                    }
                    newSpanElement.textContent = range.toString();
                    range.deleteContents();
                    tempElement.append(newSpanElement);
                } else {
                    if (range.cloneContents().querySelectorAll("td, th").length > 0) {
                        // 表格内多格子 cut https://github.com/siyuan-note/insider/issues/564
                        const wbrElement = document.createElement("wbr");
                        range.insertNode(wbrElement);
                        range.setStartAfter(wbrElement);
                        tempElement.append(range.extractContents());
                        nodeElement.outerHTML = protyle.lute.SpinBlockDOM(nodeElement.outerHTML);
                        nodeElement = protyle.wysiwyg.element.querySelector(`[data-node-id="${id}"]`) as HTMLElement;
                        mathRender(nodeElement);
                        focusByWbr(nodeElement, range);
                    } else {
                        const inlineMathElement = hasClosestByAttribute(range.commonAncestorContainer, "data-type", "inline-math");
                        if (inlineMathElement) {
                            // 表格内剪切数学公式 https://ld246.com/article/1631708573504
                            tempElement.append(inlineMathElement);
                        } else {
                            tempElement.append(range.extractContents());
                            let parentElement: Element | false;
                            // https://ld246.com/article/1647689760545
                            if (nodeElement.classList.contains("av")) {
                                updateAVName(protyle, nodeElement);
                            } else if (nodeElement.classList.contains("table")) {
                                parentElement = hasClosestByTag(range.startContainer, "TD") || hasClosestByTag(range.startContainer, "TH");
                            } else {
                                parentElement = getContenteditableElement(nodeElement);
                            }
                            if (parentElement) {
                                // 引用文本剪切 https://ld246.com/article/1647689760545
                                // 表格多行剪切 https://ld246.com/article/1652603836350
                                // 自定义表情的段落剪切后表情丢失 https://ld246.com/article/1668781478724
                                Array.from(parentElement.children).forEach(item => {
                                    if (item.textContent === "" && (item.nodeType === 1 && !["BR", "IMG"].includes(item.tagName))) {
                                        item.remove();
                                    }
                                });
                            }
                        }
                    }
                }
                this.emojiToMd(tempElement);
                html = tempElement.innerHTML;
                // https://github.com/siyuan-note/siyuan/issues/10722
                if (hasClosestByAttribute(range.startContainer, "data-type", "NodeCodeBlock") ||
                    hasClosestByTag(range.startContainer, "CODE")) {
                    textPlain = tempElement.textContent.replace(Constants.ZWSP, "");
                }
                // https://github.com/siyuan-note/siyuan/issues/4321
                if (!nodeElement.classList.contains("table")) {
                    const editableElement = getContenteditableElement(nodeElement);
                    if (editableElement && editableElement.textContent === "") {
                        editableElement.innerHTML = "";
                    }
                }
                nodeElement.setAttribute("updated", dayjs().format("YYYYMMDDHHmmss"));
                if (nodeElement.getAttribute("data-type") === "NodeCodeBlock") {
                    range.insertNode(document.createElement("wbr"));
                    nodeElement.querySelector('[data-render="true"]')?.removeAttribute("data-render");
                    highlightRender(nodeElement);
                }
                if (nodeElement.parentElement.parentElement && !nodeElement.classList.contains("av")) {
                    // 选中 heading 时，使用删除的 transaction
                    setInsertWbrHTML(nodeElement, range, protyle);
                    updateTransaction(protyle, id, protyle.wysiwyg.lastHTMLs[id] || nodeElement.outerHTML, oldHTML);
                }
            }
            protyle.hint.render(protyle);
            if (!selectAVElement) {
                textPlain = textPlain || protyle.lute.BlockDOM2StdMd(html).trimEnd(); // 需要 trimEnd，否则 \n 会导致 https://github.com/siyuan-note/siyuan/issues/6218
                if (nodeElement.classList.contains("table")) {
                    textPlain = textPlain.replace(/<br>/g, "\n").replace(/<br\/>/g, "\n");
                    textPlain = textPlain.endsWith("\n") ? textPlain.replace(/\n$/, "") : textPlain;
                }
            }
            textPlain = textPlain.replace(/\u00A0/g, " "); // Replace non-breaking spaces with normal spaces when copying https://github.com/siyuan-note/siyuan/issues/9382
            event.clipboardData.setData("text/plain", textPlain);
            event.clipboardData.setData("text/html", selectTableElement ? html : protyle.lute.BlockDOM2HTML(selectAVElement ? textPlain : html));
            enableLuteMarkdownSyntax(protyle);
            event.clipboardData.setData("text/siyuan", selectTableElement ? protyle.lute.HTML2BlockDOM(html) : html);
<<<<<<< HEAD
            event.clipboardData.setData("text/siyuan-cut", "1");
=======
            restoreLuteMarkdownSyntax(protyle);
>>>>>>> ea19b8d3
        });

        let beforeContextmenuRange: Range;
        this.element.addEventListener("contextmenu", (event: MouseEvent & { detail: any }) => {
            if (event.shiftKey) {
                return;
            }
            event.stopPropagation();
            event.preventDefault();
            const x = event.clientX || event.detail.x;
            const y = event.clientY || event.detail.y;
            const selectElements = protyle.wysiwyg.element.querySelectorAll(".protyle-wysiwyg--select");
            if (selectElements.length > 1) {
                // 多选块
                hideElements(["util"], protyle);
                protyle.gutter.renderMenu(protyle, selectElements[0]);
                window.siyuan.menus.menu.popup({ x, y });
                return;
            }
            const target = event.detail.target || event.target as HTMLElement;
            const embedElement = isInEmbedBlock(target);
            if (embedElement) {
                if (getSelection().rangeCount === 0) {
                    focusSideBlock(embedElement);
                }
                protyle.gutter.renderMenu(protyle, embedElement);
                /// #if MOBILE
                window.siyuan.menus.menu.fullscreen();
                /// #else
                window.siyuan.menus.menu.popup({ x, y });
                /// #endif
                return false;
            }

            const nodeElement = hasClosestBlock(target);
            if (!nodeElement) {
                return false;
            }
            const avCellElement = hasClosestByClassName(target, "av__cell");
            if (avCellElement) {
                if (avCellElement.classList.contains("av__cell--header")) {
                    if (!protyle.disabled) {
                        showColMenu(protyle, nodeElement, avCellElement);
                    }
                    event.stopPropagation();
                    event.preventDefault();
                    return;
                }
                if (getTypeByCellElement(avCellElement) === "mAsset") {
                    const assetImgElement = hasClosestByClassName(target, "av__cellassetimg") || hasClosestByClassName(target, "av__celltext--url");
                    if (assetImgElement) {
                        let index = 0;
                        Array.from(avCellElement.children).find((item, i) => {
                            if (item === assetImgElement) {
                                index = i;
                                return true;
                            }
                        });
                        editAssetItem({
                            protyle,
                            cellElements: [avCellElement],
                            blockElement: hasClosestBlock(assetImgElement) as HTMLElement,
                            content: target.tagName === "IMG" ? target.getAttribute("src") : target.getAttribute("data-url"),
                            type: target.tagName === "IMG" ? "image" : "file",
                            name: target.tagName === "IMG" ? "" : target.getAttribute("data-name"),
                            index,
                            rect: target.getBoundingClientRect()
                        });
                        event.stopPropagation();
                        event.preventDefault();
                        return;
                    }
                }
            }
            // 在 span 前面，防止单元格哪 block-ref 被修改
            const avRowElement = hasClosestByClassName(target, "av__row");
            if (avRowElement && avContextmenu(protyle, avRowElement, {
                x: event.clientX,
                y: avRowElement.getBoundingClientRect().bottom,
                h: avRowElement.clientHeight
            })) {
                event.stopPropagation();
                event.preventDefault();
                return;
            }

            const avTabHeaderElement = hasClosestByClassName(target, "item");
            if (nodeElement.classList.contains("av") && avTabHeaderElement) {
                if (avTabHeaderElement.classList.contains("item--focus")) {
                    openViewMenu({ protyle, blockElement: nodeElement, element: avTabHeaderElement });
                } else {
                    nodeElement.removeAttribute("data-render");
                    avRender(nodeElement, protyle, () => {
                        openViewMenu({
                            protyle,
                            blockElement: nodeElement,
                            element: nodeElement.querySelector(".item.item--focus")
                        });
                    }, avTabHeaderElement.dataset.id);
                }
                event.stopPropagation();
                event.preventDefault();
                return;
            }

            protyle.toolbar.range = getEditorRange(protyle.element);

            if (target.tagName === "SPAN" && !isNotEditBlock(nodeElement)) { // https://ld246.com/article/1665141518103
                let types = target.getAttribute("data-type")?.split(" ") || [];
                if (types.length === 0) {
                    // https://github.com/siyuan-note/siyuan/issues/8960
                    types = (target.dataset.type || "").split(" ");
                }
                if (types.length > 0) {
                    removeSearchMark(target);
                }
                if (types.includes("block-ref")) {
                    refMenu(protyle, target);
                    // 阻止 popover
                    target.setAttribute("prevent-popover", "true");
                    setTimeout(() => {
                        target.removeAttribute("prevent-popover");
                    }, 620);
                    return false;
                } else if (types.includes("file-annotation-ref") && !protyle.disabled) {
                    fileAnnotationRefMenu(protyle, target);
                    return false;
                } else if (types.includes("tag") && !protyle.disabled) {
                    tagMenu(protyle, target);
                    return false;
                } else if (types.includes("inline-memo")) {
                    protyle.toolbar.showRender(protyle, target);
                    return false;
                } else if (types.includes("a")) {
                    linkMenu(protyle, target);
                    if (window.siyuan.config.editor.floatWindowMode === 0 &&
                        target.getAttribute("data-href")?.startsWith("siyuan://blocks")) {
                        // 阻止 popover
                        target.setAttribute("prevent-popover", "true");
                        setTimeout(() => {
                            target.removeAttribute("prevent-popover");
                        }, 620);
                    }
                    return false;
                }
            }
            const inlineMathElement = hasClosestByAttribute(target, "data-type", "inline-math");
            if (inlineMathElement) {
                inlineMathMenu(protyle, inlineMathElement);
                return false;
            }
            if (target.tagName === "IMG" && hasClosestByClassName(target, "img")) {
                imgMenu(protyle, protyle.toolbar.range, target.parentElement.parentElement, {
                    clientX: x + 4,
                    clientY: y
                });
                return false;
            }
            if (!isNotEditBlock(nodeElement) && !nodeElement.classList.contains("protyle-wysiwyg--select") &&
                !hasClosestByClassName(target, "protyle-action") && // https://github.com/siyuan-note/siyuan/issues/8983
                (isMobile() || event.detail.target || (beforeContextmenuRange && nodeElement.contains(beforeContextmenuRange.startContainer)))
            ) {
                if ((!isMobile() || protyle.toolbar?.element.classList.contains("fn__none")) && !nodeElement.classList.contains("av")) {
                    // if this block was part of a multi-block annotation, open its annotation panel
                    // 向上寻找最近的带有 custom-mux-protyle-annotation 属性的父元素
                    if (get<boolean>("use-memo-as-annotation")) {
                        const annotationElement = hasClosestByAttribute(nodeElement, "custom-mux-protyle-annotation", null);
                        if (annotationElement) {
                            showAnnotationEditPanel(protyle, annotationElement as HTMLElement, annotationElement.getAttribute("custom-mux-protyle-annotation"));
                            return;
                        }
                    }
                    contentMenu(protyle, nodeElement);
                    window.siyuan.menus.menu.popup({ x, y: y + 13, h: 26 });
                    protyle.toolbar?.element.classList.add("fn__none");
                    if (nodeElement.classList.contains("table")) {
                        nodeElement.querySelector(".table__select").removeAttribute("style");
                    }
                }
            } else if (protyle.toolbar.range.toString() === "") {
                hideElements(["util"], protyle);
                if (protyle.gutter) {
                    protyle.gutter.renderMenu(protyle, nodeElement);
                }
                /// #if MOBILE
                window.siyuan.menus.menu.fullscreen();
                /// #else
                window.siyuan.menus.menu.popup({ x, y });
                /// #endif
                protyle.toolbar?.element.classList.add("fn__none");
            }
        });

        this.element.addEventListener("pointerdown", () => {
            if (getSelection().rangeCount > 0) {
                beforeContextmenuRange = getSelection().getRangeAt(0);
            } else {
                beforeContextmenuRange = undefined;
            }
            /// #if BROWSER && !MOBILE
            if (protyle.breadcrumb) {
                const indentElement = protyle.breadcrumb.element.parentElement.querySelector('[data-type="indent"]');
                if (indentElement && getSelection().rangeCount > 0) {
                    setTimeout(() => {
                        const newRange = getSelection().getRangeAt(0);
                        const blockElement = hasClosestBlock(newRange.startContainer);
                        if (!blockElement) {
                            return;
                        }
                        const outdentElement = protyle.breadcrumb.element.parentElement.querySelector('[data-type="outdent"]');
                        if (blockElement.parentElement.classList.contains("li")) {
                            indentElement.removeAttribute("disabled");
                            outdentElement.removeAttribute("disabled");
                        } else {
                            indentElement.setAttribute("disabled", "true");
                            outdentElement.setAttribute("disabled", "true");
                        }
                    }, 520);
                }
            }
            /// #endif
        });

        let preventGetTopHTML = false;
        this.element.addEventListener("mousewheel", (event: WheelEvent) => {
            hideTooltip();
            // https://ld246.com/article/1648865235549
            // 不能使用上一版本的 timeStamp，否则一直滚动将导致间隔不够 https://ld246.com/article/1662852664926
            if (!preventGetTopHTML &&
                event.deltaY < 0 && !protyle.scroll.element.classList.contains("fn__none") &&
                protyle.contentElement.clientHeight === protyle.contentElement.scrollHeight &&
                protyle.wysiwyg.element.firstElementChild.getAttribute("data-eof") !== "1") {
                fetchPost("/api/filetree/getDoc", {
                    id: protyle.wysiwyg.element.firstElementChild.getAttribute("data-node-id"),
                    mode: 1,
                    size: window.siyuan.config.editor.dynamicLoadBlocks,
                }, getResponse => {
                    preventGetTopHTML = false;
                    onGet({
                        data: getResponse,
                        protyle,
                        action: [Constants.CB_GET_BEFORE, Constants.CB_GET_UNCHANGEID],
                    });
                });
                preventGetTopHTML = true;
            }
            if (event.deltaX === 0) {
                return;
            }
            // https://github.com/siyuan-note/siyuan/issues/4099
            const tableElement = hasClosestByClassName(event.target as HTMLElement, "table");
            if (tableElement) {
                const tableSelectElement = tableElement.querySelector(".table__select") as HTMLElement;
                if (tableSelectElement?.style.width) {
                    tableSelectElement.removeAttribute("style");
                    window.siyuan.menus.menu.remove();
                }
            }
        }, {passive: true});

        this.element.addEventListener("paste", (event: ClipboardEvent & { target: HTMLElement }) => {
            // https://github.com/siyuan-note/siyuan/issues/11241
            if (event.target.localName === "input" && event.target.getAttribute("data-type") === "av-search") {
                return;
            }
            if (protyle.disabled) {
                event.stopPropagation();
                event.preventDefault();
                return;
            }
            window.siyuan.ctrlIsPressed = false; // https://github.com/siyuan-note/siyuan/issues/6373
            // https://github.com/siyuan-note/siyuan/issues/4600
            if (event.target.tagName === "PROTYLE-HTML" || event.target.localName === "input") {
                event.stopPropagation();
                return;
            }
            if (!hasClosestByAttribute(event.target, "contenteditable", "true")) {
                event.stopPropagation();
                event.preventDefault();
                return;
            }
            const blockElement = hasClosestBlock(event.target);
            if (blockElement && !getContenteditableElement(blockElement)) {
                event.stopPropagation();
                event.preventDefault();
                return;
            }
            if (!blockElement) {
                return;
            }
            // 链接，备注，样式，引用，pdf标注粘贴 https://github.com/siyuan-note/siyuan/issues/11572
            const range = getSelection().getRangeAt(0);
            const inlineElement = range.startContainer.parentElement;
            if (range.toString() === "" && inlineElement.tagName === "SPAN") {
                const currentTypes = (inlineElement.getAttribute("data-type") || "").split(" ");
                if (currentTypes.includes("inline-memo") || currentTypes.includes("text") ||
                    currentTypes.includes("block-ref") || currentTypes.includes("file-annotation-ref") ||
                    currentTypes.includes("a")) {
                    const offset = getSelectionOffset(inlineElement, blockElement, range);
                    if (offset.start === 0) {
                        range.setStartBefore(inlineElement);
                        range.collapse(true);
                    } else if (offset.start === inlineElement.textContent.length) {
                        range.setEndAfter(inlineElement);
                        range.collapse(false);
                    }
                }
            }
            paste(protyle, event);
        });

        // 输入法测试点 https://github.com/siyuan-note/siyuan/issues/3027
        let isComposition = false; // for iPhone
        this.element.addEventListener("compositionstart", (event) => {
            isComposition = true;
            // 微软双拼由于 focusByRange 导致无法输入文字，因此不再 keydown 中记录了，但 keyup 会记录拼音字符，因此使用 isComposition 阻止 keyup 记录。
            // 但搜狗输入法选中后继续输入不走 keydown，isComposition 阻止了 keyup 记录，因此需在此记录。
            const range = getEditorRange(protyle.wysiwyg.element);
            const nodeElement = hasClosestBlock(range.startContainer);
            if (!isMac() && nodeElement) {
                setInsertWbrHTML(nodeElement, range, protyle);
            }
            event.stopPropagation();
        });

        this.element.addEventListener("compositionend", (event: InputEvent) => {
            event.stopPropagation();
            isComposition = false;
            const range = getEditorRange(this.element);
            const blockElement = hasClosestBlock(range.startContainer);
            if (!blockElement) {
                return;
            }
            if ("" !== event.data) {
                this.escapeInline(protyle, range, event);
                // 小鹤音形 ;k 不能使用 setTimeout;
                // wysiwyg.element contenteditable 为 false 时，连拼 needRender 必须为 false
                // hr 渲染；任务列表、粗体、数学公示结尾 needRender 必须为 true
                input(protyle, blockElement, range, true);
            } else {
                const id = blockElement.getAttribute("data-node-id");
                if (protyle.wysiwyg.lastHTMLs[id]) {
                    updateTransaction(protyle, id, blockElement.outerHTML, protyle.wysiwyg.lastHTMLs[id]);
                }
            }
        });

        let timeout: number;
        this.element.addEventListener("input", (event: InputEvent) => {
            const target = event.target as HTMLElement;
            if (target.tagName === "VIDEO" || target.tagName === "AUDIO" || event.inputType === "historyRedo") {
                return;
            }
            if (event.inputType === "historyUndo") {
                /// #if !BROWSER
                ipcRenderer.send(Constants.SIYUAN_CMD, "redo");
                /// #endif
                window.siyuan.menus.menu.remove();
                return;
            }
            const range = getEditorRange(this.element);
            const blockElement = hasClosestBlock(range.startContainer);
            if (!blockElement) {
                return;
            }
            if ([":", "(", "【", "（", "[", "{", "「", "『", "#", "/", "、"].includes(event.data)) {
                protyle.hint.enableExtend = true;
            }
            if (event.isComposing || isComposition ||
                // https://github.com/siyuan-note/siyuan/issues/337 编辑器内容拖拽问题
                event.inputType === "deleteByDrag" || event.inputType === "insertFromDrop"
            ) {
                return;
            }
            this.escapeInline(protyle, range, event);

            if ((/^\d{1}$/.test(event.data) || event.data === "‘" || event.data === "" ||
                // 百度输入法中文反双引号 https://github.com/siyuan-note/siyuan/issues/9686
                event.data === "" ||
                event.data === "「")) {
                clearTimeout(timeout);  // https://github.com/siyuan-note/siyuan/issues/9179
                timeout = window.setTimeout(() => {
                    input(protyle, blockElement, range, true); // 搜狗拼音数字后面句号变为点；Mac 反向双引号无法输入
                });
            } else {
                input(protyle, blockElement, range, true, event);
            }
            event.stopPropagation();
        });

        this.element.addEventListener("keyup", (event) => {
            const range = getEditorRange(this.element).cloneRange();
            const nodeElement = hasClosestBlock(range.startContainer);

            if (event.key !== "PageUp" && event.key !== "PageDown" && event.key !== "Home" && event.key !== "End" &&
                event.key.indexOf("Arrow") === -1 && event.key !== "Escape" && event.key !== "Shift" &&
                event.key !== "Meta" && event.key !== "Alt" && event.key !== "Control" && event.key !== "CapsLock" &&
                !event.ctrlKey && !event.shiftKey && !event.metaKey && !event.altKey &&
                !/^F\d{1,2}$/.test(event.key)) {
                // 搜狗输入法不走 keydown，没有选中字符后不走 compositionstart，需重新记录历史状态
                if (!isMac() && nodeElement &&
                    // 微软双拼 keyup 会记录拼音字符，因此在 compositionstart 记录
                    !isComposition &&
                    (typeof protyle.wysiwyg.lastHTMLs[nodeElement.getAttribute("data-node-id")] === "undefined" || range.toString() !== "" || !this.preventKeyup)) {
                    setInsertWbrHTML(nodeElement, range, protyle);
                }
                this.preventKeyup = false;
                return;
            }

            // 需放在 lastHTMLs 后，否则 https://github.com/siyuan-note/siyuan/issues/4388
            if (this.preventKeyup) {
                this.preventKeyup = false;
                return;
            }

            if ((event.shiftKey || isOnlyMeta(event)) && !event.isComposing && range.toString() !== "") {
                // 工具栏
                protyle.toolbar.render(protyle, range, event);
                countSelectWord(range);
            }

            if (event.eventPhase !== 3 && !event.shiftKey && (event.key.indexOf("Arrow") > -1 || event.key === "Home" || event.key === "End" || event.key === "PageUp" || event.key === "PageDown") && !event.isComposing) {
                if (nodeElement) {
                    this.setEmptyOutline(protyle, nodeElement);
                    if (range.toString() === "" && !nodeElement.classList.contains("protyle-wysiwyg--select")) {
                        countSelectWord(range, protyle.block.rootID);
                    }
                    if (protyle.breadcrumb) {
                        const indentElement = protyle.breadcrumb.element.parentElement.querySelector('[data-type="indent"]');
                        if (indentElement) {
                            const outdentElement = protyle.breadcrumb.element.parentElement.querySelector('[data-type="outdent"]');
                            if (nodeElement.parentElement.classList.contains("li")) {
                                indentElement.removeAttribute("disabled");
                                outdentElement.removeAttribute("disabled");
                            } else {
                                indentElement.setAttribute("disabled", "true");
                                outdentElement.setAttribute("disabled", "true");
                            }
                        }
                    }
                }
                event.stopPropagation();
            }

            // 按下方向键后块高亮跟随光标移动 https://github.com/siyuan-note/siyuan/issues/8918
            if ((event.key === "ArrowLeft" || event.key === "ArrowRight") &&
                nodeElement && !nodeElement.classList.contains("protyle-wysiwyg--select")) {
                const selectElements = Array.from(protyle.wysiwyg.element.querySelectorAll(".protyle-wysiwyg--select"));
                let containRange = false;
                selectElements.find(item => {
                    if (item.contains(range.startContainer)) {
                        containRange = true;
                        return true;
                    }
                });
                if (!containRange && selectElements.length > 0) {
                    selectElements.forEach(item => {
                        item.classList.remove("protyle-wysiwyg--select");
                    });
                    nodeElement.classList.add("protyle-wysiwyg--select");
                }
            }
        });

        this.element.addEventListener("dblclick", (event: MouseEvent & { target: HTMLElement }) => {
            if (event.target.tagName === "IMG" && !event.target.classList.contains("emoji")) {
                previewDocImage((event.target as HTMLElement).getAttribute("src"), protyle.block.rootID);
                return;
            }
        });
        let mobileBlur = false;
        this.element.addEventListener("click", (event: MouseEvent & { target: HTMLElement }) => {
            if (this.preventClick) {
                this.preventClick = false;
                return;
            }
            protyle.app.plugins.forEach(item => {
                item.eventBus.emit("click-editorcontent", {
                    protyle,
                    event
                });
            });
            hideElements(["hint", "util"], protyle);
            const ctrlIsPressed = isOnlyMeta(event);
            const backlinkBreadcrumbItemElement = hasClosestByClassName(event.target, "protyle-breadcrumb__item");
            if (backlinkBreadcrumbItemElement) {
                const breadcrumbId = backlinkBreadcrumbItemElement.getAttribute("data-id");
                /// #if !MOBILE
                if (breadcrumbId) {
                    if (ctrlIsPressed && !event.shiftKey && !event.altKey) {
                        checkFold(breadcrumbId, (zoomIn) => {
                            openFileById({
                                app: protyle.app,
                                id: breadcrumbId,
                                action: zoomIn ? [Constants.CB_GET_FOCUS, Constants.CB_GET_ALL] : [Constants.CB_GET_FOCUS, Constants.CB_GET_CONTEXT],
                                zoomIn
                            });
                        });
                    } else {
                        loadBreadcrumb(protyle, backlinkBreadcrumbItemElement);
                    }
                } else {
                    // 引用标题时的更多加载
                    getBacklinkHeadingMore(backlinkBreadcrumbItemElement);
                }
                /// #else
                if (breadcrumbId) {
                    loadBreadcrumb(protyle, backlinkBreadcrumbItemElement);
                }
                /// #endif
                event.stopPropagation();
                return;
            }

            if (!event.shiftKey) {
                this.shiftStartElement = undefined;
            }
            this.setEmptyOutline(protyle, event.target);
            const tableElement = hasClosestByClassName(event.target, "table");
            this.element.querySelectorAll(".table").forEach(item => {
                if (item.tagName !== "DIV") {
                    return;
                }
                if (!tableElement || !item.isSameNode(tableElement)) {
                    item.querySelector(".table__select").removeAttribute("style");
                }
                if (tableElement && tableElement.isSameNode(item) && item.querySelector(".table__select").getAttribute("style")) {
                    // 防止合并单元格的菜单消失
                    event.stopPropagation();
                }
            });
            // 面包屑定位，需至于前，否则 return 的元素就无法进行面包屑定位
            if (protyle.options.render.breadcrumb) {
                protyle.breadcrumb.render(protyle, false, hasClosestBlock(event.target));
            }
            const range = getEditorRange(this.element);
            // https://github.com/siyuan-note/siyuan/issues/12317
            if (range.startContainer.nodeType !== 3 &&
                (range.startContainer as Element).classList.contains("protyle-action") &&
                range.startContainer.parentElement.classList.contains("code-block")) {
                setFirstNodeRange(range.startContainer.parentElement.querySelector(".hljs").lastElementChild, range);
            }
            // 需放在嵌入块之前，否则嵌入块内的引用、链接、pdf 双链无法点击打开 https://ld246.com/article/1630479789513
            const aElement = hasClosestByAttribute(event.target, "data-type", "a") ||
                hasClosestByClassName(event.target, "av__celltext--url");   // 数据库中资源文件、链接、电话、邮箱单元格
            let aLink = aElement ? (aElement.getAttribute("data-href") || "") : "";
            if (aElement && !aLink && aElement.classList.contains("av__celltext--url")) {
                aLink = aElement.textContent.trim();
                if (aElement.dataset.type === "phone") {
                    aLink = "tel:" + aLink;
                } else if (aElement.dataset.type === "email") {
                    aLink = "mailto:" + aLink;
                } else if (aElement.classList.contains("b3-chip")) {
                    aLink = aElement.dataset.url;
                }
            }

            const blockRefElement = hasClosestByAttribute(event.target, "data-type", "block-ref");
            // [SiYuan点击属性视图时，跳转自动聚焦](siyuan://blocks/20241030201835-grxdl7n)
            const isInDatabase = hasClosestByAttribute(event.target, "class", "av__cell");

            // https://x.transmux.top/j/20241031103213-j817ond
            const isTransmuxUrl = aLink.startsWith("https://x.transmux.top/j/");
            const isSiYuanUrl = aLink.startsWith("siyuan://blocks/");

            if (blockRefElement || isSiYuanUrl || isTransmuxUrl) {
                event.stopPropagation();
                event.preventDefault();
                hideElements(["dialog", "toolbar"], protyle);
                if (range.toString() === "" || event.shiftKey) {
                    let refBlockId: string;
                    if (blockRefElement) {
                        refBlockId = blockRefElement.getAttribute("data-id");
                    } else if (isSiYuanUrl) {
                        refBlockId = aLink.substring(16, 38);
                    } else if (isTransmuxUrl) {
                        refBlockId = aLink.substring(25, 47);
                    }
                    checkFold(refBlockId, (zoomIn, action, isRoot) => {
                        // 块引用跳转后需要短暂高亮目标块 https://github.com/siyuan-note/siyuan/issues/11542
                        if (!isRoot) {
                            action.push(Constants.CB_GET_HL);
                        }
                        /// #if MOBILE
                        mobileBlur = true;
                        activeBlur();
                        openMobileFileById(protyle.app, refBlockId, zoomIn ? [Constants.CB_GET_ALL] : [Constants.CB_GET_HL, Constants.CB_GET_CONTEXT, Constants.CB_GET_ROOTSCROLL]);
                        /// #else
                        if (isInDatabase) {
                            zoomIn = true;
                        }

                        if (event.shiftKey) {
                            openFileById({
                                app: protyle.app,
                                id: refBlockId,
                                position: "bottom",
                                action,
                                zoomIn
                            });
                            window.dispatchEvent(new KeyboardEvent("keydown", { key: "Escape" }));
                        } else if (event.altKey) {
                            openFileById({
                                app: protyle.app,
                                id: refBlockId,
                                position: "right",
                                action,
                                zoomIn
                            });
                        } else if (ctrlIsPressed) {
                            openFileById({
                                app: protyle.app,
                                id: refBlockId,
                                keepCursor: true,
                                action: zoomIn ? [Constants.CB_GET_HL, Constants.CB_GET_ALL] : [Constants.CB_GET_HL, Constants.CB_GET_CONTEXT, Constants.CB_GET_ROOTSCROLL],
                                zoomIn
                            });
                        } else {
                            openFileById({
                                app: protyle.app,
                                id: refBlockId,
                                action,
                                zoomIn
                            });
                        }
                        /// #endif
                    });
                    /// #if !MOBILE
                    if (protyle.model) {
                        // 打开双链需记录到后退中 https://github.com/siyuan-note/insider/issues/801
                        let blockElement: HTMLElement | false;
                        if (blockRefElement) {
                            blockElement = hasClosestBlock(blockRefElement);
                        } else if (aElement) {
                            blockElement = hasClosestBlock(aElement);
                        }
                        if (blockElement) {
                            pushBack(protyle, getEditorRange(this.element), blockElement);
                        }
                    }
                    /// #endif
                    return;
                }
            }
            /// #if MOBILE
            // https://github.com/siyuan-note/siyuan/issues/10513
            const virtualRefElement = hasClosestByAttribute(event.target, "data-type", "virtual-block-ref");
            if (virtualRefElement && range.toString() === "") {
                event.stopPropagation();
                event.preventDefault();
                const blockElement = hasClosestBlock(virtualRefElement);
                if (blockElement) {
                    fetchPost("/api/block/getBlockDefIDsByRefText", {
                        anchor: virtualRefElement.textContent,
                        excludeIDs: [blockElement.getAttribute("data-node-id")]
                    }, (response) => {
                        checkFold(response.data.refDefs[0].refID, (zoomIn) => {
                            mobileBlur = true;
                            activeBlur();
                            openMobileFileById(protyle.app, response.data.refDefs[0].refID, zoomIn ? [Constants.CB_GET_ALL] : [Constants.CB_GET_HL, Constants.CB_GET_CONTEXT, Constants.CB_GET_ROOTSCROLL]);
                        });
                    });
                }
                return;
            }
            /// #endif

            const fileElement = hasClosestByAttribute(event.target, "data-type", "file-annotation-ref");
            if (fileElement && range.toString() === "") {
                event.stopPropagation();
                event.preventDefault();
                // https://x.transmux.top/j/20241201141055-8cj3073 所有点击都会通过这里
                openLink(protyle, fileElement.getAttribute("data-id"), event, ctrlIsPressed);
                return;
            }

            if (aElement &&
                // https://github.com/siyuan-note/siyuan/issues/11980
                (event.shiftKey || range.toString() === "") &&
                // 如果aLink 为空时，当 data-type="a inline-math" 可继续后续操作
                aLink) {
                event.stopPropagation();
                event.preventDefault();
                openLink(protyle, aLink, event, ctrlIsPressed);
                return;
            }

            if (aElement && aElement.classList.contains("av__celltext--url") && !aLink) {
                let index = 0;
                Array.from(aElement.parentElement.children).find((item, i) => {
                    if (item === aElement) {
                        index = i;
                        return true;
                    }
                });
                editAssetItem({
                    protyle,
                    cellElements: [aElement.parentElement],
                    blockElement: hasClosestBlock(aElement) as HTMLElement,
                    content: aElement.getAttribute("data-url"),
                    type: "file",
                    name: aElement.getAttribute("data-name"),
                    index,
                    rect: aElement.getBoundingClientRect()
                });
                return;
            }

            const tagElement = hasClosestByAttribute(event.target, "data-type", "tag");
            if (tagElement && !event.altKey && !event.shiftKey && range.toString() === "") {
                /// #if !MOBILE
                openGlobalSearch(protyle.app, `#${tagElement.textContent}#`, !ctrlIsPressed, {method: 0});
                hideElements(["dialog"]);
                /// #else
                popSearch(protyle.app, {
                    hasReplace: false,
                    method: 0,
                    hPath: "",
                    idPath: [],
                    k: `#${tagElement.textContent}#`,
                    r: "",
                    page: 1,
                });
                /// #endif
                return;
            }

            const embedItemElement = hasClosestByClassName(event.target, "protyle-wysiwyg__embed");
            if (embedItemElement) {
                const embedId = embedItemElement.getAttribute("data-id");
                checkFold(embedId, (zoomIn, action) => {
                    /// #if MOBILE
                    mobileBlur = true;
                    activeBlur();
                    openMobileFileById(protyle.app, embedId, zoomIn ? [Constants.CB_GET_ALL] : [Constants.CB_GET_HL, Constants.CB_GET_CONTEXT, Constants.CB_GET_ROOTSCROLL]);
                    /// #else
                    if (event.shiftKey) {
                        openFileById({
                            app: protyle.app,
                            id: embedId,
                            position: "bottom",
                            action,
                            zoomIn
                        });
                    } else if (event.altKey) {
                        openFileById({
                            app: protyle.app,
                            id: embedId,
                            position: "right",
                            action,
                            zoomIn
                        });
                    } else if (ctrlIsPressed) {
                        openFileById({
                            app: protyle.app,
                            id: embedId,
                            action: zoomIn ? [Constants.CB_GET_HL, Constants.CB_GET_ALL] : [Constants.CB_GET_HL, Constants.CB_GET_CONTEXT],
                            zoomIn,
                            keepCursor: true,
                        });
                    } else if (!protyle.disabled) {
                        window.siyuan.blockPanels.push(new BlockPanel({
                            app: protyle.app,
                            targetElement: embedItemElement,
                            isBacklink: false,
                            refDefs: [{refID: embedId}]
                        }));
                    }
                    /// #endif
                });
                // https://github.com/siyuan-note/siyuan/issues/12585
                if (!ctrlIsPressed) {
                    event.stopPropagation();
                    return;
                }
            }

            if (commonClick(event, protyle)) {
                return;
            }

            if (hasTopClosestByClassName(event.target, "protyle-action__copy")) {
                return;
            }

            const editElement = hasClosestByClassName(event.target, "protyle-action__edit");
            if (editElement && !protyle.disabled) {
                protyle.toolbar.showRender(protyle, editElement.parentElement.parentElement);
                event.stopPropagation();
                event.preventDefault();
                return;
            }

            const menuElement = hasClosestByClassName(event.target, "protyle-action__menu");
            if (menuElement) {
                protyle.gutter.renderMenu(protyle, menuElement.parentElement.parentElement);
                /// #if MOBILE
                window.siyuan.menus.menu.fullscreen();
                /// #else
                const rect = menuElement.getBoundingClientRect();
                window.siyuan.menus.menu.popup({
                    x: rect.left,
                    y: rect.top,
                    isLeft: true
                });
                /// #endif
                event.stopPropagation();
                event.preventDefault();
                return;
            }

            const reloadElement = hasClosestByClassName(event.target, "protyle-action__reload");
            if (reloadElement) {
                const embedReloadElement = isInEmbedBlock(reloadElement);
                if (embedReloadElement) {
                    embedReloadElement.removeAttribute("data-render");
                    blockRender(protyle, embedReloadElement);
                }
                event.stopPropagation();
                event.preventDefault();
                return;
            }

            const languageElement = hasClosestByClassName(event.target, "protyle-action__language");
            if (languageElement && !protyle.disabled && !ctrlIsPressed) {
                protyle.toolbar.showCodeLanguage(protyle, [languageElement]);
                event.stopPropagation();
                event.preventDefault();
                return;
            }

            // 需放在属性后，否则数学公式无法点击属性；需放在 action 后，否则嵌入块的的 action 无法打开；需放在嵌入块后，否则嵌入块中的数学公式会被打开
            const mathElement = hasClosestByAttribute(event.target, "data-subtype", "math");
            if (!event.shiftKey && !ctrlIsPressed && mathElement && !protyle.disabled) {
                protyle.toolbar.showRender(protyle, mathElement);
                event.stopPropagation();
                return;
            }

            const actionElement = hasClosestByClassName(event.target, "protyle-action");
            if (actionElement) {
                const type = actionElement.parentElement.parentElement.getAttribute("data-type");
                if (type === "img" && !protyle.disabled) {
                    imgMenu(protyle, range, actionElement.parentElement.parentElement, {
                        clientX: event.clientX + 4,
                        clientY: event.clientY
                    });
                    event.stopPropagation();
                    return;
                } else if (actionElement.parentElement.classList.contains("li")) {
                    const actionId = actionElement.parentElement.getAttribute("data-node-id");
                    if (event.altKey && !protyle.disabled) {
                        // 展开/折叠当前层级的所有列表项
                        if (actionElement.parentElement.parentElement.classList.contains("protyle-wysiwyg")) {
                            // 缩放列表项 https://ld246.com/article/1653123034794
                            setFold(protyle, actionElement.parentElement);
                        } else {
                            let hasFold = true;
                            const oldHTML = actionElement.parentElement.parentElement.outerHTML;
                            Array.from(actionElement.parentElement.parentElement.children).find((listItemElement) => {
                                if (listItemElement.classList.contains("li")) {
                                    if (listItemElement.getAttribute("fold") !== "1" && listItemElement.childElementCount > 3) {
                                        hasFold = false;
                                        return true;
                                    }
                                }
                            });
                            Array.from(actionElement.parentElement.parentElement.children).find((listItemElement) => {
                                if (listItemElement.classList.contains("li")) {
                                    if (hasFold) {
                                        listItemElement.removeAttribute("fold");
                                    } else if (listItemElement.childElementCount > 3) {
                                        listItemElement.setAttribute("fold", "1");
                                    }
                                }
                            });
                            updateTransaction(protyle, actionElement.parentElement.parentElement.getAttribute("data-node-id"), actionElement.parentElement.parentElement.outerHTML, oldHTML);
                        }
                        hideElements(["gutter"], protyle);
                    } else if (event.shiftKey && !protyle.disabled) {
                        openAttr(actionElement.parentElement, "bookmark", protyle);
                    } else if (ctrlIsPressed) {
                        zoomOut({ protyle, id: actionId });
                    } else {
                        if (actionElement.classList.contains("protyle-action--task")) {
                            if (!protyle.disabled) {
                                const html = actionElement.parentElement.outerHTML;
                                if (actionElement.parentElement.classList.contains("protyle-task--done")) {
                                    actionElement.querySelector("use").setAttribute("xlink:href", "#iconUncheck");
                                    actionElement.parentElement.classList.remove("protyle-task--done");
                                } else {
                                    actionElement.querySelector("use").setAttribute("xlink:href", "#iconCheck");
                                    actionElement.parentElement.classList.add("protyle-task--done");
                                }
                                actionElement.parentElement.setAttribute("updated", dayjs().format("YYYYMMDDHHmmss"));
                                updateTransaction(protyle, actionId, actionElement.parentElement.outerHTML, html);
                            }
                        } else if (window.siyuan.config.editor.listItemDotNumberClickFocus) {
                            if (protyle.block.showAll && protyle.block.id === actionId) {
                                enterBack(protyle, actionId);
                            } else {
                                zoomOut({ protyle, id: actionId });
                            }
                        }
                    }
                    event.stopPropagation();
                    return;
                }
            }

            const selectElement = hasClosestByClassName(event.target, "hr") ||
                hasClosestByClassName(event.target, "iframe");
            if (!event.shiftKey && !ctrlIsPressed && selectElement) {
                selectElement.classList.add("protyle-wysiwyg--select");
                globalClickHideMenu(event.target);
                event.stopPropagation();
                return;
            }

            const imgElement = hasTopClosestByClassName(event.target, "img");
            if (!event.shiftKey && !ctrlIsPressed && imgElement) {
                imgElement.classList.add("img--select");
                const nextSibling = hasNextSibling(imgElement);
                if (nextSibling) {
                    if (nextSibling.textContent.startsWith(Constants.ZWSP)) {
                        range.setStart(nextSibling, 1);
                    } else {
                        range.setStart(nextSibling, 0);
                    }
                    range.collapse(true);
                    focusByRange(range);
                    // 需等待 range 更新再次进行渲染
                    if (protyle.options.render.breadcrumb) {
                        protyle.breadcrumb.render(protyle);
                    }
                }
                return;
            }

            const emojiElement = hasTopClosestByClassName(event.target, "emoji");
            if (!protyle.disabled && !event.shiftKey && !ctrlIsPressed && emojiElement) {
                const nodeElement = hasClosestBlock(emojiElement);
                if (nodeElement) {
                    const emojiRect = emojiElement.getBoundingClientRect();
                    openEmojiPanel("", "av", {
                        x: emojiRect.left,
                        y: emojiRect.bottom,
                        h: emojiRect.height,
                        w: emojiRect.width
                    }, (unicode) => {
                        emojiElement.insertAdjacentHTML("afterend", "<wbr>");
                        const oldHTML = nodeElement.outerHTML;
                        let emojiHTML;
                        if (unicode.startsWith("api/icon/getDynamicIcon")) {
                            emojiHTML = `<img class="emoji" src="${unicode}"/>`;
                        } else if (unicode.indexOf(".") > -1) {
                            const emojiList = unicode.split(".");
                            emojiHTML = `<img alt="${emojiList[0]}" class="emoji" src="/emojis/${unicode}" title="${emojiList[0]}">`;
                        } else {
                            emojiHTML = unicode2Emoji(unicode);
                        }
                        emojiElement.outerHTML = emojiHTML;
                        hideElements(["dialog"]);
                        updateTransaction(protyle, nodeElement.getAttribute("data-node-id"), nodeElement.outerHTML, oldHTML);
                        focusByWbr(nodeElement, range);
                    }, emojiElement);
                }
                return;
            }

            if (avClick(protyle, event)) {
                return;
            }

            setTimeout(() => {
                // 选中后，在选中的文字上点击需等待 range 更新
                let newRange = getEditorRange(this.element);
                // https://github.com/siyuan-note/siyuan/issues/10357
                const attrElement = hasClosestByClassName(newRange.endContainer, "protyle-attr");
                if (attrElement) {
                    newRange = setLastNodeRange(attrElement.previousElementSibling, newRange, false);
                }
                // https://github.com/siyuan-note/siyuan/issues/14481
                const inlineMathElement = hasClosestByAttribute(newRange.startContainer, "data-type", "inline-math");
                if (inlineMathElement) {
                    newRange.setEndAfter(inlineMathElement);
                    newRange.collapse(false);
                    focusByRange(newRange);
                }
                /// #if !MOBILE
                if (newRange.toString().replace(Constants.ZWSP, "") !== "") {
                    protyle.toolbar.render(protyle, newRange);
                } else {
                    // https://github.com/siyuan-note/siyuan/issues/9785
                    protyle.toolbar.range = newRange;
                }
                /// #endif
                if (!protyle.wysiwyg.element.querySelector(".protyle-wysiwyg--select")) {
                    countSelectWord(newRange, protyle.block.rootID);
                }
                if (getSelection().rangeCount === 0 && !mobileBlur) {
                    // TODO https://github.com/siyuan-note/siyuan/issues/14589  点击 video 也可以测试一下 https://github.com/siyuan-note/siyuan/issues/14569
                    // https://github.com/siyuan-note/siyuan/issues/5901
                    focusByRange(newRange);
                }
                /// #if !MOBILE
                pushBack(protyle, newRange);
                /// #endif
                mobileBlur = false;
            }, (isMobile() || isInIOS()) ? 520 : 0); // Android/iPad 双击慢了出不来
            protyle.hint.enableExtend = false;
            if (event.shiftKey) {
                event.preventDefault();
                event.stopPropagation();
                // shift 多选
                let startElement = this.shiftStartElement;
                let endElement = hasClosestBlock(event.target);
                if (this.shiftStartElement && endElement && !this.shiftStartElement.isSameNode(endElement)) {
                    let toDown = true;
                    range.collapse(true);
                    const startRect = startElement.getBoundingClientRect();
                    const endRect = endElement.getBoundingClientRect();
                    let startTop = startRect.top;
                    let endTop = endRect.top;
                    if (startTop === endTop) {
                        // 横排 https://ld246.com/article/1663036247544
                        startTop = startRect.left;
                        endTop = endRect.left;
                    }
                    if (startTop > endTop) {
                        const tempElement = endElement;
                        endElement = startElement;
                        startElement = tempElement;
                        const tempTop = endTop;
                        endTop = startTop;
                        startTop = tempTop;
                        toDown = false;
                    }
                    let selectElements: Element[] = [];
                    let currentElement: HTMLElement = startElement;
                    let hasJump = false;
                    while (currentElement) {
                        if (currentElement && !currentElement.classList.contains("protyle-attr")) {
                            const currentRect = currentElement.getBoundingClientRect();
                            if (startRect.top === endRect.top ? (currentRect.left <= endTop) : (currentRect.top <= endTop)) {
                                if (hasJump) {
                                    // 父节点的下个节点在选中范围内才可使用父节点作为选中节点
                                    if (currentElement.nextElementSibling && !currentElement.nextElementSibling.classList.contains("protyle-attr")) {
                                        const currentNextRect = currentElement.nextElementSibling.getBoundingClientRect();
                                        if (startRect.top === endRect.top ?
                                            (currentNextRect.left <= endTop && currentNextRect.bottom <= endRect.bottom) :
                                            (currentNextRect.top <= endTop)) {
                                            selectElements = [currentElement];
                                            currentElement = currentElement.nextElementSibling as HTMLElement;
                                            hasJump = false;
                                        } else if (currentElement.parentElement.classList.contains("sb")) {
                                            currentElement = hasClosestBlock(currentElement.parentElement) as HTMLElement;
                                            hasJump = true;
                                        } else {
                                            break;
                                        }
                                    } else {
                                        currentElement = hasClosestBlock(currentElement.parentElement) as HTMLElement;
                                        hasJump = true;
                                    }
                                } else {
                                    selectElements.push(currentElement);
                                    currentElement = currentElement.nextElementSibling as HTMLElement;
                                }
                            } else if (currentElement.parentElement.classList.contains("sb")) {
                                // 跳出超级块横向排版中的未选中元素
                                currentElement = hasClosestBlock(currentElement.parentElement) as HTMLElement;
                                hasJump = true;
                            } else {
                                break;
                            }
                        } else {
                            currentElement = hasClosestBlock(currentElement.parentElement) as HTMLElement;
                            hasJump = true;
                        }
                    }
                    if (selectElements.length === 1 && !selectElements[0].classList.contains("list") && !selectElements[0].classList.contains("bq") && !selectElements[0].classList.contains("sb")) {
                        // 单个 p 不选中
                        this.shiftStartElement = undefined;
                    } else {
                        const ids: string[] = [];
                        if (!protyle.wysiwyg.element.querySelector(".protyle-wysiwyg--select") && protyle.scroll && !protyle.scroll.element.classList.contains("fn__none") && !protyle.scroll.keepLazyLoad &&
                            (startElement.getBoundingClientRect().top < -protyle.contentElement.clientHeight * 2 || endElement.getBoundingClientRect().bottom > protyle.contentElement.clientHeight * 2)) {
                            showMessage(window.siyuan.languages.crossKeepLazyLoad);
                        }
                        selectElements.forEach(item => {
                            item.classList.add("protyle-wysiwyg--select");
                            ids.push(item.getAttribute("data-node-id"));
                            // 清除选中的子块 https://ld246.com/article/1667826582251
                            item.querySelectorAll(".protyle-wysiwyg--select").forEach(subItem => {
                                subItem.classList.remove("protyle-wysiwyg--select");
                            });
                        });
                        countBlockWord(ids);
                        if (toDown) {
                            focusBlock(selectElements[selectElements.length - 1], protyle.wysiwyg.element, false);
                        } else {
                            focusBlock(selectElements[0], protyle.wysiwyg.element, false);
                        }
                    }
                }
            }

            if (this.element.querySelector(".protyle-wysiwyg--select") && range.toString() !== "") {
                // 选中块后，文字不能被选中。需在 shift click 之后，防止shift点击单个块出现文字选中
                range.collapse(false);
                focusByRange(range);
            }

            if (ctrlIsPressed && range.toString() === "" && !event.shiftKey && !event.altKey) {
                let ctrlElement = hasClosestBlock(event.target);
                if (ctrlElement) {
                    const embedBlockElement = isInEmbedBlock(ctrlElement);
                    if (embedBlockElement) {
                        ctrlElement = embedBlockElement;
                    }
                    ctrlElement = getTopAloneElement(ctrlElement) as HTMLElement;
                    if (ctrlElement.classList.contains("protyle-wysiwyg--select")) {
                        ctrlElement.classList.remove("protyle-wysiwyg--select");
                        ctrlElement.removeAttribute("select-start");
                        ctrlElement.removeAttribute("select-end");
                    } else {
                        ctrlElement.classList.add("protyle-wysiwyg--select");
                    }
                    ctrlElement.querySelectorAll(".protyle-wysiwyg--select").forEach(item => {
                        item.classList.remove("protyle-wysiwyg--select");
                        item.removeAttribute("select-start");
                        item.removeAttribute("select-end");
                    });
                    const ctrlParentElement = hasClosestByClassName(ctrlElement.parentElement, "protyle-wysiwyg--select");
                    if (ctrlParentElement) {
                        ctrlParentElement.classList.remove("protyle-wysiwyg--select");
                        ctrlParentElement.removeAttribute("select-start");
                        ctrlParentElement.removeAttribute("select-end");
                    }
                    const ids: string[] = [];
                    protyle.wysiwyg.element.querySelectorAll(".protyle-wysiwyg--select").forEach(item => {
                        ids.push(item.getAttribute("data-node-id"));
                    });
                    countBlockWord(ids);
                }
            }
        });
    }
}<|MERGE_RESOLUTION|>--- conflicted
+++ resolved
@@ -1710,11 +1710,8 @@
             event.clipboardData.setData("text/html", selectTableElement ? html : protyle.lute.BlockDOM2HTML(selectAVElement ? textPlain : html));
             enableLuteMarkdownSyntax(protyle);
             event.clipboardData.setData("text/siyuan", selectTableElement ? protyle.lute.HTML2BlockDOM(html) : html);
-<<<<<<< HEAD
             event.clipboardData.setData("text/siyuan-cut", "1");
-=======
             restoreLuteMarkdownSyntax(protyle);
->>>>>>> ea19b8d3
         });
 
         let beforeContextmenuRange: Range;
