import {enableLuteMarkdownSyntax, getTextStar, paste, restoreLuteMarkdownSyntax} from "../util/paste";
import {
    hasClosestBlock,
    hasClosestByAttribute,
    hasClosestByClassName,
    hasClosestByTag,
    hasTopClosestByClassName,
    isInEmbedBlock,
} from "../util/hasClosest";
import {
    focusBlock,
    focusByRange,
    focusByWbr,
    focusSideBlock,
    getEditorRange,
    getSelectionOffset,
    setFirstNodeRange,
    setInsertWbrHTML,
    setLastNodeRange,
} from "../util/selection";
import { Constants } from "../../constants";
import { isMobile } from "../../util/functions";
import { genEmptyElement } from "../../block/util";
import { previewDocImage } from "../preview/image";
import {
    contentMenu,
    enterBack,
    fileAnnotationRefMenu,
    imgMenu,
    inlineMathMenu,
    linkMenu,
    refMenu,
    setFold,
    tagMenu,
    zoomOut
} from "../../menus/protyle";
import * as dayjs from "dayjs";
import { dropEvent } from "../util/editorCommonEvent";
import { input } from "./input";
import {
    getContenteditableElement,
    getNextBlock,
    getTopAloneElement,
    hasNextSibling,
    hasPreviousSibling,
    isEndOfBlock,
    isNotEditBlock
} from "./getBlock";
import { transaction, updateTransaction } from "./transaction";
import { hideElements } from "../ui/hideElements";
/// #if !BROWSER
import { ipcRenderer } from "electron";
/// #endif
import { getEnableHTML, removeEmbed } from "./removeEmbed";
import { keydown } from "./keydown";
import { openMobileFileById } from "../../mobile/editor";
import { removeBlock } from "./remove";
import { highlightRender } from "../render/highlightRender";
import { openAttr } from "../../menus/commonMenuItem";
import { blockRender } from "../render/blockRender";
/// #if !MOBILE
import { getAllModels } from "../../layout/getAll";
import { pushBack } from "../../util/backForward";
import { openFileById } from "../../editor/util";
import { openGlobalSearch } from "../../search/util";
/// #else
import { popSearch } from "../../mobile/menu/search";
/// #endif
import {BlockPanel} from "../../block/Panel";
import {copyPlainText, isInIOS, isMac, isOnlyMeta, readClipboard, encodeBase64} from "../util/compatibility";
import {MenuItem} from "../../menus/Menu";
import {fetchPost} from "../../util/fetch";
import {onGet} from "../util/onGet";
import {clearTableCell, isIncludeCell, setTableAlign} from "../util/table";
import {countBlockWord, countSelectWord} from "../../layout/status";
import {showMessage} from "../../dialog/message";
import {getBacklinkHeadingMore, loadBreadcrumb} from "./renderBacklink";
import {removeSearchMark} from "../toolbar/util";
import {activeBlur} from "../../mobile/util/keyboardToolbar";
import {commonClick} from "./commonClick";
import {avClick, avContextmenu, updateAVName} from "../render/av/action";
import {selectRow, stickyRow} from "../render/av/row";
import {showColMenu} from "../render/av/col";
import {openViewMenu} from "../render/av/view";
import {checkFold} from "../../util/noRelyPCFunction";
import {
    addDragFill,
    dragFillCellsValue,
    genCellValueByElement,
    getCellText,
    getPositionByCellElement,
    getTypeByCellElement,
    updateCellsValue
} from "../render/av/cell";
import { openEmojiPanel, unicode2Emoji } from "../../emoji";
import { openLink } from "../../editor/openLink";
import { mathRender } from "../render/mathRender";
import { editAssetItem } from "../render/av/asset";
import {img3115} from "../../boot/compatibleVersion";
import {globalClickHideMenu} from "../../boot/globalEvent/click";
import {hideTooltip} from "../../dialog/tooltip";
// import the annotation panel display function
import { showAnnotationEditPanel } from "../../mux/protyle-annotation";
import { get } from "../../mux/settings";
import {openGalleryItemMenu} from "../render/av/gallery/util";
import {clearSelect} from "../util/clearSelect";

export class WYSIWYG {
    public lastHTMLs: { [key: string]: string } = {};
    public element: HTMLDivElement;
    public preventKeyup: boolean;

    private preventClick: boolean;

    constructor(protyle: IProtyle) {
        this.element = document.createElement("div");
        this.element.className = "protyle-wysiwyg";
        this.element.setAttribute("spellcheck", "false");
        if (isMobile()) {
            // iPhone，iPad 端输入 contenteditable 为 true 时会在块中间插入 span
            // Android 端空块输入法弹出会收起 https://ld246.com/article/1689713888289
            this.element.setAttribute("contenteditable", "false");
        } else {
            this.element.setAttribute("contenteditable", "true");
        }
        if (window.siyuan.config.editor.displayBookmarkIcon) {
            this.element.classList.add("protyle-wysiwyg--attr");
        }
        this.bindCommonEvent(protyle);
        if (protyle.options.action.includes(Constants.CB_GET_HISTORY)) {
            return;
        }
        this.bindEvent(protyle);
        keydown(protyle, this.element);
        dropEvent(protyle, this.element);
    }

    public renderCustom(ial: IObject) {
        let isFullWidth = ial[Constants.CUSTOM_SY_FULLWIDTH];
        if (!isFullWidth) {
            isFullWidth = window.siyuan.config.editor.fullWidth ? "true" : "false";
        }
        if (isFullWidth === "true") {
            this.element.parentElement.setAttribute("data-fullwidth", "true");
        } else {
            this.element.parentElement.removeAttribute("data-fullwidth");
        }
        const ialKeys = Object.keys(ial);
        for (let i = 0; i < this.element.attributes.length; i++) {
            const oldKey = this.element.attributes[i].nodeName;
            if (!["type", "class", "spellcheck", "contenteditable", "data-doc-type", "style", "data-realwidth", "data-readonly"].includes(oldKey) &&
                !ialKeys.includes(oldKey)) {
                this.element.removeAttribute(oldKey);
                i--;
            }
        }
        ialKeys.forEach((key: string) => {
            if (!["title-img", "title", "updated", "icon", "id", "type", "class", "spellcheck", "contenteditable", "data-doc-type", "style", "data-realwidth", "data-readonly"].includes(key)) {
                this.element.setAttribute(key, ial[key]);
            }
        });
    }

    // text block-ref file-annotation-ref a 结尾处打字应为普通文本
    private escapeInline(protyle: IProtyle, range: Range, event: InputEvent) {
        if (!event.data && event.inputType !== "insertLineBreak") {
            return;
        }

        const inputData = event.data;
        protyle.toolbar.range = range;
        const inlineElement = range.startContainer.parentElement;
        const currentTypes = protyle.toolbar.getCurrentType();

        // https://github.com/siyuan-note/siyuan/issues/11766
        if (event.inputType === "insertLineBreak") {
            if (currentTypes.length > 0 && range.toString() === "" && inlineElement.tagName === "SPAN" &&
                inlineElement.textContent.startsWith("\n") &&
                range.startContainer.previousSibling && range.startContainer.previousSibling.textContent === "\n") {
                inlineElement.before(range.startContainer.previousSibling);
            }
            return;
        }

        let dataLength = inputData.length;
        if (inputData === "<" || inputData === ">") {
            // 使用 inlineElement.innerHTML 会出现 https://ld246.com/article/1627185027423 中的第2个问题
            dataLength = 4;
        } else if (inputData === "&") {
            // https://github.com/siyuan-note/siyuan/issues/12239
            dataLength = 5;
        }
        // https://github.com/siyuan-note/siyuan/issues/5924
        if (currentTypes.length > 0 && range.toString() === "" && range.startOffset === inputData.length &&
            inlineElement.tagName === "SPAN" &&
            inlineElement.textContent.replace(Constants.ZWSP, "") !== inputData &&
            inlineElement.textContent.replace(Constants.ZWSP, "").length >= inputData.length &&
            !hasPreviousSibling(range.startContainer) && !hasPreviousSibling(inlineElement)) {
            const html = inlineElement.innerHTML.replace(Constants.ZWSP, "");
            inlineElement.innerHTML = html.substr(dataLength);
            const textNode = document.createTextNode(inputData);
            inlineElement.before(textNode);
            range.selectNodeContents(textNode);
            range.collapse(false);
            return;
        }
        if (// 表格行内公式之前无法插入文字 https://github.com/siyuan-note/siyuan/issues/3908
            inlineElement.tagName === "SPAN" &&
            inlineElement.textContent !== inputData &&
            !currentTypes.includes("search-mark") &&    // https://github.com/siyuan-note/siyuan/issues/7586
            !currentTypes.includes("code") &&   // https://github.com/siyuan-note/siyuan/issues/13871
            !currentTypes.includes("kbd") &&
            !currentTypes.includes("tag") &&
            range.toString() === "" && range.startContainer.nodeType === 3 &&
            (currentTypes.includes("inline-memo") || currentTypes.includes("block-ref") || currentTypes.includes("file-annotation-ref") || currentTypes.includes("a")) &&
            !hasNextSibling(range.startContainer) && range.startContainer.textContent.length === range.startOffset &&
            inlineElement.textContent.length > inputData.length
        ) {
            const position = getSelectionOffset(inlineElement, protyle.wysiwyg.element, range);
            const html = inlineElement.innerHTML;
            if (position.start === inlineElement.textContent.length) {
                // 使用 inlineElement.textContent **$a$b** 中数学公式消失
                inlineElement.innerHTML = html.substr(0, html.length - dataLength);
                const textNode = document.createTextNode(inputData);
                inlineElement.after(textNode);
                range.selectNodeContents(textNode);
                range.collapse(false);
            }
        }
    }

    private setEmptyOutline(protyle: IProtyle, element: HTMLElement) {
        let nodeElement = element;
        if (!element.getAttribute("data-node-id")) {
            const tempElement = hasClosestBlock(element);
            if (!tempElement) {
                return;
            }
            nodeElement = tempElement;
        }
        /// #if !MOBILE
        if (protyle.model) {
            getAllModels().outline.forEach(item => {
                if (item.blockId === protyle.block.rootID) {
                    item.setCurrent(nodeElement);
                }
            });
        }
        /// #else
        if (protyle.disabled) {
            protyle.toolbar.range = getEditorRange(nodeElement);
        }
        /// #endif
    }

    private emojiToMd(element: HTMLElement) {
        element.querySelectorAll(".emoji").forEach((item: HTMLElement) => {
            item.outerHTML = `:${item.getAttribute("alt")}:`;
        });
    }

    private bindCommonEvent(protyle: IProtyle) {
        this.element.addEventListener("copy", (event: ClipboardEvent & { target: HTMLElement }) => {
            window.siyuan.ctrlIsPressed = false; // https://github.com/siyuan-note/siyuan/issues/6373
            // https://github.com/siyuan-note/siyuan/issues/4600
            if (event.target.tagName === "PROTYLE-HTML" || event.target.localName === "input") {
                event.stopPropagation();
                return;
            }
            event.stopPropagation();
            event.preventDefault();
            const range = getEditorRange(protyle.wysiwyg.element);
            const nodeElement = hasClosestBlock(range.startContainer);
            if (!nodeElement) {
                return;
            }
            const selectImgElement = nodeElement.querySelector(".img--select");
            const selectAVElement = nodeElement.querySelector(".av__row--select, .av__cell--select");
            const selectTableElement = nodeElement.querySelector(".table__select")?.clientWidth > 0;
            let selectElements = Array.from(protyle.wysiwyg.element.querySelectorAll(".protyle-wysiwyg--select"));
            if (selectElements.length === 0 && range.toString() === "" && !range.cloneContents().querySelector("img") &&
                !selectImgElement && !selectAVElement && !selectTableElement) {
                nodeElement.classList.add("protyle-wysiwyg--select");
                countBlockWord([nodeElement.getAttribute("data-node-id")]);
                selectElements = [nodeElement];
            }
            let html = "";
            let textPlain = "";
            if (selectElements.length > 0) {
                const isRefText = selectElements[0].getAttribute("data-reftext") === "true";
                if (selectElements[0].getAttribute("data-type") === "NodeListItem" &&
                    selectElements[0].parentElement.classList.contains("list") &&   // 反链复制列表项 https://github.com/siyuan-note/siyuan/issues/6555
                    selectElements[0].parentElement.childElementCount - 1 === selectElements.length) {
                    if (isRefText) {
                        html = getTextStar(selectElements[0].parentElement);
                    } else {
                        html = selectElements[0].parentElement.outerHTML;
                    }
                } else {
                    selectElements.forEach((item: HTMLElement, index) => {
                        // 复制列表项中的块会变为复制列表项，因此不能使用 getTopAloneElement https://github.com/siyuan-note/siyuan/issues/8925
                        if (isRefText && index === 0) {
                            html += getTextStar(item) + "\n\n";
                        } else {
                            html += removeEmbed(item);
                        }
                    });
                }
                if (isRefText) {
                    selectElements[0].removeAttribute("data-reftext");
                }
            } else if (selectAVElement) {
                const cellElements: Element[] = Array.from(nodeElement.querySelectorAll(".av__cell--active, .av__cell--select")) || [];
                if (cellElements.length === 0) {
                    nodeElement.querySelectorAll(".av__row--select:not(.av__row--header)").forEach(rowElement => {
                        rowElement.querySelectorAll(".av__cell").forEach(cellElement => {
                            cellElements.push(cellElement);
                        });
                    });
                }
                if (cellElements.length > 0) {
                    html = "[";
                    cellElements.forEach((item: HTMLElement, index) => {
                        const cellText = getCellText(item);
                        if (index === 0 || (
                            !cellElements[index - 1].isSameNode(item.previousElementSibling) &&
                            !(item.previousElementSibling?.classList.contains("av__colsticky") && !cellElements[index - 1].nextElementSibling && cellElements[index - 1].parentElement.isSameNode(item.previousElementSibling))
                        )) {
                            html += "[";
                        }
                        html += JSON.stringify(genCellValueByElement(getTypeByCellElement(item), item)) + ",";
                        if (index === cellElements.length - 1 || (
                            !cellElements[index + 1].isSameNode(item.nextElementSibling) &&
                            !(!item.nextElementSibling && item.parentElement.nextElementSibling.isSameNode(cellElements[index + 1]))
                        )) {
                            html = html.substring(0, html.length - 1) + "],";
                            textPlain += cellText + "\n";
                        } else {
                            textPlain += cellText + "\t";
                        }
                    });
                    textPlain = textPlain.substring(0, textPlain.length - 1);
                    html = html.substring(0, html.length - 1) + "]";
                }
            } else if (selectTableElement) {
                const selectCellElements: HTMLTableCellElement[] = [];
                const scrollLeft = nodeElement.firstElementChild.scrollLeft;
                const scrollTop = nodeElement.querySelector("table").scrollTop;
                const tableSelectElement = nodeElement.querySelector(".table__select") as HTMLElement;
                html = "<table>";
                nodeElement.querySelectorAll("th, td").forEach((item: HTMLTableCellElement) => {
                    if (!item.classList.contains("fn__none") && isIncludeCell({
                        tableSelectElement,
                        scrollLeft,
                        scrollTop,
                        item,
                    })) {
                        selectCellElements.push(item);
                    }
                });
                selectCellElements.forEach((item, index) => {
                    if (index === 0 || !item.previousElementSibling ||
                        !item.previousElementSibling.isSameNode(selectCellElements[index - 1])) {
                        html += "<tr>";
                    }
                    html += item.outerHTML;
                    if (!item.nextElementSibling || !selectCellElements[index + 1] ||
                        !item.nextElementSibling.isSameNode(selectCellElements[index + 1])) {
                        html += "</tr>";
                    }
                });
                html += "</table>";
                textPlain = protyle.lute.HTML2Md(html);
            } else {
                const tempElement = document.createElement("div");
                // https://github.com/siyuan-note/siyuan/issues/5540
                const selectTypes = protyle.toolbar.getCurrentType(range);
                const spanElement = hasClosestByTag(range.startContainer, "SPAN");
                const headingElement = hasClosestByAttribute(range.startContainer, "data-type", "NodeHeading");
                const matchHeading = headingElement && headingElement.textContent.replace(Constants.ZWSP, "") === range.toString();
                if ((selectTypes.length > 0 && spanElement && spanElement.textContent.replace(Constants.ZWSP, "") === range.toString()) ||
                    matchHeading) {
                    if (matchHeading) {
                        // 复制标题 https://github.com/siyuan-note/insider/issues/297
                        tempElement.append(headingElement.cloneNode(true));
                    } else if (!["DIV", "TD", "TH", "TR"].includes(range.startContainer.parentElement.tagName)) {
                        // 复制行内元素 https://github.com/siyuan-note/insider/issues/191
                        tempElement.append(range.startContainer.parentElement.cloneNode(true));
                        this.emojiToMd(tempElement);
                    } else {
                        // 直接复制块 https://github.com/siyuan-note/insider/issues/318
                        tempElement.append(range.cloneContents());
                        this.emojiToMd(tempElement);
                    }
                    html = tempElement.innerHTML;
                    textPlain = range.toString();
                } else if (selectImgElement) {
                    html = selectImgElement.outerHTML;
                    textPlain = selectImgElement.querySelector("img").getAttribute("data-src");
                } else if (selectTypes.length > 0 && range.startContainer.nodeType === 3 &&
                    range.startContainer.parentElement.tagName === "SPAN" &&
                    range.startContainer.parentElement.isSameNode(range.endContainer.parentElement)) {
                    // 复制粗体等字体中的一部分
                    const attributes = range.startContainer.parentElement.attributes;
                    const spanElement = document.createElement("span");
                    for (let i = 0; i < attributes.length; i++) {
                        spanElement.setAttribute(attributes[i].name, attributes[i].value);
                    }
                    if (spanElement.getAttribute("data-type").indexOf("block-ref") > -1 &&
                        spanElement.getAttribute("data-subtype") === "d") {
                        // 需变为静态锚文本
                        spanElement.setAttribute("data-subtype", "s");
                    }
                    spanElement.textContent = range.toString();
                    html = spanElement.outerHTML;
                    textPlain = range.toString();
                } else {
                    tempElement.append(range.cloneContents());
                    this.emojiToMd(tempElement);
                    const inlineMathElement = hasClosestByAttribute(range.commonAncestorContainer, "data-type", "inline-math");
                    if (inlineMathElement) {
                        // 表格内复制数学公式 https://ld246.com/article/1631708573504
                        html = inlineMathElement.outerHTML;
                    } else {
                        html = tempElement.innerHTML;
                    }
                    // 不能使用 commonAncestorContainer https://ld246.com/article/1643282894693
                    textPlain = tempElement.textContent;
                    if (hasClosestByAttribute(range.startContainer, "data-type", "NodeCodeBlock")) {
                        if (isEndOfBlock(range)) {
                            textPlain = textPlain.replace(/\n$/, "");
                        }
                    } else if (hasClosestByTag(range.startContainer, "TD") || hasClosestByTag(range.startContainer, "TH")) {
                        tempElement.innerHTML = tempElement.innerHTML.replace(/<br>/g, "\n").replace(/<br\/>/g, "\n");
                        textPlain = tempElement.textContent.endsWith("\n") ? tempElement.textContent.replace(/\n$/, "") : tempElement.textContent;
                    } else if (!hasClosestByTag(range.startContainer, "CODE")) {
                        textPlain = range.toString();
                    }
                }
            }
            if (protyle.disabled) {
                html = getEnableHTML(html);
            }
            textPlain = textPlain || protyle.lute.BlockDOM2StdMd(html).trimEnd();
            textPlain = textPlain.replace(/\u00A0/g, " ") // Replace non-breaking spaces with normal spaces when copying https://github.com/siyuan-note/siyuan/issues/9382
                // Remove ZWSP when copying inline elements https://github.com/siyuan-note/siyuan/issues/13882
                .replace(new RegExp(Constants.ZWSP, "g"), "");
            event.clipboardData.setData("text/plain", textPlain);

            // 设置 text/siyuan 数据
            enableLuteMarkdownSyntax(protyle);
            const siyuanHTML = selectTableElement ? protyle.lute.HTML2BlockDOM(html) : html;
            event.clipboardData.setData("text/siyuan", siyuanHTML);
            restoreLuteMarkdownSyntax(protyle);

            // 在 text/html 中插入注释节点，用于右键菜单粘贴时获取 text/siyuan 数据
            event.clipboardData.setData("text/html", `<!--data-siyuan='${encodeBase64(siyuanHTML)}'-->` + (selectTableElement ? html : protyle.lute.BlockDOM2HTML(selectAVElement ? textPlain : html)));
        });

        this.element.addEventListener("mousedown", (event: MouseEvent) => {
            protyle.wysiwyg.element.classList.remove("protyle-wysiwyg--hiderange");
            if (event.button === 2) {
                // 右键
                return;
            }
            const documentSelf = document;
            documentSelf.onmouseup = null;
            let target = event.target as HTMLElement;
            let nodeElement = hasClosestBlock(target) as HTMLElement;
            const hasSelectClassElement = this.element.querySelector(".protyle-wysiwyg--select");
            const galleryItemElement = hasClosestByClassName(target, "av__gallery-item");
            if (event.shiftKey) {
                let startElement;
                let endElement = nodeElement;
                // Electron 更新后 shift 向上点击获取的 range 不为上一个位置的 https://github.com/siyuan-note/siyuan/issues/9334
                if (getSelection().rangeCount > 0) {
                    startElement = hasClosestBlock(getSelection().getRangeAt(0).startContainer) as HTMLElement;
                }
                // shift 多选
                if (!hasSelectClassElement && galleryItemElement) {
                    galleryItemElement.classList.add("av__gallery-item--select");
                    let sideElement = galleryItemElement.previousElementSibling;
                    let previousList: Element[] = [];
                    while (sideElement) {
                        if (sideElement.classList.contains("av__gallery-item--select")) {
                            break;
                        } else {
                            previousList.push(sideElement);
                        }
                        sideElement = sideElement.previousElementSibling;
                        if (!sideElement) {
                            previousList = [];
                            break;
                        }
                    }
                    sideElement = galleryItemElement.nextElementSibling;
                    let nextList: Element[] = [];
                    while (sideElement) {
                        if (sideElement.classList.contains("av__gallery-item--select")) {
                            break;
                        } else {
                            nextList.push(sideElement);
                        }
                        sideElement = sideElement.nextElementSibling as HTMLElement;
                        if (!sideElement || sideElement.classList.contains("av__gallery-add")) {
                            nextList = [];
                            break;
                        }
                    }
                    previousList.concat(nextList).forEach(item => {
                        item.classList.add("av__gallery-item--select");
                    });
                    event.preventDefault();
                } else if (startElement && endElement && !startElement.isSameNode(endElement)) {
                    let toDown = true;
                    const startRect = startElement.getBoundingClientRect();
                    const endRect = endElement.getBoundingClientRect();
                    let startTop = startRect.top;
                    let endTop = endRect.top;
                    if (startTop === endTop) {
                        // 横排 https://ld246.com/article/1663036247544
                        startTop = startRect.left;
                        endTop = endRect.left;
                    }
                    if (startTop > endTop) {
                        const tempElement = endElement;
                        endElement = startElement;
                        startElement = tempElement;
                        const tempTop = endTop;
                        endTop = startTop;
                        startTop = tempTop;
                        toDown = false;
                    }
                    let selectElements: Element[] = [];
                    let currentElement: HTMLElement = startElement;
                    let hasJump = false;
                    while (currentElement) {
                        if (currentElement && !currentElement.classList.contains("protyle-attr")) {
                            const currentRect = currentElement.getBoundingClientRect();
                            if (startRect.top === endRect.top ? (currentRect.left <= endTop) : (currentRect.top <= endTop)) {
                                if (hasJump) {
                                    // 父节点的下个节点在选中范围内才可使用父节点作为选中节点
                                    if (currentElement.nextElementSibling && !currentElement.nextElementSibling.classList.contains("protyle-attr")) {
                                        const currentNextRect = currentElement.nextElementSibling.getBoundingClientRect();
                                        if (startRect.top === endRect.top ?
                                            (currentNextRect.left <= endTop && currentNextRect.bottom <= endRect.bottom) :
                                            (currentNextRect.top <= endTop)) {
                                            selectElements = [currentElement];
                                            currentElement = currentElement.nextElementSibling as HTMLElement;
                                            hasJump = false;
                                        } else if (currentElement.parentElement.classList.contains("sb")) {
                                            currentElement = hasClosestBlock(currentElement.parentElement) as HTMLElement;
                                            hasJump = true;
                                        } else {
                                            break;
                                        }
                                    } else {
                                        currentElement = hasClosestBlock(currentElement.parentElement) as HTMLElement;
                                        hasJump = true;
                                    }
                                } else {
                                    selectElements.push(currentElement);
                                    currentElement = currentElement.nextElementSibling as HTMLElement;
                                }
                            } else if (currentElement.parentElement.classList.contains("sb")) {
                                // 跳出超级块横向排版中的未选中元素
                                currentElement = hasClosestBlock(currentElement.parentElement) as HTMLElement;
                                hasJump = true;
                            } else {
                                break;
                            }
                        } else {
                            currentElement = hasClosestBlock(currentElement.parentElement) as HTMLElement;
                            hasJump = true;
                        }
                    }
                    if (selectElements.length === 1 && !selectElements[0].classList.contains("list") && !selectElements[0].classList.contains("bq") && !selectElements[0].classList.contains("sb")) {
                        // 单个 p 不选中
                    } else {
                        const ids: string[] = [];
                        if (!hasSelectClassElement && protyle.scroll && !protyle.scroll.element.classList.contains("fn__none") && !protyle.scroll.keepLazyLoad &&
                            (startElement.getBoundingClientRect().top < -protyle.contentElement.clientHeight * 2 || endElement.getBoundingClientRect().bottom > protyle.contentElement.clientHeight * 2)) {
                            showMessage(window.siyuan.languages.crossKeepLazyLoad);
                        }
                        selectElements.forEach(item => {
                            if (!hasClosestByClassName(currentElement, "protyle-wysiwyg--select")) {
                                item.classList.add("protyle-wysiwyg--select");
                                ids.push(item.getAttribute("data-node-id"));
                                // 清除选中的子块 https://ld246.com/article/1667826582251
                                item.querySelectorAll(".protyle-wysiwyg--select").forEach(subItem => {
                                    subItem.classList.remove("protyle-wysiwyg--select");
                                });
                            }
                        });
                        countBlockWord(ids);
                        if (toDown) {
                            focusBlock(selectElements[selectElements.length - 1], protyle.wysiwyg.element, false);
                        } else {
                            focusBlock(selectElements[0], protyle.wysiwyg.element, false);
                        }
                    }
                    event.preventDefault();
                }
                return;
            }
            if (isOnlyMeta(event) && !event.shiftKey && !event.altKey) {
                let ctrlElement = nodeElement;
                if (!hasSelectClassElement && galleryItemElement) {
                    galleryItemElement.classList.toggle("av__gallery-item--select");
                } else if (ctrlElement) {
                    const embedBlockElement = isInEmbedBlock(ctrlElement);
                    if (embedBlockElement) {
                        ctrlElement = embedBlockElement;
                    }
                    ctrlElement = getTopAloneElement(ctrlElement) as HTMLElement;
                    if (ctrlElement.classList.contains("protyle-wysiwyg--select")) {
                        ctrlElement.classList.remove("protyle-wysiwyg--select");
                        ctrlElement.removeAttribute("select-start");
                        ctrlElement.removeAttribute("select-end");
                    } else {
                        ctrlElement.classList.add("protyle-wysiwyg--select");
                    }
                    ctrlElement.querySelectorAll(".protyle-wysiwyg--select").forEach(item => {
                        item.classList.remove("protyle-wysiwyg--select");
                        item.removeAttribute("select-start");
                        item.removeAttribute("select-end");
                    });
                    const ctrlParentElement = hasClosestByClassName(ctrlElement.parentElement, "protyle-wysiwyg--select");
                    if (ctrlParentElement) {
                        ctrlParentElement.classList.remove("protyle-wysiwyg--select");
                        ctrlParentElement.removeAttribute("select-start");
                        ctrlParentElement.removeAttribute("select-end");
                    }
                    const ids: string[] = [];
                    protyle.wysiwyg.element.querySelectorAll(".protyle-wysiwyg--select").forEach(item => {
                        ids.push(item.getAttribute("data-node-id"));
                    });
                    countBlockWord(ids);
                }
                return;
            }

            // https://github.com/siyuan-note/siyuan/issues/15100
            if (galleryItemElement && !hasClosestByAttribute(target, "data-type", "av-gallery-more")) {
                documentSelf.onmouseup = () => {
                    documentSelf.onmousemove = null;
                    documentSelf.onmouseup = null;
                    documentSelf.ondragstart = null;
                    documentSelf.onselectstart = null;
                    documentSelf.onselect = null;
                    clearSelect(["galleryItem"], protyle.wysiwyg.element);
                    return false;
                };
                return;
            }
            const avDragFillElement = hasClosestByClassName(target, "av__drag-fill");
            // https://github.com/siyuan-note/siyuan/issues/3026
            hideElements(["select"], protyle);
            if (hasClosestByAttribute(target, "data-type", "av-gallery-more")) {
                clearSelect(["img", "row", "cell"], protyle.wysiwyg.element);
            } else if (!hasClosestByClassName(target, "av__firstcol") && !avDragFillElement) {
                clearSelect(["img", "av"], protyle.wysiwyg.element);
            }

            if ((hasClosestByClassName(target, "protyle-action") && !hasClosestByClassName(target, "code-block")) ||
                (hasClosestByClassName(target, "av__cell--header") && !hasClosestByClassName(target, "av__widthdrag"))) {
                return;
            }
            const wysiwygRect = protyle.wysiwyg.element.getBoundingClientRect();
            const wysiwygStyle = window.getComputedStyle(protyle.wysiwyg.element);
            const mostLeft = wysiwygRect.left + (parseInt(wysiwygStyle.paddingLeft) || 24) + 1;
            const mostRight = wysiwygRect.right - (parseInt(wysiwygStyle.paddingRight) || 16) - 2;

            const protyleRect = protyle.element.getBoundingClientRect();
            const mostBottom = protyleRect.bottom;
            const y = event.clientY;
            const contentRect = protyle.contentElement.getBoundingClientRect();
            // av col resize
            if (!protyle.disabled && target.classList.contains("av__widthdrag")) {
                if (!nodeElement) {
                    return;
                }
                const avId = nodeElement.getAttribute("data-av-id");
                const blockID = nodeElement.dataset.nodeId;
                const dragElement = target.parentElement;
                const oldWidth = dragElement.clientWidth;
                const dragColId = dragElement.getAttribute("data-col-id");
                let newWidth: number;
                const scrollElement = nodeElement.querySelector(".av__scroll");
                documentSelf.onmousemove = (moveEvent: MouseEvent) => {
                    newWidth = Math.max(oldWidth + (moveEvent.clientX - event.clientX), 25);
                    scrollElement.querySelectorAll(".av__row, .av__row--footer").forEach(item => {
                        (item.querySelector(`[data-col-id="${dragColId}"]`) as HTMLElement).style.width = newWidth + "px";
                    });
                    stickyRow(nodeElement, contentRect, "bottom");
                };

                documentSelf.onmouseup = () => {
                    documentSelf.onmousemove = null;
                    documentSelf.onmouseup = null;
                    documentSelf.ondragstart = null;
                    documentSelf.onselectstart = null;
                    documentSelf.onselect = null;
                    if (!newWidth || newWidth === oldWidth) {
                        return;
                    }
                    const viewId = nodeElement.getAttribute(Constants.CUSTOM_SY_AV_VIEW);
                    transaction(protyle, [{
                        action: "setAttrViewColWidth",
                        id: dragColId,
                        avID: avId,
                        data: newWidth + "px",
                        blockID,
                        keyID: viewId  // 仅前端使用，用于推送时不影响其他视图 https://github.com/siyuan-note/siyuan/issues/11019
                    }], [{
                        action: "setAttrViewColWidth",
                        id: dragColId,
                        avID: avId,
                        data: oldWidth + "px",
                        blockID,
                        keyID: viewId
                    }]);
                };
                this.preventClick = true;
                event.preventDefault();
                return;
            }
            // av drag fill
            if (!protyle.disabled && avDragFillElement) {
                if (!nodeElement) {
                    return;
                }
                const originData: { [key: string]: IAVCellValue[] } = {};
                let lastOriginCellElement;
                const originCellIds: string[] = [];
                nodeElement.querySelectorAll(".av__cell--active").forEach((item: HTMLElement) => {
                    const rowElement = hasClosestByClassName(item, "av__row");
                    if (rowElement) {
                        if (!originData[rowElement.dataset.id]) {
                            originData[rowElement.dataset.id] = [];
                        }
                        originData[rowElement.dataset.id].push(genCellValueByElement(getTypeByCellElement(item), item));
                        lastOriginCellElement = item;
                        originCellIds.push(item.dataset.id);
                    }
                });
                const dragFillCellIndex = getPositionByCellElement(lastOriginCellElement);
                const firstCellIndex = getPositionByCellElement(nodeElement.querySelector(".av__cell--active"));
                let moveAVCellElement: HTMLElement;
                let lastCellElement: HTMLElement;
                documentSelf.onmousemove = (moveEvent: MouseEvent) => {
                    const tempCellElement = hasClosestByClassName(moveEvent.target as HTMLElement, "av__cell") as HTMLElement;
                    if (moveAVCellElement && tempCellElement && tempCellElement.isSameNode(moveAVCellElement)) {
                        return;
                    }
                    moveAVCellElement = tempCellElement;
                    if (moveAVCellElement && moveAVCellElement.dataset.id) {
                        const newIndex = getPositionByCellElement(moveAVCellElement);
                        nodeElement.querySelectorAll(".av__cell--active").forEach((item: HTMLElement) => {
                            if (!originCellIds.includes(item.dataset.id)) {
                                item.classList.remove("av__cell--active");
                            }
                        });
                        if (newIndex.celIndex !== dragFillCellIndex.celIndex) {
                            lastCellElement = undefined;
                            return;
                        }
                        nodeElement.querySelectorAll(".av__row").forEach((rowElement: HTMLElement, index: number) => {
                            if ((newIndex.rowIndex < firstCellIndex.rowIndex && index >= newIndex.rowIndex && index < firstCellIndex.rowIndex) ||
                                (newIndex.rowIndex > dragFillCellIndex.rowIndex && index <= newIndex.rowIndex && index > dragFillCellIndex.rowIndex)) {
                                rowElement.querySelectorAll(".av__cell").forEach((cellElement: HTMLElement, cellIndex: number) => {
                                    if (cellIndex >= firstCellIndex.celIndex && cellIndex <= newIndex.celIndex) {
                                        cellElement.classList.add("av__cell--active");
                                        lastCellElement = cellElement;
                                    }
                                });
                            }
                        });
                    }
                };

                documentSelf.onmouseup = () => {
                    documentSelf.onmousemove = null;
                    documentSelf.onmouseup = null;
                    documentSelf.ondragstart = null;
                    documentSelf.onselectstart = null;
                    documentSelf.onselect = null;
                    if (lastCellElement) {
                        dragFillCellsValue(protyle, nodeElement, originData, originCellIds);
                        const allActiveCellsElement = nodeElement.querySelectorAll(".av__cell--active");
                        addDragFill(allActiveCellsElement[allActiveCellsElement.length - 1]);
                    }
                    return false;
                };
                this.preventClick = true;
                return false;
            }
            // av cell select
            const avCellElement = hasClosestByClassName(target, "av__cell");
            if (!protyle.disabled && avCellElement && avCellElement.dataset.id && !isInEmbedBlock(avCellElement)) {
                if (!nodeElement || nodeElement.dataset.avType !== "table") {
                    return;
                }
                nodeElement.querySelectorAll(".av__cell--select").forEach(item => {
                    item.classList.remove("av__cell--select");
                });
                nodeElement.querySelectorAll(".av__drag-fill").forEach(item => {
                    item.remove();
                });
                avCellElement.classList.add("av__cell--select");
                const originIndex = getPositionByCellElement(avCellElement);
                let moveSelectCellElement: HTMLElement;
                let lastCellElement: HTMLElement;
                const nodeRect = nodeElement.getBoundingClientRect();
                const scrollElement = nodeElement.querySelector(".av__scroll");
                documentSelf.onmousemove = (moveEvent: MouseEvent) => {
                    const tempCellElement = hasClosestByClassName(moveEvent.target as HTMLElement, "av__cell") as HTMLElement;
                    if (scrollElement.scrollWidth > scrollElement.clientWidth + 2) {
                        if (moveEvent.clientX > nodeRect.right - 10) {
                            scrollElement.scrollLeft += 10;
                        } else if (moveEvent.clientX < nodeRect.left + 34) {
                            scrollElement.scrollLeft -= 10;
                        }
                        if (moveEvent.clientY < contentRect.top + 48) {
                            protyle.contentElement.scrollTop -= 5;
                        } else if (moveEvent.clientY > contentRect.bottom - 48) {
                            protyle.contentElement.scrollTop += 5;
                        }
                    }
                    if (moveSelectCellElement && tempCellElement && tempCellElement.isSameNode(moveSelectCellElement)) {
                        return;
                    }
                    if (tempCellElement && tempCellElement.dataset.id && (event.clientX !== moveEvent.clientX || event.clientY !== moveEvent.clientY)) {
                        const newIndex = getPositionByCellElement(tempCellElement);
                        nodeElement.querySelectorAll(".av__cell--active").forEach((item: HTMLElement) => {
                            item.classList.remove("av__cell--active");
                        });
                        nodeElement.querySelectorAll(".av__row").forEach((rowElement: HTMLElement, index: number) => {
                            if (index >= Math.min(originIndex.rowIndex, newIndex.rowIndex) && index <= Math.max(originIndex.rowIndex, newIndex.rowIndex)) {
                                rowElement.querySelectorAll(".av__cell").forEach((cellElement: HTMLElement, cellIndex: number) => {
                                    if (cellIndex >= Math.min(originIndex.celIndex, newIndex.celIndex) && cellIndex <= Math.max(originIndex.celIndex, newIndex.celIndex)) {
                                        cellElement.classList.add("av__cell--active");
                                        lastCellElement = cellElement;
                                    }
                                });
                            }
                        });
                        moveSelectCellElement = tempCellElement;
                    }
                };

                documentSelf.onmouseup = () => {
                    documentSelf.onmousemove = null;
                    documentSelf.onmouseup = null;
                    documentSelf.ondragstart = null;
                    documentSelf.onselectstart = null;
                    documentSelf.onselect = null;
                    if (lastCellElement) {
                        selectRow(nodeElement.querySelector(".av__firstcol"), "unselectAll");
                        focusBlock(nodeElement);
                        addDragFill(lastCellElement);
                        this.preventClick = true;
                    }
                    return false;
                };
                return false;
            }
            // 图片、iframe、video 缩放
            if (!protyle.disabled && target.classList.contains("protyle-action__drag")) {
                if (!nodeElement) {
                    return;
                }
                let isCenter = true;
                if (["NodeIFrame", "NodeWidget", "NodeVideo"].includes(nodeElement.getAttribute("data-type"))) {
                    nodeElement.classList.add("iframe--drag");
                    if (nodeElement.style.textAlign === "left" || nodeElement.style.textAlign === "right") {
                        isCenter = false;
                    }
                } else if (target.parentElement.parentElement.getAttribute("data-type") === "img") {
                    target.parentElement.parentElement.classList.add("img--drag");
                }

                const id = nodeElement.getAttribute("data-node-id");
                const html = nodeElement.outerHTML;
                const x = event.clientX;
                const dragElement = target.previousElementSibling as HTMLElement;
                const dragWidth = dragElement.clientWidth;
                const dragHeight = dragElement.clientHeight;

                const imgElement = dragElement.parentElement.parentElement;
                if (dragElement.tagName === "IMG") {
                    img3115(imgElement);
                }
                documentSelf.onmousemove = (moveEvent: MouseEvent) => {
                    if (dragElement.tagName === "IMG") {
                        dragElement.style.height = "";
                    }
                    if (moveEvent.clientX > x - dragWidth + 8 && moveEvent.clientX < mostRight) {
                        const multiple = ((dragElement.tagName === "IMG" && !imgElement.style.minWidth && nodeElement.style.textAlign !== "center") || !isCenter) ? 1 : 2;
                        if (dragElement.tagName === "IMG") {
                            dragElement.parentElement.style.width = Math.max(17, dragWidth + (moveEvent.clientX - x) * multiple) + "px";
                        } else {
                            dragElement.style.width = Math.max(17, dragWidth + (moveEvent.clientX - x) * multiple) + "px";
                        }
                    }
                    if (dragElement.tagName !== "IMG") {
                        if (moveEvent.clientY > y - dragHeight + 8 && moveEvent.clientY < mostBottom) {
                            dragElement.style.height = (dragHeight + (moveEvent.clientY - y)) + "px";
                        }
                    }
                };

                documentSelf.onmouseup = () => {
                    documentSelf.onmousemove = null;
                    documentSelf.onmouseup = null;
                    documentSelf.ondragstart = null;
                    documentSelf.onselectstart = null;
                    documentSelf.onselect = null;
                    if (target.classList.contains("protyle-action__drag") && nodeElement) {
                        updateTransaction(protyle, id, nodeElement.outerHTML, html);
                    }
                    nodeElement.classList.remove("iframe--drag");
                    target.parentElement.parentElement.classList.remove("img--drag");
                };
                return;
            }
            // table cell select
            let tableBlockElement: HTMLElement | false;
            const targetCellElement = hasClosestByTag(target, "TH") || hasClosestByTag(target, "TD");
            if (targetCellElement) {
                target = targetCellElement;
            }
            if (target.tagName === "TH" || target.tagName === "TD" || target.firstElementChild?.tagName === "TABLE" || target.classList.contains("table__resize") || target.classList.contains("table__select")) {
                tableBlockElement = nodeElement;
                if (tableBlockElement) {
                    tableBlockElement.querySelector(".table__select").removeAttribute("style");
                    window.siyuan.menus.menu.remove();
                    hideElements(["toolbar"], protyle);
                    if (target.classList.contains("table__select")) {
                        target = document.elementFromPoint(event.clientX, event.clientY) as HTMLElement;
                        nodeElement = hasClosestBlock(target) as HTMLElement;
                    }
                    event.stopPropagation();
                }
                // 后续拖拽操作写在多选节点中
            }
            // table col resize
            if (!protyle.disabled && target.classList.contains("table__resize")) {
                if (!nodeElement) {
                    return;
                }
                const html = nodeElement.outerHTML;
                // https://github.com/siyuan-note/siyuan/issues/4455
                if (getSelection().rangeCount > 0) {
                    getSelection().getRangeAt(0).collapse(false);
                }
                // @ts-ignore
                nodeElement.firstElementChild.style.webkitUserModify = "read-only";
                nodeElement.style.cursor = "col-resize";
                target.removeAttribute("style");
                const id = nodeElement.getAttribute("data-node-id");
                const x = event.clientX;
                const colIndex = parseInt(target.getAttribute("data-col-index"));
                const colElement = nodeElement.querySelectorAll("table col")[colIndex] as HTMLElement;
                // 清空初始化 table 时的最小宽度
                if (colElement.style.minWidth) {
                    colElement.style.width = (nodeElement.querySelectorAll("table td, table th")[colIndex] as HTMLElement).offsetWidth + "px";
                    colElement.style.minWidth = "";
                }
                // 移除 cell 上的宽度限制 https://github.com/siyuan-note/siyuan/issues/7795
                nodeElement.querySelectorAll("tr").forEach((trItem: HTMLTableRowElement) => {
                    trItem.cells[colIndex].style.width = "";
                });
                const oldWidth = colElement.clientWidth;
                const hasScroll = nodeElement.firstElementChild.clientWidth < nodeElement.firstElementChild.scrollWidth;
                documentSelf.onmousemove = (moveEvent: MouseEvent) => {
                    if (nodeElement.style.textAlign === "center" && !hasScroll) {
                        colElement.style.width = (oldWidth + (moveEvent.clientX - x) * 2) + "px";
                    } else {
                        colElement.style.width = (oldWidth + (moveEvent.clientX - x)) + "px";
                    }
                };

                documentSelf.onmouseup = () => {
                    // @ts-ignore
                    nodeElement.firstElementChild.style.webkitUserModify = "";
                    nodeElement.style.cursor = "";
                    documentSelf.onmousemove = null;
                    documentSelf.onmouseup = null;
                    documentSelf.ondragstart = null;
                    documentSelf.onselectstart = null;
                    documentSelf.onselect = null;
                    if (nodeElement) {
                        updateTransaction(protyle, id, nodeElement.outerHTML, html);
                    }
                };
                return;
            }

            // 多选节点
            let clentX = event.clientX;
            if (event.clientX > mostRight) {
                clentX = mostRight;
            } else if (event.clientX < mostLeft) {
                clentX = mostLeft;
            }
            const mostTop = protyleRect.top + (protyle.options.render.breadcrumb ? protyle.breadcrumb.element.parentElement.clientHeight : 0);

            let mouseElement: Element;
            let moveCellElement: HTMLElement;
            let startFirstElement: Element;
            let endLastElement: Element;
            this.element.querySelectorAll("iframe").forEach(item => {
                item.style.pointerEvents = "none";
            });
            const needScroll = ["IMG", "VIDEO", "AUDIO"].includes(target.tagName) || target.classList.contains("img");
            documentSelf.onmousemove = (moveEvent: MouseEvent) => {
                let moveTarget: boolean | HTMLElement = moveEvent.target as HTMLElement;
                // table cell select
                if (tableBlockElement && tableBlockElement.contains(moveTarget) &&
                    !hasClosestByClassName(tableBlockElement, "protyle-wysiwyg__embed")) {
                    if (moveTarget.classList.contains("table__select")) {
                        moveTarget.classList.add("fn__none");
                        const pointElement = document.elementFromPoint(moveEvent.clientX, moveEvent.clientY);
                        moveTarget.classList.remove("fn__none");
                        moveTarget = hasClosestByTag(pointElement, "TH") || hasClosestByTag(pointElement, "TD");
                    }
                    if (moveTarget && moveTarget.isSameNode(target)) {
                        tableBlockElement.querySelector(".table__select").removeAttribute("style");
                        protyle.wysiwyg.element.classList.remove("protyle-wysiwyg--hiderange");
                        moveCellElement = moveTarget;
                        return false;
                    }
                    if (moveTarget && (moveTarget.tagName === "TH" || moveTarget.tagName === "TD") &&
                        (!moveCellElement || !moveCellElement.isSameNode(moveTarget))) {
                        // @ts-ignore
                        tableBlockElement.firstElementChild.style.webkitUserModify = "read-only";
                        let width = target.offsetLeft + target.clientWidth - moveTarget.offsetLeft;
                        let left = moveTarget.offsetLeft;
                        if (target.offsetLeft === moveTarget.offsetLeft) {
                            width = Math.max(target.clientWidth, moveTarget.clientWidth);
                        } else if (target.offsetLeft < moveTarget.offsetLeft) {
                            width = moveTarget.offsetLeft + moveTarget.clientWidth - target.offsetLeft;
                            left = target.offsetLeft;
                        }
                        let height = target.offsetTop + target.clientHeight - moveTarget.offsetTop;
                        let top = moveTarget.offsetTop;
                        if (target.offsetTop === moveTarget.offsetTop) {
                            height = Math.max(target.clientHeight, moveTarget.clientHeight);
                        } else if (target.offsetTop < moveTarget.offsetTop) {
                            height = moveTarget.offsetTop + moveTarget.clientHeight - target.offsetTop;
                            top = target.offsetTop;
                        }
                        // https://github.com/siyuan-note/insider/issues/1015
                        Array.from(tableBlockElement.querySelectorAll("th, td")).find((item: HTMLElement) => {
                            const updateWidth = item.offsetLeft < left + width && item.offsetLeft + item.clientWidth > left + width;
                            const updateWidth2 = item.offsetLeft < left && item.offsetLeft + item.clientWidth > left;
                            if (item.offsetTop < top && item.offsetTop + item.clientHeight > top) {
                                if ((item.offsetLeft + 6 > left && item.offsetLeft + item.clientWidth - 6 < left + width) || updateWidth || updateWidth2) {
                                    height = top + height - item.offsetTop;
                                    top = item.offsetTop;
                                }
                                if (updateWidth) {
                                    width = item.offsetLeft + item.clientWidth - left;
                                }
                                if (updateWidth2) {
                                    width = left + width - item.offsetLeft;
                                    left = item.offsetLeft;
                                }
                            } else if (item.offsetTop < top + height && item.offsetTop + item.clientHeight > top + height) {
                                if ((item.offsetLeft + 6 > left && item.offsetLeft + item.clientWidth - 6 < left + width) || updateWidth || updateWidth2) {
                                    height = item.clientHeight + item.offsetTop - top;
                                }
                                if (updateWidth) {
                                    width = item.offsetLeft + item.clientWidth - left;
                                }
                                if (updateWidth2) {
                                    width = left + width - item.offsetLeft;
                                    left = item.offsetLeft;
                                }
                            } else if (updateWidth2 && item.offsetTop + 6 > top && item.offsetTop + item.clientHeight - 6 < top + height) {
                                width = left + width - item.offsetLeft;
                                left = item.offsetLeft;
                            } else if (updateWidth && item.offsetTop + 6 > top && item.offsetTop + item.clientHeight - 6 < top + height) {
                                width = item.offsetLeft + item.clientWidth - left;
                            }
                        });
                        protyle.wysiwyg.element.classList.add("protyle-wysiwyg--hiderange");
                        tableBlockElement.querySelector(".table__select").setAttribute("style", `left:${left - tableBlockElement.firstElementChild.scrollLeft}px;top:${top - tableBlockElement.querySelector("table").scrollTop}px;height:${height}px;width:${width + 1}px;`);
                        moveCellElement = moveTarget;
                    }
                    return;
                }
                // 在包含 img， video， audio 的元素上划选后无法上下滚动 https://ld246.com/article/1681778773806
                // 在包含 img， video， audio 的元素上拖拽无法划选 https://github.com/siyuan-note/siyuan/issues/11763
                if (needScroll) {
                    if (moveEvent.clientY < contentRect.top + Constants.SIZE_SCROLL_TB || moveEvent.clientY > contentRect.bottom - Constants.SIZE_SCROLL_TB) {
                        protyle.contentElement.scroll({
                            top: protyle.contentElement.scrollTop + (moveEvent.clientY < contentRect.top + Constants.SIZE_SCROLL_TB ? -Constants.SIZE_SCROLL_STEP : Constants.SIZE_SCROLL_STEP),
                            behavior: "smooth"
                        });
                    }
                }
                protyle.selectElement.classList.remove("fn__none");
                // 向左选择，遇到 gutter 就不会弹出 toolbar
                hideElements(["gutter"], protyle);
                let newTop = 0;
                let newLeft = 0;
                let newWidth = 0;
                let newHeight = 0;
                if (moveEvent.clientX < clentX) {
                    if (moveEvent.clientX < mostLeft) {
                        // 向左越界
                        newLeft = mostLeft;
                    } else {
                        // 向左
                        newLeft = moveEvent.clientX;
                    }
                    newWidth = clentX - newLeft;
                } else {
                    if (moveEvent.clientX > mostRight) {
                        // 向右越界
                        newLeft = clentX;
                        newWidth = mostRight - newLeft;
                    } else {
                        // 向右
                        newLeft = clentX;
                        newWidth = moveEvent.clientX - clentX;
                    }
                }

                if (moveEvent.clientY > y) {
                    if (moveEvent.clientY > mostBottom) {
                        // 向下越界
                        newTop = y;
                        newHeight = mostBottom - y;
                    } else {
                        // 向下
                        newTop = y;
                        newHeight = moveEvent.clientY - y;
                    }
                } else {
                    if (moveEvent.clientY < mostTop) {
                        // 向上越界
                        newTop = mostTop;
                    } else {
                        // 向上
                        newTop = moveEvent.clientY;
                    }
                    newHeight = y - newTop;
                }
                if (newHeight < 4) {
                    return;
                }
                protyle.selectElement.setAttribute("style", `background-color: ${protyle.selectElement.style.backgroundColor};top:${newTop}px;height:${newHeight}px;left:${newLeft + 2}px;width:${newWidth - 2}px;`);
                const newMouseElement = document.elementFromPoint(moveEvent.clientX, moveEvent.clientY);
                if (mouseElement && mouseElement.isSameNode(newMouseElement) && !mouseElement.classList.contains("protyle-wysiwyg") &&
                    !mouseElement.classList.contains("list") && !mouseElement.classList.contains("bq") && !mouseElement.classList.contains("sb")) {
                    // 性能优化，同一个p元素不进行选中计算
                    return;
                } else {
                    mouseElement = newMouseElement;
                }
                hideElements(["select"], protyle);
                let firstElement;
                if (moveEvent.clientY > y) {
                    firstElement = startFirstElement || document.elementFromPoint(newLeft, newTop);
                    endLastElement = undefined;
                } else {
                    firstElement = document.elementFromPoint(newLeft, newTop);
                    startFirstElement = undefined;
                }
                if (!firstElement) {
                    return;
                }
                if (firstElement.classList.contains("protyle-wysiwyg") || firstElement.classList.contains("list") ||
                    firstElement.classList.contains("li") || firstElement.classList.contains("sb") ||
                    firstElement.classList.contains("bq")) {
                    firstElement = document.elementFromPoint(newLeft, newTop + 16);
                }
                if (!firstElement) {
                    return;
                }
                let firstBlockElement = hasClosestBlock(firstElement);
                if (!firstBlockElement && firstElement.classList.contains("protyle-breadcrumb__bar")) {
                    firstBlockElement = firstElement.nextElementSibling as HTMLElement;
                }
                if (moveEvent.clientY > y) {
                    if (!startFirstElement) {
                        // 向上选择导致滚动条滚动到顶部再向下选择至 > y 时，firstBlockElement 为 undefined https://ld246.com/article/1705233964097
                        if (!firstBlockElement) {
                            firstBlockElement = protyle.wysiwyg.element.firstElementChild as HTMLElement;
                            if (firstBlockElement.classList.contains("protyle-breadcrumb__bar")) {
                                firstBlockElement = firstBlockElement.nextElementSibling as HTMLElement;
                            }
                        }
                        startFirstElement = firstBlockElement;
                    }
                } else if (!firstBlockElement &&
                    // https://github.com/siyuan-note/siyuan/issues/7580
                    moveEvent.clientY < protyle.wysiwyg.element.lastElementChild.getBoundingClientRect().bottom) {
                    firstBlockElement = protyle.wysiwyg.element.firstElementChild as HTMLElement;
                    if (firstBlockElement.classList.contains("protyle-breadcrumb__bar")) {
                        firstBlockElement = firstBlockElement.nextElementSibling as HTMLElement;
                    }
                }
                let selectElements: Element[] = [];
                let currentElement: Element | boolean = firstBlockElement;

                if (currentElement) {
                    // 从下往上划选遇到嵌入块时，选中整个嵌入块
                    const embedElement = isInEmbedBlock(currentElement);
                    if (embedElement) {
                        currentElement = embedElement;
                    }
                }

                let hasJump = false;
                const selectBottom = endLastElement ? endLastElement.getBoundingClientRect().bottom : (newTop + newHeight);
                while (currentElement) {
                    if (currentElement && !currentElement.classList.contains("protyle-attr")) {
                        const currentRect = currentElement.getBoundingClientRect();
                        if (currentRect.height > 0 && currentRect.top < selectBottom && currentRect.left < newLeft + newWidth) {
                            if (hasJump) {
                                // 父节点的下个节点在选中范围内才可使用父节点作为选中节点
                                if (currentElement.nextElementSibling && !currentElement.nextElementSibling.classList.contains("protyle-attr")) {
                                    const nextRect = currentElement.nextElementSibling.getBoundingClientRect();
                                    if (nextRect.top < selectBottom && nextRect.left < newLeft + newWidth) {
                                        selectElements = [currentElement];
                                        currentElement = currentElement.nextElementSibling;
                                        hasJump = false;
                                    } else if (currentElement.parentElement.classList.contains("sb")) {
                                        currentElement = hasClosestBlock(currentElement.parentElement);
                                        hasJump = true;
                                    } else {
                                        break;
                                    }
                                } else {
                                    currentElement = hasClosestBlock(currentElement.parentElement);
                                    hasJump = true;
                                }
                            } else {
                                if (!currentElement.classList.contains("protyle-breadcrumb__bar") &&
                                    !currentElement.classList.contains("protyle-breadcrumb__item")) {
                                    selectElements.push(currentElement);
                                }
                                currentElement = currentElement.nextElementSibling;
                            }
                        } else if (currentElement.parentElement.classList.contains("sb")) {
                            // 跳出超级块横向排版中的未选中元素
                            currentElement = hasClosestBlock(currentElement.parentElement);
                            hasJump = true;
                        } else if (currentRect.height === 0 && currentRect.width === 0 && currentElement.parentElement.getAttribute("fold") === "1") {
                            currentElement = currentElement.parentElement;
                            selectElements = [];
                        } else {
                            break;
                        }
                    } else {
                        currentElement = hasClosestBlock(currentElement.parentElement);
                        hasJump = true;
                    }
                }
                if (moveEvent.clientY <= y && !endLastElement) {
                    endLastElement = selectElements[selectElements.length - 1];
                }
                if (selectElements.length === 1 && !selectElements[0].classList.contains("list") &&
                    !selectElements[0].classList.contains("bq") && !selectElements[0].classList.contains("sb")) {
                    // 只有一个 p 时不选中
                    protyle.selectElement.style.backgroundColor = "transparent";
                    protyle.wysiwyg.element.classList.remove("protyle-wysiwyg--hiderange");
                } else {
                    protyle.wysiwyg.element.classList.add("protyle-wysiwyg--hiderange");
                    selectElements.forEach(item => {
                        if (!hasClosestByClassName(item, "protyle-wysiwyg__embed")) {
                            item.classList.add("protyle-wysiwyg--select");
                        }
                    });
                    protyle.selectElement.style.backgroundColor = "";
                }
            };

            documentSelf.onmouseup = (mouseUpEvent) => {
                documentSelf.onmousemove = null;
                documentSelf.onmouseup = null;
                documentSelf.ondragstart = null;
                documentSelf.onselectstart = null;
                documentSelf.onselect = null;
                startFirstElement = undefined;
                endLastElement = undefined;
                // 多选表格单元格后，选择菜单中的居左，然后 shift+左 选中的文字无法显示选中背景，因此需移除
                // 多选块后 shift+左 选中的文字无法显示选中背景，因此需移除
                protyle.wysiwyg.element.classList.remove("protyle-wysiwyg--hiderange");
                this.element.querySelectorAll("iframe").forEach(item => {
                    item.style.pointerEvents = "";
                });
                protyle.selectElement.classList.add("fn__none");
                protyle.selectElement.removeAttribute("style");
                if (tableBlockElement) {
                    // @ts-ignore
                    tableBlockElement.firstElementChild.style.webkitUserModify = "";
                    const tableSelectElement = tableBlockElement.querySelector(".table__select") as HTMLElement;
                    if (tableSelectElement.getAttribute("style")) {
                        if (getSelection().rangeCount > 0) {
                            getSelection().getRangeAt(0).collapse(false);
                        }
                        window.siyuan.menus.menu.remove();
                        if (!protyle.disabled) {
                            window.siyuan.menus.menu.append(new MenuItem({
                                id: "mergeCell",
                                label: window.siyuan.languages.mergeCell,
                                click: () => {
                                    if (tableBlockElement) {
                                        const selectCellElements: HTMLTableCellElement[] = [];
                                        const colIndexList: number[] = [];
                                        const colCount = tableBlockElement.querySelectorAll("th").length;
                                        let fnNoneMax = 0;
                                        const scrollLeft = tableBlockElement.firstElementChild.scrollLeft;
                                        const scrollTop = tableBlockElement.querySelector("table").scrollTop;
                                        let isTHead = false;
                                        let isTBody = false;
                                        tableBlockElement.querySelectorAll("th, td").forEach((item: HTMLTableCellElement, index: number) => {
                                            if (item.classList.contains("fn__none")) {
                                                // 合并的元素中间有 fn__none 的元素
                                                if (item.previousElementSibling && item.previousElementSibling.isSameNode(selectCellElements[selectCellElements.length - 1])) {
                                                    selectCellElements.push(item);
                                                    if (!isTHead && item.parentElement.parentElement.tagName === "THEAD") {
                                                        isTHead = true;
                                                    } else if (!isTBody && item.parentElement.parentElement.tagName === "TBODY") {
                                                        isTBody = true;
                                                    }
                                                } else {
                                                    if (index < fnNoneMax && colIndexList.includes((index + 1) % colCount)) {
                                                        selectCellElements.push(item);
                                                        if (!isTHead && item.parentElement.parentElement.tagName === "THEAD") {
                                                            isTHead = true;
                                                        } else if (!isTBody && item.parentElement.parentElement.tagName === "TBODY") {
                                                            isTBody = true;
                                                        }
                                                    }
                                                }
                                            } else {
                                                if (isIncludeCell({
                                                    tableSelectElement,
                                                    scrollLeft,
                                                    scrollTop,
                                                    item,
                                                })) {
                                                    selectCellElements.push(item);
                                                    if (!isTHead && item.parentElement.parentElement.tagName === "THEAD") {
                                                        isTHead = true;
                                                    } else if (!isTBody && item.parentElement.parentElement.tagName === "TBODY") {
                                                        isTBody = true;
                                                    }
                                                    colIndexList.push((index + 1) % colCount);
                                                    // https://github.com/siyuan-note/insider/issues/1014
                                                    fnNoneMax = Math.max((item.rowSpan - 1) * colCount + index + 1, fnNoneMax);
                                                }
                                            }
                                        });
                                        tableSelectElement.removeAttribute("style");
                                        const oldHTML = tableBlockElement.outerHTML;
                                        let cellElement = selectCellElements[0];
                                        let colSpan = cellElement.colSpan;
                                        let index = 1;
                                        while (cellElement.nextElementSibling && cellElement.nextElementSibling.isSameNode(selectCellElements[index])) {
                                            cellElement = cellElement.nextElementSibling as HTMLTableCellElement;
                                            if (!cellElement.classList.contains("fn__none")) { // https://github.com/siyuan-note/insider/issues/1007#issuecomment-1046195608
                                                colSpan += cellElement.colSpan;
                                            }
                                            index++;
                                        }
                                        let html = "";
                                        let rowElement: Element = selectCellElements[0].parentElement;
                                        let rowSpan = selectCellElements[0].rowSpan;
                                        selectCellElements.forEach((item, index) => {
                                            let cellHTML = item.innerHTML.trim();
                                            if (cellHTML.endsWith("<br>")) {
                                                cellHTML = cellHTML.substr(0, cellHTML.length - 4);
                                            }
                                            html += cellHTML + ((!cellHTML || index === selectCellElements.length - 1) ? "" : "<br>");
                                            if (index !== 0) {
                                                if (!rowElement.isSameNode(item.parentElement)) {
                                                    if (!item.classList.contains("fn__none")) { // https://github.com/siyuan-note/insider/issues/1011
                                                        rowSpan += item.rowSpan;
                                                    }
                                                    rowElement = item.parentElement;
                                                    if (selectCellElements[0].parentElement.parentElement.tagName === "THEAD" && item.parentElement.parentElement.tagName !== "THEAD") {
                                                        selectCellElements[0].parentElement.parentElement.insertAdjacentElement("beforeend", item.parentElement);
                                                    }
                                                }
                                                item.classList.add("fn__none");
                                                item.innerHTML = "";
                                            }
                                        });

                                        // https://github.com/siyuan-note/insider/issues/1017
                                        if (isTHead && isTBody) {
                                            rowElement = rowElement.parentElement.nextElementSibling.firstElementChild;
                                            while (rowElement && rowElement.parentElement.tagName !== "THEAD") {
                                                let colSpanCount = 0;
                                                let noneCount = 0;
                                                Array.from(rowElement.children).forEach((item: HTMLTableCellElement) => {
                                                    colSpanCount += item.colSpan - 1;
                                                    if (item.classList.contains("fn__none")) {
                                                        noneCount++;
                                                    }
                                                });
                                                if (colSpanCount !== noneCount) {
                                                    selectCellElements[0].parentElement.parentElement.insertAdjacentElement("beforeend", rowElement);
                                                    rowElement = rowElement.parentElement.nextElementSibling.firstElementChild;
                                                } else {
                                                    break;
                                                }
                                            }
                                        }

                                        // 合并背景色不会修改，需要等计算完毕
                                        setTimeout(() => {
                                            if (tableBlockElement) {
                                                selectCellElements[0].innerHTML = html + "<wbr>";
                                                selectCellElements[0].colSpan = colSpan;
                                                selectCellElements[0].rowSpan = rowSpan;
                                                focusByWbr(selectCellElements[0], document.createRange());
                                                updateTransaction(protyle, tableBlockElement.getAttribute("data-node-id"), tableBlockElement.outerHTML, oldHTML);
                                            }
                                        });
                                    }
                                }
                            }).element);
                            window.siyuan.menus.menu.append(new MenuItem({
                                id: "separator_1",
                                type: "separator"
                            }).element);
                            window.siyuan.menus.menu.append(new MenuItem({
                                id: "alignLeft",
                                icon: "iconAlignLeft",
                                accelerator: window.siyuan.config.keymap.editor.general.alignLeft.custom,
                                label: window.siyuan.languages.alignLeft,
                                click: () => {
                                    if (tableBlockElement) {
                                        const selectCellElements: HTMLTableCellElement[] = [];
                                        const scrollLeft = tableBlockElement.firstElementChild.scrollLeft;
                                        const scrollTop = tableBlockElement.querySelector("table").scrollTop;
                                        tableBlockElement.querySelectorAll("th, td").forEach((item: HTMLTableCellElement) => {
                                            if (!item.classList.contains("fn__none") &&
                                                isIncludeCell({
                                                    tableSelectElement,
                                                    scrollLeft,
                                                    scrollTop,
                                                    item,
                                                }) && (selectCellElements.length === 0 || (selectCellElements.length > 0 && item.offsetTop === selectCellElements[0].offsetTop))) {
                                                selectCellElements.push(item);
                                            }
                                        });
                                        tableSelectElement.removeAttribute("style");
                                        setTableAlign(protyle, selectCellElements, tableBlockElement, "left", getEditorRange(tableBlockElement));
                                    }
                                }
                            }).element);
                            window.siyuan.menus.menu.append(new MenuItem({
                                id: "alignCenter",
                                icon: "iconAlignCenter",
                                accelerator: window.siyuan.config.keymap.editor.general.alignCenter.custom,
                                label: window.siyuan.languages.alignCenter,
                                click: () => {
                                    if (tableBlockElement) {
                                        const selectCellElements: HTMLTableCellElement[] = [];
                                        const scrollLeft = tableBlockElement.firstElementChild.scrollLeft;
                                        const scrollTop = tableBlockElement.querySelector("table").scrollTop;
                                        tableBlockElement.querySelectorAll("th, td").forEach((item: HTMLTableCellElement) => {
                                            if (!item.classList.contains("fn__none") && isIncludeCell({
                                                    tableSelectElement,
                                                    scrollLeft,
                                                    scrollTop,
                                                    item,
                                                }) &&
                                                (selectCellElements.length === 0 || (selectCellElements.length > 0 && item.offsetTop === selectCellElements[0].offsetTop))) {
                                                selectCellElements.push(item);
                                            }
                                        });
                                        tableSelectElement.removeAttribute("style");
                                        setTableAlign(protyle, selectCellElements, tableBlockElement, "center", getEditorRange(tableBlockElement));
                                    }
                                }
                            }).element);
                            window.siyuan.menus.menu.append(new MenuItem({
                                id: "alignRight",
                                icon: "iconAlignRight",
                                accelerator: window.siyuan.config.keymap.editor.general.alignRight.custom,
                                label: window.siyuan.languages.alignRight,
                                click: () => {
                                    if (tableBlockElement) {
                                        const selectCellElements: HTMLTableCellElement[] = [];
                                        const scrollLeft = tableBlockElement.firstElementChild.scrollLeft;
                                        const scrollTop = tableBlockElement.querySelector("table").scrollTop;
                                        tableBlockElement.querySelectorAll("th, td").forEach((item: HTMLTableCellElement) => {
                                            if (!item.classList.contains("fn__none") && isIncludeCell({
                                                tableSelectElement,
                                                scrollLeft,
                                                scrollTop,
                                                item,
                                            }) && (selectCellElements.length === 0 || (selectCellElements.length > 0 && item.offsetTop === selectCellElements[0].offsetTop))) {
                                                selectCellElements.push(item);
                                            }
                                        });
                                        tableSelectElement.removeAttribute("style");
                                        setTableAlign(protyle, selectCellElements, tableBlockElement, "right", getEditorRange(tableBlockElement));
                                    }
                                }
                            }).element);
                            window.siyuan.menus.menu.append(new MenuItem({
                                id: "useDefaultAlign",
                                icon: "",
                                label: window.siyuan.languages.useDefaultAlign,
                                click: () => {
                                    if (tableBlockElement) {
                                        const selectCellElements: HTMLTableCellElement[] = [];
                                        const scrollLeft = tableBlockElement.firstElementChild.scrollLeft;
                                        const scrollTop = tableBlockElement.querySelector("table").scrollTop;
                                        tableBlockElement.querySelectorAll("th, td").forEach((item: HTMLTableCellElement) => {
                                            if (!item.classList.contains("fn__none") && isIncludeCell({
                                                    tableSelectElement,
                                                    scrollLeft,
                                                    scrollTop,
                                                    item,
                                                }) &&
                                                (selectCellElements.length === 0 || (selectCellElements.length > 0 && item.offsetTop === selectCellElements[0].offsetTop))) {
                                                selectCellElements.push(item);
                                            }
                                        });
                                        tableSelectElement.removeAttribute("style");
                                        setTableAlign(protyle, selectCellElements, tableBlockElement, "", getEditorRange(tableBlockElement));
                                    }
                                }
                            }).element);
                            window.siyuan.menus.menu.append(new MenuItem({
                                id: "separator_2",
                                type: "separator"
                            }).element);
                        }
                        window.siyuan.menus.menu.append(new MenuItem({
                            id: "copyPlainText",
                            label: window.siyuan.languages.copyPlainText,
                            click() {
                                if (tableBlockElement) {
                                    const selectCellElements: HTMLTableCellElement[] = [];
                                    const scrollLeft = tableBlockElement.firstElementChild.scrollLeft;
                                    const scrollTop = tableBlockElement.querySelector("table").scrollTop;
                                    const tableSelectElement = tableBlockElement.querySelector(".table__select") as HTMLElement;
                                    tableBlockElement.querySelectorAll("th, td").forEach((item: HTMLTableCellElement) => {
                                        if (!item.classList.contains("fn__none") && isIncludeCell({
                                            tableSelectElement,
                                            scrollLeft,
                                            scrollTop,
                                            item,
                                        })) {
                                            selectCellElements.push(item);
                                        }
                                    });
                                    let textPlain = "";
                                    selectCellElements.forEach((item, index) => {
                                        textPlain += item.textContent.trim() + "\t";
                                        if (!item.nextElementSibling || !selectCellElements[index + 1] ||
                                            !item.nextElementSibling.isSameNode(selectCellElements[index + 1])) {
                                            textPlain = textPlain.slice(0, -1) + "\n";
                                        }
                                    });
                                    copyPlainText(textPlain.slice(0, -1));
                                    focusBlock(tableBlockElement);
                                }
                            }
                        }).element);
                        window.siyuan.menus.menu.append(new MenuItem({
                            id: "copy",
                            icon: "iconCopy",
                            accelerator: "⌘C",
                            label: window.siyuan.languages.copy,
                            click() {
                                if (tableBlockElement) {
                                    focusByRange(getEditorRange(tableBlockElement));
                                    document.execCommand("copy");
                                }
                            }
                        }).element);
                        if (!protyle.disabled) {
                            window.siyuan.menus.menu.append(new MenuItem({
                                id: "cut",
                                icon: "iconCut",
                                accelerator: "⌘X",
                                label: window.siyuan.languages.cut,
                                click() {
                                    if (tableBlockElement) {
                                        focusByRange(getEditorRange(tableBlockElement));
                                        document.execCommand("cut");
                                    }
                                }
                            }).element);
                            window.siyuan.menus.menu.append(new MenuItem({
                                id: "clear",
                                label: window.siyuan.languages.clear,
                                icon: "iconTrashcan",
                                accelerator: "⌦",
                                click() {
                                    clearTableCell(protyle, tableBlockElement as HTMLElement);
                                }
                            }).element);
                            window.siyuan.menus.menu.append(new MenuItem({
                                id: "paste",
                                label: window.siyuan.languages.paste,
                                icon: "iconPaste",
                                accelerator: "⌘V",
                                async click() {
                                    if (document.queryCommandSupported("paste")) {
                                        document.execCommand("paste");
                                    } else if (tableBlockElement) {
                                        try {
                                            const text = await readClipboard();
                                            paste(protyle, Object.assign(text, {target: tableBlockElement as HTMLElement}));
                                        } catch (e) {
                                            console.log(e);
                                        }
                                    }
                                }
                            }).element);
                        }
                        window.siyuan.menus.menu.popup({x: mouseUpEvent.clientX - 8, y: mouseUpEvent.clientY - 16});
                    }
                }

                const ids: string[] = [];
                const selectElement = protyle.wysiwyg.element.querySelectorAll(".protyle-wysiwyg--select");
                selectElement.forEach(item => {
                    ids.push(item.getAttribute("data-node-id"));
                });
                countBlockWord(ids);
                // 划选后不能存在跨块的 range https://github.com/siyuan-note/siyuan/issues/4473
                if (getSelection().rangeCount > 0) {
                    const range = getSelection().getRangeAt(0);
                    if (range.toString() === "" ||
                        window.siyuan.shiftIsPressed  // https://ld246.com/article/1650096678723
                    ) {
                        if (event.detail > 2) {
                            // table 前或最后一个 cell 三击状态不对
                            let cursorElement = hasClosestBlock(range.startContainer) as Element;
                            if (cursorElement) {
                                if (cursorElement.nextElementSibling?.classList.contains("table")) {
                                    setLastNodeRange(getContenteditableElement(cursorElement), range, false);
                                } else if (cursorElement.classList.contains("table")) {
                                    const cellElements = cursorElement.querySelectorAll("th, td");
                                    cursorElement = cellElements[cellElements.length - 1];
                                    if (cursorElement.contains(range.startContainer)) {
                                        setLastNodeRange(cursorElement, range, false);
                                    }
                                }
                            }
                            return;
                        }
                    }
                    if (selectElement.length > 0) {
                        range.collapse(true);
                        if (range.commonAncestorContainer.nodeType === 1 &&
                            range.startContainer.childNodes[range.startOffset] &&
                            range.startContainer.childNodes[range.startOffset].nodeType === 1 &&
                            (range.commonAncestorContainer as HTMLElement).classList.contains("protyle-wysiwyg")) {
                            focusBlock(range.startContainer.childNodes[range.startOffset] as Element);
                        }
                        return;
                    }
                    const startBlockElement = hasClosestBlock(range.startContainer);
                    let endBlockElement: false | HTMLElement;
                    if (mouseUpEvent.detail > 2 && range.endContainer.nodeType !== 3 && ["DIV", "TD", "TH"].includes((range.endContainer as HTMLElement).tagName) && range.endOffset === 0) {
                        // 三击选中段落块时，rangeEnd 会在下一个块
                        if ((range.endContainer as HTMLElement).classList.contains("protyle-attr") && startBlockElement) {
                            // 三击在悬浮层中会选择到 attr https://github.com/siyuan-note/siyuan/issues/4636
                            // 需要获取可编辑元素，使用 previousElementSibling 的话会 https://github.com/siyuan-note/siyuan/issues/9714
                            setLastNodeRange(getContenteditableElement(startBlockElement), range, false);
                        } else if (["TD", "TH"].includes((range.endContainer as HTMLElement).tagName)) {
                            const cellElement = hasClosestByTag(range.startContainer, "TH") || hasClosestByTag(range.startContainer, "TD");
                            if (cellElement) {
                                setLastNodeRange(cellElement, range, false);
                            }
                        }
                    } else {
                        endBlockElement = hasClosestBlock(range.endContainer);
                    }
                    if (startBlockElement && endBlockElement && !endBlockElement.isSameNode(startBlockElement)) {
                        if ((range.startContainer.nodeType === 1 && (range.startContainer as HTMLElement).tagName === "DIV" && (range.startContainer as HTMLElement).classList.contains("protyle-attr")) ||
                            event.clientY > mouseUpEvent.clientY) {
                            setFirstNodeRange(getContenteditableElement(endBlockElement), range);
                        } else if (range.endOffset === 0 && range.endContainer.nodeType === 1 && (range.endContainer as HTMLElement).tagName === "DIV") {
                            setLastNodeRange(getContenteditableElement(startBlockElement), range, false);
                        } else {
                            range.collapse(true);
                        }
                    }
                }
            };
        });
    }

    private bindEvent(protyle: IProtyle) {
        // 删除块时，av 头尾需重新计算位置
        protyle.observer = new ResizeObserver(() => {
            const contentRect = protyle.contentElement.getBoundingClientRect();
            protyle.wysiwyg.element.querySelectorAll(".av").forEach((item: HTMLElement) => {
                if (item.querySelector(".av__scroll")) {
                    stickyRow(item, contentRect, "all");
                }
            });
        });

        this.element.addEventListener("focusout", () => {
            if (getSelection().rangeCount === 0) {
                return;
            }
            const range = getSelection().getRangeAt(0);
            if (this.element.isSameNode(range.startContainer) || this.element.contains(range.startContainer)) {
                protyle.toolbar.range = range;
            }
        });

        this.element.addEventListener("cut", (event: ClipboardEvent & { target: HTMLElement }) => {
            window.siyuan.ctrlIsPressed = false; // https://github.com/siyuan-note/siyuan/issues/6373
            if (protyle.disabled) {
                return;
            }
            if (event.target.tagName === "PROTYLE-HTML" || event.target.localName === "input") {
                event.stopPropagation();
                return;
            }

            if (protyle.options.render.breadcrumb) {
                protyle.breadcrumb.hide();
            }
            const range = getEditorRange(protyle.wysiwyg.element);
            let nodeElement = hasClosestBlock(range.startContainer);
            if (!nodeElement) {
                event.stopPropagation();
                event.preventDefault();
                return;
            }
            // https://github.com/siyuan-note/siyuan/issues/11793
            const embedElement = isInEmbedBlock(nodeElement);
            if (embedElement) {
                nodeElement = embedElement;
            }
            event.stopPropagation();
            event.preventDefault();
            const selectImgElement = nodeElement.querySelector(".img--select");
            const selectAVElement = nodeElement.querySelector(".av__row--select, .av__cell--select");
            const selectTableElement = nodeElement.querySelector(".table__select")?.clientWidth > 0;
            let selectElements = Array.from(protyle.wysiwyg.element.querySelectorAll(".protyle-wysiwyg--select"));
            if (selectElements.length === 0 && range.toString() === "" && !range.cloneContents().querySelector("img") &&
                !selectImgElement && !selectAVElement && !selectTableElement) {
                nodeElement.classList.add("protyle-wysiwyg--select");
                selectElements = [nodeElement];
            }
            let html = "";
            let textPlain = "";
            if (selectElements.length > 0) {
                if (selectElements[0].getAttribute("data-type") === "NodeListItem" &&
                    selectElements[0].parentElement.classList.contains("list") &&   // 反链复制列表项 https://github.com/siyuan-note/siyuan/issues/6555
                    selectElements[0].parentElement.childElementCount - 1 === selectElements.length) {
                    html = selectElements[0].parentElement.outerHTML;
                } else {
                    selectElements.forEach(item => {
                        const topElement = getTopAloneElement(item);
                        if (item.getAttribute("data-type") === "NodeHeading" && item.getAttribute("fold") === "1") {
                            html += removeEmbed(topElement).replace('fold="1"', "");
                        } else {
                            html += removeEmbed(topElement);
                        }
                    });
                    if (selectElements[0].getAttribute("data-type") === "NodeListItem") {
                        html = `<div data-subtype="${selectElements[0].getAttribute("data-subtype")}" data-node-id="${Lute.NewNodeID()}" data-type="NodeList" class="list">${html}<div class="protyle-attr" contenteditable="false">${Constants.ZWSP}</div></div>`;
                    }
                }
                const nextElement = getNextBlock(selectElements[selectElements.length - 1]);
                removeBlock(protyle, nodeElement, range, "remove");
                if (nextElement) {
                    // Ctrl+X 剪切后光标应跳到下一行行首 https://github.com/siyuan-note/siyuan/issues/5485
                    focusBlock(nextElement);
                }
            } else if (selectAVElement) {
                const cellsValue = updateCellsValue(protyle, nodeElement);
                html = JSON.stringify(cellsValue.json);
                textPlain = cellsValue.text;
            } else if (selectTableElement) {
                const selectCellElements: HTMLTableCellElement[] = [];
                const scrollLeft = nodeElement.firstElementChild.scrollLeft;
                const scrollTop = nodeElement.querySelector("table").scrollTop;
                const tableSelectElement = nodeElement.querySelector(".table__select") as HTMLElement;
                html = "<table>";
                nodeElement.querySelectorAll("th, td").forEach((item: HTMLTableCellElement) => {
                    if (!item.classList.contains("fn__none") && isIncludeCell({
                        tableSelectElement,
                        scrollLeft,
                        scrollTop,
                        item,
                    })) {
                        selectCellElements.push(item);
                    }
                });
                tableSelectElement.removeAttribute("style");
                if (getSelection().rangeCount > 0) {
                    const range = getSelection().getRangeAt(0);
                    if (nodeElement.contains(range.startContainer)) {
                        range.insertNode(document.createElement("wbr"));
                    }
                }
                const oldHTML = nodeElement.outerHTML;
                nodeElement.querySelector("wbr")?.remove();
                nodeElement.setAttribute("updated", dayjs().format("YYYYMMDDHHmmss"));
                selectCellElements.forEach((item, index) => {
                    if (index === 0 || !item.previousElementSibling ||
                        !item.previousElementSibling.isSameNode(selectCellElements[index - 1])) {
                        html += "<tr>";
                    }
                    html += item.outerHTML;
                    if (!item.nextElementSibling || !selectCellElements[index + 1] ||
                        !item.nextElementSibling.isSameNode(selectCellElements[index + 1])) {
                        html += "</tr>";
                    }
                    item.innerHTML = "";
                });
                html += "</table>";
                textPlain = protyle.lute.HTML2Md(html);
                updateTransaction(protyle, nodeElement.getAttribute("data-node-id"), nodeElement.outerHTML, oldHTML);
            } else {
                const id = nodeElement.getAttribute("data-node-id");
                setInsertWbrHTML(nodeElement, range, protyle);
                const oldHTML = protyle.wysiwyg.lastHTMLs[id] || nodeElement.outerHTML;
                const tempElement = document.createElement("div");
                // 首次选中标题时，range.startContainer 会为空
                let startContainer = range.startContainer;
                if (startContainer.nodeType === 3 && startContainer.textContent === "") {
                    const nextSibling = hasNextSibling(range.startContainer);
                    if (nextSibling) {
                        startContainer = nextSibling;
                    }
                }
                const headElement = hasClosestByAttribute(startContainer, "data-type", "NodeHeading");
                if (headElement && range.toString() === headElement.firstElementChild.textContent) {
                    tempElement.insertAdjacentHTML("afterbegin", headElement.firstElementChild.innerHTML);
                    headElement.firstElementChild.innerHTML = "";
                } else if (range.toString() !== "" && startContainer.isSameNode(range.endContainer) &&
                    range.startContainer.nodeType === 3 &&
                    // 需使用 wholeText https://github.com/siyuan-note/siyuan/issues/14339
                    range.endOffset === (range.endContainer as Text).wholeText.length &&
                    range.startOffset === 0 &&
                    !["DIV", "TD", "TH", "TR"].includes(range.startContainer.parentElement.tagName)) {
                    // 选中整个内联元素
                    tempElement.append(range.startContainer.parentElement);
                } else if (selectImgElement) {
                    tempElement.append(selectImgElement);
                } else if (range.startContainer.nodeType === 3 && range.startContainer.parentElement.tagName === "SPAN" &&
                    range.startContainer.parentElement.getAttribute("data-type") &&
                    range.startContainer.parentElement.isSameNode(range.endContainer.parentElement)) {
                    // 剪切粗体等字体中的一部分
                    const spanElement = range.startContainer.parentElement;
                    const attributes = spanElement.attributes;
                    const newSpanElement = document.createElement("span");
                    for (let i = 0; i < attributes.length; i++) {
                        newSpanElement.setAttribute(attributes[i].name, attributes[i].value);
                    }
                    if (spanElement.getAttribute("data-type").indexOf("block-ref") > -1 &&
                        spanElement.getAttribute("data-subtype") === "d") {
                        // 引用被剪切后需变为静态锚文本
                        newSpanElement.setAttribute("data-subtype", "s");
                        spanElement.setAttribute("data-subtype", "s");
                    }
                    newSpanElement.textContent = range.toString();
                    range.deleteContents();
                    tempElement.append(newSpanElement);
                } else {
                    if (range.cloneContents().querySelectorAll("td, th").length > 0) {
                        // 表格内多格子 cut https://github.com/siyuan-note/insider/issues/564
                        const wbrElement = document.createElement("wbr");
                        range.insertNode(wbrElement);
                        range.setStartAfter(wbrElement);
                        tempElement.append(range.extractContents());
                        nodeElement.outerHTML = protyle.lute.SpinBlockDOM(nodeElement.outerHTML);
                        nodeElement = protyle.wysiwyg.element.querySelector(`[data-node-id="${id}"]`) as HTMLElement;
                        mathRender(nodeElement);
                        focusByWbr(nodeElement, range);
                    } else {
                        const inlineMathElement = hasClosestByAttribute(range.commonAncestorContainer, "data-type", "inline-math");
                        if (inlineMathElement) {
                            // 表格内剪切数学公式 https://ld246.com/article/1631708573504
                            tempElement.append(inlineMathElement);
                        } else {
                            tempElement.append(range.extractContents());
                            let parentElement: Element | false;
                            // https://ld246.com/article/1647689760545
                            if (nodeElement.classList.contains("av")) {
                                updateAVName(protyle, nodeElement);
                            } else if (nodeElement.classList.contains("table")) {
                                parentElement = hasClosestByTag(range.startContainer, "TD") || hasClosestByTag(range.startContainer, "TH");
                            } else {
                                parentElement = getContenteditableElement(nodeElement);
                            }
                            if (parentElement) {
                                // 引用文本剪切 https://ld246.com/article/1647689760545
                                // 表格多行剪切 https://ld246.com/article/1652603836350
                                // 自定义表情的段落剪切后表情丢失 https://ld246.com/article/1668781478724
                                Array.from(parentElement.children).forEach(item => {
                                    if (item.textContent === "" && (item.nodeType === 1 && !["BR", "IMG"].includes(item.tagName))) {
                                        item.remove();
                                    }
                                });
                            }
                        }
                    }
                }
                this.emojiToMd(tempElement);
                html = tempElement.innerHTML;
                // https://github.com/siyuan-note/siyuan/issues/10722
                if (hasClosestByAttribute(range.startContainer, "data-type", "NodeCodeBlock") ||
                    hasClosestByTag(range.startContainer, "CODE")) {
                    textPlain = tempElement.textContent.replace(Constants.ZWSP, "");
                }
                // https://github.com/siyuan-note/siyuan/issues/4321
                if (!nodeElement.classList.contains("table")) {
                    const editableElement = getContenteditableElement(nodeElement);
                    if (editableElement && editableElement.textContent === "") {
                        editableElement.innerHTML = "";
                    }
                }
                nodeElement.setAttribute("updated", dayjs().format("YYYYMMDDHHmmss"));
                if (nodeElement.getAttribute("data-type") === "NodeCodeBlock") {
                    range.insertNode(document.createElement("wbr"));
                    nodeElement.querySelector('[data-render="true"]')?.removeAttribute("data-render");
                    highlightRender(nodeElement);
                }
                if (nodeElement.parentElement.parentElement && !nodeElement.classList.contains("av")) {
                    // 选中 heading 时，使用删除的 transaction
                    setInsertWbrHTML(nodeElement, range, protyle);
                    updateTransaction(protyle, id, protyle.wysiwyg.lastHTMLs[id] || nodeElement.outerHTML, oldHTML);
                }
            }
            protyle.hint.render(protyle);
            if (!selectAVElement) {
                textPlain = textPlain || protyle.lute.BlockDOM2StdMd(html).trimEnd(); // 需要 trimEnd，否则 \n 会导致 https://github.com/siyuan-note/siyuan/issues/6218
                if (nodeElement.classList.contains("table")) {
                    textPlain = textPlain.replace(/<br>/g, "\n").replace(/<br\/>/g, "\n");
                    textPlain = textPlain.endsWith("\n") ? textPlain.replace(/\n$/, "") : textPlain;
                }
            }
            textPlain = textPlain.replace(/\u00A0/g, " "); // Replace non-breaking spaces with normal spaces when copying https://github.com/siyuan-note/siyuan/issues/9382
            event.clipboardData.setData("text/plain", textPlain);

            // 设置 text/siyuan 数据
            enableLuteMarkdownSyntax(protyle);
<<<<<<< HEAD
            event.clipboardData.setData("text/siyuan", selectTableElement ? protyle.lute.HTML2BlockDOM(html) : html);
            event.clipboardData.setData("text/siyuan-cut", "1");
=======
            const siyuanHTML = selectTableElement ? protyle.lute.HTML2BlockDOM(html) : html;
            event.clipboardData.setData("text/siyuan", siyuanHTML);
>>>>>>> 5bee4bc2
            restoreLuteMarkdownSyntax(protyle);

            // 在 text/html 中插入注释节点，用于右键菜单粘贴时获取 text/siyuan 数据
            event.clipboardData.setData("text/html", `<!--data-siyuan='${encodeBase64(siyuanHTML)}'-->` + (selectTableElement ? html : protyle.lute.BlockDOM2HTML(selectAVElement ? textPlain : html)));
        });

        let beforeContextmenuRange: Range;
        this.element.addEventListener("contextmenu", (event: MouseEvent & { detail: any }) => {
            if (event.shiftKey) {
                return;
            }
            event.stopPropagation();
            event.preventDefault();
            const x = event.clientX || event.detail.x;
            const y = event.clientY || event.detail.y;
            const selectElements = protyle.wysiwyg.element.querySelectorAll(".protyle-wysiwyg--select");
            if (selectElements.length > 1) {
                // 多选块
                hideElements(["util"], protyle);
                protyle.gutter.renderMenu(protyle, selectElements[0]);
                window.siyuan.menus.menu.popup({ x, y });
                return;
            }
            const target = event.detail.target || event.target as HTMLElement;
            const embedElement = isInEmbedBlock(target);
            if (embedElement) {
                if (getSelection().rangeCount === 0) {
                    focusSideBlock(embedElement);
                }
                protyle.gutter.renderMenu(protyle, embedElement);
                /// #if MOBILE
                window.siyuan.menus.menu.fullscreen();
                /// #else
                window.siyuan.menus.menu.popup({ x, y });
                /// #endif
                return false;
            }

            const nodeElement = hasClosestBlock(target);
            if (!nodeElement) {
                return false;
            }
            const avGalleryItemElement = hasClosestByClassName(target, "av__gallery-item");
            if (avGalleryItemElement) {
                openGalleryItemMenu({
                    target: avGalleryItemElement.querySelector(".protyle-icon--last"),
                    protyle,
                    position: {
                        x: event.clientX,
                        y: event.clientY
                    }
                });
                event.stopPropagation();
                event.preventDefault();
                return false;
            }
            const avCellElement = hasClosestByClassName(target, "av__cell");
            if (avCellElement) {
                if (avCellElement.classList.contains("av__cell--header")) {
                    if (!protyle.disabled) {
                        showColMenu(protyle, nodeElement, avCellElement);
                    }
                    event.stopPropagation();
                    event.preventDefault();
                    return;
                }
                if (getTypeByCellElement(avCellElement) === "mAsset") {
                    const assetImgElement = hasClosestByClassName(target, "av__cellassetimg") || hasClosestByClassName(target, "av__celltext--url");
                    if (assetImgElement) {
                        let index = 0;
                        Array.from(avCellElement.children).find((item, i) => {
                            if (item === assetImgElement) {
                                index = i;
                                return true;
                            }
                        });
                        editAssetItem({
                            protyle,
                            cellElements: [avCellElement],
                            blockElement: hasClosestBlock(assetImgElement) as HTMLElement,
                            content: target.tagName === "IMG" ? target.getAttribute("src") : target.getAttribute("data-url"),
                            type: target.tagName === "IMG" ? "image" : "file",
                            name: target.tagName === "IMG" ? "" : target.getAttribute("data-name"),
                            index,
                            rect: target.getBoundingClientRect()
                        });
                        event.stopPropagation();
                        event.preventDefault();
                        return;
                    }
                }
            }
            // 在 span 前面，防止单元格哪 block-ref 被修改
            const avRowElement = hasClosestByClassName(target, "av__row");
            if (avRowElement && avContextmenu(protyle, avRowElement, {
                x: event.clientX,
                y: avRowElement.getBoundingClientRect().bottom,
                h: avRowElement.clientHeight
            })) {
                event.stopPropagation();
                event.preventDefault();
                return;
            }

            const avTabHeaderElement = hasClosestByClassName(target, "item");
            if (nodeElement.classList.contains("av") && avTabHeaderElement) {
                if (avTabHeaderElement.classList.contains("item--focus")) {
                    openViewMenu({ protyle, blockElement: nodeElement, element: avTabHeaderElement });
                } else {
                    transaction(protyle, [{
                        action: "setAttrViewBlockView",
                        blockID: nodeElement.getAttribute("data-node-id"),
                        id: avTabHeaderElement.dataset.id,
                        avID: nodeElement.getAttribute("data-av-id"),
                    }]);
                    window.siyuan.menus.menu.remove();
                    openViewMenu({
                        protyle,
                        blockElement: nodeElement,
                        element: avTabHeaderElement
                    });
                }
                event.stopPropagation();
                event.preventDefault();
                return;
            }

            protyle.toolbar.range = getEditorRange(protyle.element);

            if (target.tagName === "SPAN" && !isNotEditBlock(nodeElement)) { // https://ld246.com/article/1665141518103
                let types = target.getAttribute("data-type")?.split(" ") || [];
                if (types.length === 0) {
                    // https://github.com/siyuan-note/siyuan/issues/8960
                    types = (target.dataset.type || "").split(" ");
                }
                if (types.length > 0) {
                    removeSearchMark(target);
                }
                if (types.includes("block-ref")) {
                    refMenu(protyle, target);
                    // 阻止 popover
                    target.setAttribute("prevent-popover", "true");
                    setTimeout(() => {
                        target.removeAttribute("prevent-popover");
                    }, 620);
                    return false;
                } else if (types.includes("file-annotation-ref") && !protyle.disabled) {
                    fileAnnotationRefMenu(protyle, target);
                    return false;
                } else if (types.includes("tag") && !protyle.disabled) {
                    tagMenu(protyle, target);
                    return false;
                } else if (types.includes("inline-memo")) {
                    protyle.toolbar.showRender(protyle, target);
                    return false;
                } else if (types.includes("a")) {
                    linkMenu(protyle, target);
                    if (window.siyuan.config.editor.floatWindowMode === 0 &&
                        target.getAttribute("data-href")?.startsWith("siyuan://blocks")) {
                        // 阻止 popover
                        target.setAttribute("prevent-popover", "true");
                        setTimeout(() => {
                            target.removeAttribute("prevent-popover");
                        }, 620);
                    }
                    return false;
                }
            }
            const inlineMathElement = hasClosestByAttribute(target, "data-type", "inline-math");
            if (inlineMathElement) {
                inlineMathMenu(protyle, inlineMathElement);
                return false;
            }
            if (target.tagName === "IMG" && hasClosestByClassName(target, "img")) {
                imgMenu(protyle, protyle.toolbar.range, target.parentElement.parentElement, {
                    clientX: x + 4,
                    clientY: y
                });
                return false;
            }
            if (!isNotEditBlock(nodeElement) && !nodeElement.classList.contains("protyle-wysiwyg--select") &&
                !hasClosestByClassName(target, "protyle-action") && // https://github.com/siyuan-note/siyuan/issues/8983
                (isMobile() || event.detail.target || (beforeContextmenuRange && nodeElement.contains(beforeContextmenuRange.startContainer)))
            ) {
                if ((!isMobile() || protyle.toolbar?.element.classList.contains("fn__none")) && !nodeElement.classList.contains("av")) {
                    // if this block was part of a multi-block annotation, open its annotation panel
                    // 向上寻找最近的带有 custom-mux-protyle-annotation 属性的父元素
                    if (get<boolean>("use-memo-as-annotation")) {
                        const annotationElement = hasClosestByAttribute(nodeElement, "custom-mux-protyle-annotation", null);
                        if (annotationElement) {
                            showAnnotationEditPanel(protyle, annotationElement as HTMLElement, annotationElement.getAttribute("custom-mux-protyle-annotation"));
                            return;
                        }
                    }
                    contentMenu(protyle, nodeElement);
                    window.siyuan.menus.menu.popup({ x, y: y + 13, h: 26 });
                    protyle.toolbar?.element.classList.add("fn__none");
                    if (nodeElement.classList.contains("table")) {
                        nodeElement.querySelector(".table__select").removeAttribute("style");
                    }
                }
            } else if (protyle.toolbar.range.toString() === "") {
                hideElements(["util"], protyle);
                if (protyle.gutter) {
                    protyle.gutter.renderMenu(protyle, nodeElement);
                }
                /// #if MOBILE
                window.siyuan.menus.menu.fullscreen();
                /// #else
                window.siyuan.menus.menu.popup({ x, y });
                /// #endif
                protyle.toolbar?.element.classList.add("fn__none");
            }
        });

        this.element.addEventListener("pointerdown", () => {
            if (getSelection().rangeCount > 0) {
                beforeContextmenuRange = getSelection().getRangeAt(0);
            } else {
                beforeContextmenuRange = undefined;
            }
            /// #if BROWSER && !MOBILE
            if (protyle.breadcrumb) {
                const indentElement = protyle.breadcrumb.element.parentElement.querySelector('[data-type="indent"]');
                if (indentElement && getSelection().rangeCount > 0) {
                    setTimeout(() => {
                        const newRange = getSelection().getRangeAt(0);
                        const blockElement = hasClosestBlock(newRange.startContainer);
                        if (!blockElement) {
                            return;
                        }
                        const outdentElement = protyle.breadcrumb.element.parentElement.querySelector('[data-type="outdent"]');
                        if (blockElement.parentElement.classList.contains("li")) {
                            indentElement.removeAttribute("disabled");
                            outdentElement.removeAttribute("disabled");
                        } else {
                            indentElement.setAttribute("disabled", "true");
                            outdentElement.setAttribute("disabled", "true");
                        }
                    }, 520);
                }
            }
            /// #endif
        });

        let preventGetTopHTML = false;
        this.element.addEventListener("mousewheel", (event: WheelEvent) => {
            hideTooltip();
            // https://ld246.com/article/1648865235549
            // 不能使用上一版本的 timeStamp，否则一直滚动将导致间隔不够 https://ld246.com/article/1662852664926
            if (!preventGetTopHTML &&
                event.deltaY < 0 && !protyle.scroll.element.classList.contains("fn__none") &&
                protyle.contentElement.clientHeight === protyle.contentElement.scrollHeight &&
                protyle.wysiwyg.element.firstElementChild.getAttribute("data-eof") !== "1") {
                fetchPost("/api/filetree/getDoc", {
                    id: protyle.wysiwyg.element.firstElementChild.getAttribute("data-node-id"),
                    mode: 1,
                    size: window.siyuan.config.editor.dynamicLoadBlocks,
                }, getResponse => {
                    preventGetTopHTML = false;
                    onGet({
                        data: getResponse,
                        protyle,
                        action: [Constants.CB_GET_BEFORE, Constants.CB_GET_UNCHANGEID],
                    });
                });
                preventGetTopHTML = true;
            }
            if (event.deltaX === 0) {
                return;
            }
            // https://github.com/siyuan-note/siyuan/issues/4099
            const tableElement = hasClosestByClassName(event.target as HTMLElement, "table");
            if (tableElement) {
                const tableSelectElement = tableElement.querySelector(".table__select") as HTMLElement;
                if (tableSelectElement?.style.width) {
                    tableSelectElement.removeAttribute("style");
                    window.siyuan.menus.menu.remove();
                }
            }
        }, {passive: true});

        this.element.addEventListener("paste", (event: ClipboardEvent & { target: HTMLElement }) => {
            // https://github.com/siyuan-note/siyuan/issues/11241
            if (event.target.localName === "input" && event.target.getAttribute("data-type") === "av-search") {
                return;
            }
            if (protyle.disabled) {
                event.stopPropagation();
                event.preventDefault();
                return;
            }
            window.siyuan.ctrlIsPressed = false; // https://github.com/siyuan-note/siyuan/issues/6373
            // https://github.com/siyuan-note/siyuan/issues/4600
            if (event.target.tagName === "PROTYLE-HTML" || event.target.localName === "input") {
                event.stopPropagation();
                return;
            }
            if (!hasClosestByAttribute(event.target, "contenteditable", "true")) {
                event.stopPropagation();
                event.preventDefault();
                return;
            }
            const blockElement = hasClosestBlock(event.target);
            if (blockElement && !getContenteditableElement(blockElement)) {
                event.stopPropagation();
                event.preventDefault();
                return;
            }
            if (!blockElement) {
                return;
            }
            // 链接，备注，样式，引用，pdf标注粘贴 https://github.com/siyuan-note/siyuan/issues/11572
            const range = getSelection().getRangeAt(0);
            protyle.toolbar.range = range;
            const inlineElement = range.startContainer.parentElement;
            if (range.toString() === "" && inlineElement.tagName === "SPAN") {
                const currentTypes = (inlineElement.getAttribute("data-type") || "").split(" ");
                if (currentTypes.includes("inline-memo") || currentTypes.includes("text") ||
                    currentTypes.includes("block-ref") || currentTypes.includes("file-annotation-ref") ||
                    currentTypes.includes("a")) {
                    const offset = getSelectionOffset(inlineElement, blockElement, range);
                    if (offset.start === 0) {
                        range.setStartBefore(inlineElement);
                        range.collapse(true);
                    } else if (offset.start === inlineElement.textContent.length) {
                        range.setEndAfter(inlineElement);
                        range.collapse(false);
                    }
                }
            }
            paste(protyle, event);
        });

        // 输入法测试点 https://github.com/siyuan-note/siyuan/issues/3027
        let isComposition = false; // for iPhone
        this.element.addEventListener("compositionstart", (event) => {
            isComposition = true;
            // 微软双拼由于 focusByRange 导致无法输入文字，因此不再 keydown 中记录了，但 keyup 会记录拼音字符，因此使用 isComposition 阻止 keyup 记录。
            // 但搜狗输入法选中后继续输入不走 keydown，isComposition 阻止了 keyup 记录，因此需在此记录。
            const range = getEditorRange(protyle.wysiwyg.element);
            const nodeElement = hasClosestBlock(range.startContainer);
            if (!isMac() && nodeElement) {
                setInsertWbrHTML(nodeElement, range, protyle);
            }
            event.stopPropagation();
        });

        this.element.addEventListener("compositionend", (event: InputEvent) => {
            event.stopPropagation();
            isComposition = false;
            const range = getEditorRange(this.element);
            const blockElement = hasClosestBlock(range.startContainer);
            if (!blockElement) {
                return;
            }
            if ("" !== event.data) {
                this.escapeInline(protyle, range, event);
                // 小鹤音形 ;k 不能使用 setTimeout;
                // wysiwyg.element contenteditable 为 false 时，连拼 needRender 必须为 false
                // hr 渲染；任务列表、粗体、数学公示结尾 needRender 必须为 true
                input(protyle, blockElement, range, true);
            } else {
                const id = blockElement.getAttribute("data-node-id");
                if (protyle.wysiwyg.lastHTMLs[id]) {
                    updateTransaction(protyle, id, blockElement.outerHTML, protyle.wysiwyg.lastHTMLs[id]);
                }
            }
        });

        let timeout: number;
        this.element.addEventListener("input", (event: InputEvent) => {
            const target = event.target as HTMLElement;
            if (target.tagName === "VIDEO" || target.tagName === "AUDIO" || event.inputType === "historyRedo") {
                return;
            }
            if (event.inputType === "historyUndo") {
                /// #if !BROWSER
                ipcRenderer.send(Constants.SIYUAN_CMD, "redo");
                /// #endif
                window.siyuan.menus.menu.remove();
                return;
            }
            const range = getEditorRange(this.element);
            const blockElement = hasClosestBlock(range.startContainer);
            if (!blockElement) {
                return;
            }
            if ([":", "(", "【", "（", "[", "{", "「", "『", "#", "/", "、"].includes(event.data)) {
                protyle.hint.enableExtend = true;
            }
            if (event.isComposing || isComposition ||
                // https://github.com/siyuan-note/siyuan/issues/337 编辑器内容拖拽问题
                event.inputType === "deleteByDrag" || event.inputType === "insertFromDrop"
            ) {
                return;
            }
            this.escapeInline(protyle, range, event);

            if ((/^\d{1}$/.test(event.data) || event.data === "‘" || event.data === "" ||
                // 百度输入法中文反双引号 https://github.com/siyuan-note/siyuan/issues/9686
                event.data === "" ||
                event.data === "「")) {
                clearTimeout(timeout);  // https://github.com/siyuan-note/siyuan/issues/9179
                timeout = window.setTimeout(() => {
                    input(protyle, blockElement, range, true); // 搜狗拼音数字后面句号变为点；Mac 反向双引号无法输入
                });
            } else {
                input(protyle, blockElement, range, true, event);
            }
            event.stopPropagation();
        });

        this.element.addEventListener("keyup", (event) => {
            const range = getEditorRange(this.element).cloneRange();
            const nodeElement = hasClosestBlock(range.startContainer);

            if (event.key !== "PageUp" && event.key !== "PageDown" && event.key !== "Home" && event.key !== "End" &&
                event.key.indexOf("Arrow") === -1 && event.key !== "Escape" && event.key !== "Shift" &&
                event.key !== "Meta" && event.key !== "Alt" && event.key !== "Control" && event.key !== "CapsLock" &&
                !event.ctrlKey && !event.shiftKey && !event.metaKey && !event.altKey &&
                !/^F\d{1,2}$/.test(event.key)) {
                // 搜狗输入法不走 keydown，没有选中字符后不走 compositionstart，需重新记录历史状态
                if (!isMac() && nodeElement &&
                    // 微软双拼 keyup 会记录拼音字符，因此在 compositionstart 记录
                    !isComposition &&
                    (typeof protyle.wysiwyg.lastHTMLs[nodeElement.getAttribute("data-node-id")] === "undefined" || range.toString() !== "" || !this.preventKeyup)) {
                    setInsertWbrHTML(nodeElement, range, protyle);
                }
                this.preventKeyup = false;
                return;
            }

            // 需放在 lastHTMLs 后，否则 https://github.com/siyuan-note/siyuan/issues/4388
            if (this.preventKeyup) {
                this.preventKeyup = false;
                return;
            }

            if ((event.shiftKey || isOnlyMeta(event)) && !event.isComposing && range.toString() !== "") {
                // 工具栏
                protyle.toolbar.render(protyle, range, event);
                countSelectWord(range);
            }

            if (event.eventPhase !== 3 && !event.shiftKey && (event.key.indexOf("Arrow") > -1 || event.key === "Home" || event.key === "End" || event.key === "PageUp" || event.key === "PageDown") && !event.isComposing) {
                if (nodeElement) {
                    clearSelect(["img", "av"], protyle.wysiwyg.element);
                    this.setEmptyOutline(protyle, nodeElement);
                    if (range.toString() === "" && !nodeElement.classList.contains("protyle-wysiwyg--select")) {
                        countSelectWord(range, protyle.block.rootID);
                    }
                    if (protyle.breadcrumb) {
                        const indentElement = protyle.breadcrumb.element.parentElement.querySelector('[data-type="indent"]');
                        if (indentElement) {
                            const outdentElement = protyle.breadcrumb.element.parentElement.querySelector('[data-type="outdent"]');
                            if (nodeElement.parentElement.classList.contains("li")) {
                                indentElement.removeAttribute("disabled");
                                outdentElement.removeAttribute("disabled");
                            } else {
                                indentElement.setAttribute("disabled", "true");
                                outdentElement.setAttribute("disabled", "true");
                            }
                        }
                    }
                }
                event.stopPropagation();
            }

            // 按下方向键后块高亮跟随光标移动 https://github.com/siyuan-note/siyuan/issues/8918
            if ((event.key === "ArrowLeft" || event.key === "ArrowRight") &&
                nodeElement && !nodeElement.classList.contains("protyle-wysiwyg--select")) {
                const selectElements = Array.from(protyle.wysiwyg.element.querySelectorAll(".protyle-wysiwyg--select"));
                let containRange = false;
                selectElements.find(item => {
                    if (item.contains(range.startContainer)) {
                        containRange = true;
                        return true;
                    }
                });
                if (!containRange && selectElements.length > 0) {
                    selectElements.forEach(item => {
                        item.classList.remove("protyle-wysiwyg--select");
                    });
                    nodeElement.classList.add("protyle-wysiwyg--select");
                }
            }
        });

        this.element.addEventListener("dblclick", (event: MouseEvent & { target: HTMLElement }) => {
            if (event.target.tagName === "IMG" && !event.target.classList.contains("emoji")) {
                previewDocImage((event.target as HTMLElement).getAttribute("src"), protyle.block.rootID);
                return;
            }
        });
        let mobileBlur = false;
        this.element.addEventListener("click", (event: MouseEvent & { target: HTMLElement }) => {
            if (this.preventClick) {
                this.preventClick = false;
                return;
            }
            protyle.app.plugins.forEach(item => {
                item.eventBus.emit("click-editorcontent", {
                    protyle,
                    event
                });
            });
            hideElements(["hint", "util"], protyle);
            const ctrlIsPressed = isOnlyMeta(event);
            const backlinkBreadcrumbItemElement = hasClosestByClassName(event.target, "protyle-breadcrumb__item");
            if (backlinkBreadcrumbItemElement) {
                const breadcrumbId = backlinkBreadcrumbItemElement.getAttribute("data-id");
                /// #if !MOBILE
                if (breadcrumbId) {
                    if (ctrlIsPressed && !event.shiftKey && !event.altKey) {
                        checkFold(breadcrumbId, (zoomIn) => {
                            openFileById({
                                app: protyle.app,
                                id: breadcrumbId,
                                action: zoomIn ? [Constants.CB_GET_FOCUS, Constants.CB_GET_ALL] : [Constants.CB_GET_FOCUS, Constants.CB_GET_CONTEXT],
                                zoomIn
                            });
                        });
                    } else {
                        loadBreadcrumb(protyle, backlinkBreadcrumbItemElement);
                    }
                } else {
                    // 引用标题时的更多加载
                    getBacklinkHeadingMore(backlinkBreadcrumbItemElement);
                }
                /// #else
                if (breadcrumbId) {
                    loadBreadcrumb(protyle, backlinkBreadcrumbItemElement);
                }
                /// #endif
                event.stopPropagation();
                return;
            }

            // handle math ref & id ref click
            const target = event.target as HTMLElement;
            const hrefElement = target.querySelector('a[href^="#"]') || target.closest('a[href^="#"]');
            if (hrefElement) {
                const href = hrefElement.getAttribute('href');
                if (href && href.startsWith('#')) {
                    event.preventDefault();
                    const labelId = href.substring(1);
                    const labelElement = document.getElementById(labelId);
                    if (labelElement) {
                        labelElement.scrollIntoView({ behavior: 'smooth', block: 'center' });
                    }
                    return;
                }
            }

            this.setEmptyOutline(protyle, event.target);
            const tableElement = hasClosestByClassName(event.target, "table");
            this.element.querySelectorAll(".table").forEach(item => {
                if (item.tagName !== "DIV") {
                    return;
                }
                if (!tableElement || !item.isSameNode(tableElement)) {
                    item.querySelector(".table__select").removeAttribute("style");
                }
                if (tableElement && tableElement.isSameNode(item) && item.querySelector(".table__select").getAttribute("style")) {
                    // 防止合并单元格的菜单消失
                    event.stopPropagation();
                }
            });
            // 面包屑定位，需至于前，否则 return 的元素就无法进行面包屑定位
            if (protyle.options.render.breadcrumb) {
                protyle.breadcrumb.render(protyle, false, hasClosestBlock(event.target));
            }
            const range = getEditorRange(this.element);
            // https://github.com/siyuan-note/siyuan/issues/12317
            if (range.startContainer.nodeType !== 3 &&
                (range.startContainer as Element).classList.contains("protyle-action") &&
                range.startContainer.parentElement.classList.contains("code-block")) {
                setFirstNodeRange(range.startContainer.parentElement.querySelector(".hljs").lastElementChild, range);
            }
            // 需放在嵌入块之前，否则嵌入块内的引用、链接、pdf 双链无法点击打开 https://ld246.com/article/1630479789513
            const aElement = hasClosestByAttribute(event.target, "data-type", "a") ||
                hasClosestByClassName(event.target, "av__celltext--url");   // 数据库中资源文件、链接、电话、邮箱单元格
            let aLink = aElement ? (aElement.getAttribute("data-href") || "") : "";
            if (aElement && !aLink && aElement.classList.contains("av__celltext--url")) {
                aLink = aElement.textContent.trim();
                if (aElement.dataset.type === "phone") {
                    aLink = "tel:" + aLink;
                } else if (aElement.dataset.type === "email") {
                    aLink = "mailto:" + aLink;
                } else if (aElement.classList.contains("b3-chip")) {
                    aLink = aElement.dataset.url;
                }
            }

            const blockRefElement = hasClosestByAttribute(event.target, "data-type", "block-ref");
            // [SiYuan点击属性视图时，跳转自动聚焦](siyuan://blocks/20241030201835-grxdl7n)
            const isInDatabase = hasClosestByAttribute(event.target, "class", "av__cell");

            // https://x.transmux.top/j/20241031103213-j817ond
            const isTransmuxUrl = aLink.startsWith("https://x.transmux.top/j/");
            const isSiYuanUrl = aLink.startsWith("siyuan://blocks/");

            if (blockRefElement || isSiYuanUrl || isTransmuxUrl) {
                event.stopPropagation();
                event.preventDefault();
                hideElements(["dialog", "toolbar"], protyle);
                if (range.toString() === "" || event.shiftKey) {
                    let refBlockId: string;
                    if (blockRefElement) {
                        refBlockId = blockRefElement.getAttribute("data-id");
                    } else if (isSiYuanUrl) {
                        refBlockId = aLink.substring(16, 38);
                    } else if (isTransmuxUrl) {
                        refBlockId = aLink.substring(25, 47);
                    }
                    checkFold(refBlockId, (zoomIn, action, isRoot) => {
                        // 块引用跳转后需要短暂高亮目标块 https://github.com/siyuan-note/siyuan/issues/11542
                        if (!isRoot) {
                            action.push(Constants.CB_GET_HL);
                        }
                        /// #if MOBILE
                        mobileBlur = true;
                        activeBlur();
                        openMobileFileById(protyle.app, refBlockId, zoomIn ? [Constants.CB_GET_ALL] : [Constants.CB_GET_HL, Constants.CB_GET_CONTEXT, Constants.CB_GET_ROOTSCROLL]);
                        /// #else
                        if (isInDatabase) {
                            zoomIn = true;
                        }

                        if (event.shiftKey) {
                            openFileById({
                                app: protyle.app,
                                id: refBlockId,
                                position: "bottom",
                                action,
                                zoomIn
                            });
                            window.dispatchEvent(new KeyboardEvent("keydown", { key: "Escape" }));
                        } else if (event.altKey) {
                            openFileById({
                                app: protyle.app,
                                id: refBlockId,
                                position: "right",
                                action,
                                zoomIn
                            });
                        } else if (ctrlIsPressed) {
                            openFileById({
                                app: protyle.app,
                                id: refBlockId,
                                keepCursor: true,
                                action: zoomIn ? [Constants.CB_GET_HL, Constants.CB_GET_ALL] : [Constants.CB_GET_HL, Constants.CB_GET_CONTEXT, Constants.CB_GET_ROOTSCROLL],
                                zoomIn
                            });
                        } else {
                            openFileById({
                                app: protyle.app,
                                id: refBlockId,
                                action,
                                zoomIn
                            });
                        }
                        /// #endif
                    });
                    /// #if !MOBILE
                    if (protyle.model) {
                        // 打开双链需记录到后退中 https://github.com/siyuan-note/insider/issues/801
                        let blockElement: HTMLElement | false;
                        if (blockRefElement) {
                            blockElement = hasClosestBlock(blockRefElement);
                        } else if (aElement) {
                            blockElement = hasClosestBlock(aElement);
                        }
                        if (blockElement) {
                            pushBack(protyle, getEditorRange(this.element), blockElement);
                        }
                    }
                    /// #endif
                    return;
                }
            }
            /// #if MOBILE
            // https://github.com/siyuan-note/siyuan/issues/10513
            const virtualRefElement = hasClosestByAttribute(event.target, "data-type", "virtual-block-ref");
            if (virtualRefElement && range.toString() === "") {
                event.stopPropagation();
                event.preventDefault();
                const blockElement = hasClosestBlock(virtualRefElement);
                if (blockElement) {
                    fetchPost("/api/block/getBlockDefIDsByRefText", {
                        anchor: virtualRefElement.textContent,
                        excludeIDs: [blockElement.getAttribute("data-node-id")]
                    }, (response) => {
                        checkFold(response.data.refDefs[0].refID, (zoomIn) => {
                            mobileBlur = true;
                            activeBlur();
                            openMobileFileById(protyle.app, response.data.refDefs[0].refID, zoomIn ? [Constants.CB_GET_ALL] : [Constants.CB_GET_HL, Constants.CB_GET_CONTEXT, Constants.CB_GET_ROOTSCROLL]);
                        });
                    });
                }
                return;
            }
            /// #endif

            const fileElement = hasClosestByAttribute(event.target, "data-type", "file-annotation-ref");
            if (fileElement && range.toString() === "") {
                event.stopPropagation();
                event.preventDefault();
                // https://x.transmux.top/j/20241201141055-8cj3073 所有点击都会通过这里
                openLink(protyle, fileElement.getAttribute("data-id"), event, ctrlIsPressed);
                return;
            }

            if (aElement &&
                // https://github.com/siyuan-note/siyuan/issues/11980
                (event.shiftKey || range.toString() === "") &&
                // 如果aLink 为空时，当 data-type="a inline-math" 可继续后续操作
                aLink) {
                event.stopPropagation();
                event.preventDefault();
                openLink(protyle, aLink, event, ctrlIsPressed);
                return;
            }

            if (aElement && aElement.classList.contains("av__celltext--url") && !aLink) {
                let index = 0;
                Array.from(aElement.parentElement.children).find((item, i) => {
                    if (item === aElement) {
                        index = i;
                        return true;
                    }
                });
                editAssetItem({
                    protyle,
                    cellElements: [aElement.parentElement],
                    blockElement: hasClosestBlock(aElement) as HTMLElement,
                    content: aElement.getAttribute("data-url"),
                    type: "file",
                    name: aElement.getAttribute("data-name"),
                    index,
                    rect: aElement.getBoundingClientRect()
                });
                return;
            }

            const tagElement = hasClosestByAttribute(event.target, "data-type", "tag");
            if (tagElement && !event.altKey && !event.shiftKey && range.toString() === "") {
                /// #if !MOBILE
                openGlobalSearch(protyle.app, `#${tagElement.textContent}#`, !ctrlIsPressed, {method: 0});
                hideElements(["dialog"]);
                /// #else
                popSearch(protyle.app, {
                    hasReplace: false,
                    method: 0,
                    hPath: "",
                    idPath: [],
                    k: `#${tagElement.textContent}#`,
                    r: "",
                    page: 1,
                });
                /// #endif
                return;
            }

            const embedItemElement = hasClosestByClassName(event.target, "protyle-wysiwyg__embed");
            if (embedItemElement) {
                const embedId = embedItemElement.getAttribute("data-id");
                checkFold(embedId, (zoomIn, action) => {
                    /// #if MOBILE
                    mobileBlur = true;
                    activeBlur();
                    openMobileFileById(protyle.app, embedId, zoomIn ? [Constants.CB_GET_ALL] : [Constants.CB_GET_HL, Constants.CB_GET_CONTEXT, Constants.CB_GET_ROOTSCROLL]);
                    /// #else
                    if (event.shiftKey) {
                        openFileById({
                            app: protyle.app,
                            id: embedId,
                            position: "bottom",
                            action,
                            zoomIn
                        });
                    } else if (event.altKey) {
                        openFileById({
                            app: protyle.app,
                            id: embedId,
                            position: "right",
                            action,
                            zoomIn
                        });
                    } else if (ctrlIsPressed) {
                        openFileById({
                            app: protyle.app,
                            id: embedId,
                            action: zoomIn ? [Constants.CB_GET_HL, Constants.CB_GET_ALL] : [Constants.CB_GET_HL, Constants.CB_GET_CONTEXT],
                            zoomIn,
                            keepCursor: true,
                        });
                    } else if (!protyle.disabled) {
                        window.siyuan.blockPanels.push(new BlockPanel({
                            app: protyle.app,
                            targetElement: embedItemElement,
                            isBacklink: false,
                            refDefs: [{refID: embedId}]
                        }));
                    }
                    /// #endif
                });
                // https://github.com/siyuan-note/siyuan/issues/12585
                if (!ctrlIsPressed) {
                    event.stopPropagation();
                    return;
                }
            }

            if (commonClick(event, protyle)) {
                return;
            }

            if (hasTopClosestByClassName(event.target, "protyle-action__copy")) {
                return;
            }

            const editElement = hasClosestByClassName(event.target, "protyle-action__edit");
            if (editElement && !protyle.disabled) {
                protyle.toolbar.showRender(protyle, editElement.parentElement.parentElement);
                event.stopPropagation();
                event.preventDefault();
                return;
            }

            const menuElement = hasClosestByClassName(event.target, "protyle-action__menu");
            if (menuElement) {
                protyle.gutter.renderMenu(protyle, menuElement.parentElement.parentElement);
                /// #if MOBILE
                window.siyuan.menus.menu.fullscreen();
                /// #else
                const rect = menuElement.getBoundingClientRect();
                window.siyuan.menus.menu.popup({
                    x: rect.left,
                    y: rect.top,
                    isLeft: true
                });
                /// #endif
                event.stopPropagation();
                event.preventDefault();
                return;
            }

            const reloadElement = hasClosestByClassName(event.target, "protyle-action__reload");
            if (reloadElement) {
                const embedReloadElement = isInEmbedBlock(reloadElement);
                if (embedReloadElement) {
                    embedReloadElement.removeAttribute("data-render");
                    blockRender(protyle, embedReloadElement);
                }
                event.stopPropagation();
                event.preventDefault();
                return;
            }

            const languageElement = hasClosestByClassName(event.target, "protyle-action__language");
            if (languageElement && !protyle.disabled && !ctrlIsPressed) {
                protyle.toolbar.showCodeLanguage(protyle, [languageElement]);
                event.stopPropagation();
                event.preventDefault();
                return;
            }

            // 需放在属性后，否则数学公式无法点击属性；需放在 action 后，否则嵌入块的的 action 无法打开；需放在嵌入块后，否则嵌入块中的数学公式会被打开
            const mathElement = hasClosestByAttribute(event.target, "data-subtype", "math");
            if (!event.shiftKey && !ctrlIsPressed && mathElement && !protyle.disabled) {
                protyle.toolbar.showRender(protyle, mathElement);
                event.stopPropagation();
                return;
            }

            const actionElement = hasClosestByClassName(event.target, "protyle-action");
            if (actionElement) {
                const type = actionElement.parentElement.parentElement.getAttribute("data-type");
                if (type === "img" && !protyle.disabled) {
                    imgMenu(protyle, range, actionElement.parentElement.parentElement, {
                        clientX: event.clientX + 4,
                        clientY: event.clientY
                    });
                    event.stopPropagation();
                    return;
                } else if (actionElement.parentElement.classList.contains("li")) {
                    const actionId = actionElement.parentElement.getAttribute("data-node-id");
                    if (event.altKey && !protyle.disabled) {
                        // 展开/折叠当前层级的所有列表项
                        if (actionElement.parentElement.parentElement.classList.contains("protyle-wysiwyg")) {
                            // 缩放列表项 https://ld246.com/article/1653123034794
                            setFold(protyle, actionElement.parentElement);
                        } else {
                            let hasFold = true;
                            const oldHTML = actionElement.parentElement.parentElement.outerHTML;
                            Array.from(actionElement.parentElement.parentElement.children).find((listItemElement) => {
                                if (listItemElement.classList.contains("li")) {
                                    if (listItemElement.getAttribute("fold") !== "1" && listItemElement.childElementCount > 3) {
                                        hasFold = false;
                                        return true;
                                    }
                                }
                            });
                            Array.from(actionElement.parentElement.parentElement.children).find((listItemElement) => {
                                if (listItemElement.classList.contains("li")) {
                                    if (hasFold) {
                                        listItemElement.removeAttribute("fold");
                                    } else if (listItemElement.childElementCount > 3) {
                                        listItemElement.setAttribute("fold", "1");
                                    }
                                }
                            });
                            updateTransaction(protyle, actionElement.parentElement.parentElement.getAttribute("data-node-id"), actionElement.parentElement.parentElement.outerHTML, oldHTML);
                        }
                        hideElements(["gutter"], protyle);
                    } else if (event.shiftKey && !protyle.disabled) {
                        openAttr(actionElement.parentElement, "bookmark", protyle);
                    } else if (ctrlIsPressed) {
                        zoomOut({ protyle, id: actionId });
                    } else {
                        if (actionElement.classList.contains("protyle-action--task")) {
                            if (!protyle.disabled) {
                                const html = actionElement.parentElement.outerHTML;
                                if (actionElement.parentElement.classList.contains("protyle-task--done")) {
                                    actionElement.querySelector("use").setAttribute("xlink:href", "#iconUncheck");
                                    actionElement.parentElement.classList.remove("protyle-task--done");
                                } else {
                                    actionElement.querySelector("use").setAttribute("xlink:href", "#iconCheck");
                                    actionElement.parentElement.classList.add("protyle-task--done");
                                }
                                actionElement.parentElement.setAttribute("updated", dayjs().format("YYYYMMDDHHmmss"));
                                updateTransaction(protyle, actionId, actionElement.parentElement.outerHTML, html);
                            }
                        } else if (window.siyuan.config.editor.listItemDotNumberClickFocus) {
                            if (protyle.block.showAll && protyle.block.id === actionId) {
                                enterBack(protyle, actionId);
                            } else {
                                zoomOut({ protyle, id: actionId });
                            }
                        }
                    }
                    event.stopPropagation();
                    return;
                }
            }

            const selectElement = hasClosestByClassName(event.target, "hr") ||
                hasClosestByClassName(event.target, "iframe");
            if (!event.shiftKey && !ctrlIsPressed && selectElement) {
                selectElement.classList.add("protyle-wysiwyg--select");
                globalClickHideMenu(event.target);
                event.stopPropagation();
                return;
            }

            const imgElement = hasTopClosestByClassName(event.target, "img");
            if (!event.shiftKey && !ctrlIsPressed && imgElement) {
                imgElement.classList.add("img--select");
                const nextSibling = hasNextSibling(imgElement);
                if (nextSibling) {
                    if (nextSibling.textContent.startsWith(Constants.ZWSP)) {
                        range.setStart(nextSibling, 1);
                    } else {
                        range.setStart(nextSibling, 0);
                    }
                    range.collapse(true);
                    focusByRange(range);
                    // 需等待 range 更新再次进行渲染
                    if (protyle.options.render.breadcrumb) {
                        protyle.breadcrumb.render(protyle);
                    }
                }
                return;
            }

            const emojiElement = hasTopClosestByClassName(event.target, "emoji");
            if (!protyle.disabled && !event.shiftKey && !ctrlIsPressed && emojiElement) {
                const nodeElement = hasClosestBlock(emojiElement);
                if (nodeElement) {
                    const emojiRect = emojiElement.getBoundingClientRect();
                    openEmojiPanel("", "av", {
                        x: emojiRect.left,
                        y: emojiRect.bottom,
                        h: emojiRect.height,
                        w: emojiRect.width
                    }, (unicode) => {
                        emojiElement.insertAdjacentHTML("afterend", "<wbr>");
                        const oldHTML = nodeElement.outerHTML;
                        let emojiHTML;
                        if (unicode.startsWith("api/icon/getDynamicIcon")) {
                            emojiHTML = `<img class="emoji" src="${unicode}"/>`;
                        } else if (unicode.indexOf(".") > -1) {
                            const emojiList = unicode.split(".");
                            emojiHTML = `<img alt="${emojiList[0]}" class="emoji" src="/emojis/${unicode}" title="${emojiList[0]}">`;
                        } else {
                            emojiHTML = unicode2Emoji(unicode);
                        }
                        emojiElement.outerHTML = emojiHTML;
                        hideElements(["dialog"]);
                        updateTransaction(protyle, nodeElement.getAttribute("data-node-id"), nodeElement.outerHTML, oldHTML);
                        focusByWbr(nodeElement, range);
                    }, emojiElement);
                }
                return;
            }

            if (avClick(protyle, event)) {
                return;
            }

            setTimeout(() => {
                // 选中后，在选中的文字上点击需等待 range 更新
                let newRange = getEditorRange(this.element);
                // https://github.com/siyuan-note/siyuan/issues/10357
                const attrElement = hasClosestByClassName(newRange.endContainer, "protyle-attr");
                if (attrElement) {
                    newRange = setLastNodeRange(attrElement.previousElementSibling, newRange, false);
                }
                // https://github.com/siyuan-note/siyuan/issues/14481
                const inlineMathElement = hasClosestByAttribute(newRange.startContainer, "data-type", "inline-math");
                if (inlineMathElement) {
                    newRange.setEndAfter(inlineMathElement);
                    newRange.collapse(false);
                    focusByRange(newRange);
                }
                /// #if !MOBILE
                if (newRange.toString().replace(Constants.ZWSP, "") !== "") {
                    protyle.toolbar.render(protyle, newRange);
                } else {
                    // https://github.com/siyuan-note/siyuan/issues/9785
                    protyle.toolbar.range = newRange;
                }
                /// #endif
                if (!protyle.wysiwyg.element.querySelector(".protyle-wysiwyg--select")) {
                    countSelectWord(newRange, protyle.block.rootID);
                }
                if (getSelection().rangeCount === 0 && !mobileBlur) {
                    // TODO https://github.com/siyuan-note/siyuan/issues/14589  点击 video 也可以测试一下 https://github.com/siyuan-note/siyuan/issues/14569
                    // https://github.com/siyuan-note/siyuan/issues/5901
                    focusByRange(newRange);
                }
                /// #if !MOBILE
                pushBack(protyle, newRange);
                /// #endif
                mobileBlur = false;
            }, (isMobile() || isInIOS()) ? 520 : 0); // Android/iPad 双击慢了出不来

            protyle.hint.enableExtend = false;

            if (this.element.querySelector(".protyle-wysiwyg--select") && range.toString() !== "") {
                // 选中块后，文字不能被选中。需在 shift click 之后，防止shift点击单个块出现文字选中
                range.collapse(false);
                focusByRange(range);
            }
        });
    }
}<|MERGE_RESOLUTION|>--- conflicted
+++ resolved
@@ -1952,13 +1952,9 @@
 
             // 设置 text/siyuan 数据
             enableLuteMarkdownSyntax(protyle);
-<<<<<<< HEAD
-            event.clipboardData.setData("text/siyuan", selectTableElement ? protyle.lute.HTML2BlockDOM(html) : html);
-            event.clipboardData.setData("text/siyuan-cut", "1");
-=======
             const siyuanHTML = selectTableElement ? protyle.lute.HTML2BlockDOM(html) : html;
             event.clipboardData.setData("text/siyuan", siyuanHTML);
->>>>>>> 5bee4bc2
+            event.clipboardData.setData("text/siyuan-cut", "1");
             restoreLuteMarkdownSyntax(protyle);
 
             // 在 text/html 中插入注释节点，用于右键菜单粘贴时获取 text/siyuan 数据
