import { getTextStar, paste, pasteText } from "../util/paste";
import {
    hasClosestBlock,
    hasClosestByAttribute,
    hasClosestByClassName,
    hasClosestByMatchTag,
    hasTopClosestByClassName,
    isInEmbedBlock,
} from "../util/hasClosest";
import {
    focusBlock,
    focusByRange,
    focusByWbr,
    focusSideBlock,
    getEditorRange,
    getSelectionOffset,
    setFirstNodeRange,
    setLastNodeRange,
} from "../util/selection";
import { Constants } from "../../constants";
import { isMobile } from "../../util/functions";
import { genEmptyElement } from "../../block/util";
import { previewDocImage } from "../preview/image";
import {
    contentMenu,
    enterBack,
    fileAnnotationRefMenu,
    imgMenu,
    inlineMathMenu,
    linkMenu,
    refMenu,
    setFold,
    tagMenu,
    zoomOut
} from "../../menus/protyle";
import * as dayjs from "dayjs";
import { dropEvent } from "../util/editorCommonEvent";
import { input } from "./input";
import {
    getContenteditableElement,
    getNextBlock,
    getTopAloneElement,
    hasNextSibling,
    hasPreviousSibling,
    isNotEditBlock
} from "./getBlock";
import { transaction, updateTransaction } from "./transaction";
import { hideElements } from "../ui/hideElements";
/// #if !BROWSER
import { ipcRenderer } from "electron";
/// #endif
import { getEnableHTML, removeEmbed } from "./removeEmbed";
import { keydown } from "./keydown";
import { openMobileFileById } from "../../mobile/editor";
import { removeBlock } from "./remove";
import { highlightRender } from "../render/highlightRender";
import { openAttr } from "../../menus/commonMenuItem";
import { blockRender } from "../render/blockRender";
/// #if !MOBILE
import { getAllModels } from "../../layout/getAll";
import { pushBack } from "../../util/backForward";
import { openFileById } from "../../editor/util";
import { openGlobalSearch } from "../../search/util";
/// #else
import { popSearch } from "../../mobile/menu/search";
/// #endif
<<<<<<< HEAD
import { BlockPanel } from "../../block/Panel";
import { isInIOS, isOnlyMeta, readText } from "../util/compatibility";
import { MenuItem } from "../../menus/Menu";
import { fetchPost } from "../../util/fetch";
import { onGet } from "../util/onGet";
import { setTableAlign } from "../util/table";
import { countBlockWord, countSelectWord } from "../../layout/status";
import { showMessage } from "../../dialog/message";
import { getBacklinkHeadingMore, loadBreadcrumb } from "./renderBacklink";
import { removeSearchMark } from "../toolbar/util";
import { activeBlur, hideKeyboardToolbar } from "../../mobile/util/keyboardToolbar";
import { commonClick } from "./commonClick";
import { avClick, avContextmenu, updateAVName } from "../render/av/action";
import { selectRow, stickyRow, updateHeader } from "../render/av/row";
import { showColMenu } from "../render/av/col";
import { openViewMenu } from "../render/av/view";
import { avRender } from "../render/av/render";
import { checkFold } from "../../util/noRelyPCFunction";
=======
import {BlockPanel} from "../../block/Panel";
import {isInIOS, isMac, isOnlyMeta, readText} from "../util/compatibility";
import {MenuItem} from "../../menus/Menu";
import {fetchPost} from "../../util/fetch";
import {onGet} from "../util/onGet";
import {setTableAlign} from "../util/table";
import {countBlockWord, countSelectWord} from "../../layout/status";
import {showMessage} from "../../dialog/message";
import {getBacklinkHeadingMore, loadBreadcrumb} from "./renderBacklink";
import {removeSearchMark} from "../toolbar/util";
import {activeBlur, hideKeyboardToolbar} from "../../mobile/util/keyboardToolbar";
import {commonClick} from "./commonClick";
import {avClick, avContextmenu, updateAVName} from "../render/av/action";
import {selectRow, stickyRow, updateHeader} from "../render/av/row";
import {showColMenu} from "../render/av/col";
import {openViewMenu} from "../render/av/view";
import {avRender} from "../render/av/render";
import {checkFold} from "../../util/noRelyPCFunction";
>>>>>>> 9860fc77
import {
    addDragFill,
    dragFillCellsValue,
    genCellValueByElement,
    getCellText,
    getPositionByCellElement,
    getTypeByCellElement,
    updateCellsValue
} from "../render/av/cell";
import { openEmojiPanel, unicode2Emoji } from "../../emoji";
import { openLink } from "../../editor/openLink";
import { mathRender } from "../render/mathRender";
import { editAssetItem } from "../render/av/asset";

export class WYSIWYG {
    public lastHTMLs: { [key: string]: string } = {};
    public element: HTMLDivElement;
    public preventKeyup: boolean;

    private shiftStartElement: HTMLElement;
    private preventClick: boolean;

    constructor(protyle: IProtyle) {
        this.element = document.createElement("div");
        this.element.className = "protyle-wysiwyg";
        this.element.setAttribute("spellcheck", "false");
        if (isMobile()) {
            // iPhone，iPad 端输入 contenteditable 为 true 时会在块中间插入 span
            // Android 端空块输入法弹出会收起 https://ld246.com/article/1689713888289
            this.element.setAttribute("contenteditable", "false");
        } else {
            this.element.setAttribute("contenteditable", "true");
        }
        if (window.siyuan.config.editor.displayBookmarkIcon) {
            this.element.classList.add("protyle-wysiwyg--attr");
        }
        this.bindCommonEvent(protyle);
        if (protyle.options.action.includes(Constants.CB_GET_HISTORY)) {
            return;
        }
        this.bindEvent(protyle);
        keydown(protyle, this.element);
        dropEvent(protyle, this.element);
    }

    public renderCustom(ial: IObject) {
        let isFullWidth = ial[Constants.CUSTOM_SY_FULLWIDTH];
        if (!isFullWidth) {
            isFullWidth = window.siyuan.config.editor.fullWidth ? "true" : "false";
        }
        if (isFullWidth === "true") {
            this.element.parentElement.setAttribute("data-fullwidth", "true");
        } else {
            this.element.parentElement.removeAttribute("data-fullwidth");
        }
        const ialKeys = Object.keys(ial);
        for (let i = 0; i < this.element.attributes.length; i++) {
            const oldKey = this.element.attributes[i].nodeName;
            if (!["type", "class", "spellcheck", "contenteditable", "data-doc-type", "style", "data-realwidth", "data-readonly"].includes(oldKey) &&
                !ialKeys.includes(oldKey)) {
                this.element.removeAttribute(oldKey);
                i--;
            }
        }
        ialKeys.forEach((key: string) => {
            if (!["title-img", "title", "updated", "icon", "id", "type", "class", "spellcheck", "contenteditable", "data-doc-type", "style", "data-realwidth", "data-readonly"].includes(key)) {
                this.element.setAttribute(key, ial[key]);
            }
        });
    }

    // text block-ref file-annotation-ref a 结尾处打字应为普通文本
    private escapeInline(protyle: IProtyle, range: Range, event: InputEvent) {
        if (!event.data && event.inputType !== "insertLineBreak") {
            return;
        }

        const inputData = event.data;
        protyle.toolbar.range = range;
        const inlineElement = range.startContainer.parentElement;
        const currentTypes = protyle.toolbar.getCurrentType();

        // https://github.com/siyuan-note/siyuan/issues/11766
        if (event.inputType === "insertLineBreak") {
            if (currentTypes.length > 0 && range.toString() === "" && inlineElement.tagName === "SPAN" &&
                inlineElement.textContent.startsWith("\n") &&
                range.startContainer.previousSibling && range.startContainer.previousSibling.textContent === "\n") {
                inlineElement.before(range.startContainer.previousSibling);
            }
            return;
        }

        let dataLength = inputData.length;
        if (inputData === "<" || inputData === ">") {
            // 使用 inlineElement.innerHTML 会出现 https://ld246.com/article/1627185027423 中的第2个问题
            dataLength = 4;
        } else if (inputData === "&") {
            // https://github.com/siyuan-note/siyuan/issues/12239
            dataLength = 5;
        }
        // https://github.com/siyuan-note/siyuan/issues/5924
        if (currentTypes.length > 0 && range.toString() === "" && range.startOffset === inputData.length &&
            inlineElement.tagName === "SPAN" &&
            inlineElement.textContent.replace(Constants.ZWSP, "") !== inputData &&
            inlineElement.textContent.replace(Constants.ZWSP, "").length >= inputData.length &&
            !hasPreviousSibling(range.startContainer) && !hasPreviousSibling(inlineElement)) {
            const html = inlineElement.innerHTML.replace(Constants.ZWSP, "");
            inlineElement.innerHTML = html.substr(dataLength);
            const textNode = document.createTextNode(inputData);
            inlineElement.before(textNode);
            range.selectNodeContents(textNode);
            range.collapse(false);
            return;
        }
        if (// 表格行内公式之前无法插入文字 https://github.com/siyuan-note/siyuan/issues/3908
            inlineElement.tagName === "SPAN" &&
            inlineElement.textContent !== inputData &&
            !currentTypes.includes("search-mark") &&    // https://github.com/siyuan-note/siyuan/issues/7586
            range.toString() === "" && range.startContainer.nodeType === 3 &&
            (currentTypes.includes("inline-memo") || currentTypes.includes("text") || currentTypes.includes("block-ref") || currentTypes.includes("file-annotation-ref") || currentTypes.includes("a")) &&
            !hasNextSibling(range.startContainer) && range.startContainer.textContent.length === range.startOffset &&
            inlineElement.textContent.length > inputData.length
        ) {
            const position = getSelectionOffset(inlineElement, protyle.wysiwyg.element, range);
            const html = inlineElement.innerHTML;
            if (position.start === inlineElement.textContent.length) {
                // 使用 inlineElement.textContent **$a$b** 中数学公式消失
                inlineElement.innerHTML = html.substr(0, html.length - dataLength);
                const textNode = document.createTextNode(inputData);
                inlineElement.after(textNode);
                range.selectNodeContents(textNode);
                range.collapse(false);
            }
        }
    }

    private setEmptyOutline(protyle: IProtyle, element: HTMLElement) {
        // 图片移除选择状态应放在前面，否则 https://github.com/siyuan-note/siyuan/issues/4173
        protyle.wysiwyg.element.querySelectorAll(".img--select, .av__cell--select, .av__cell--active, .av__row--select").forEach((item: HTMLElement) => {
            if (item.classList.contains("av__row--select") && !hasClosestByClassName(element, "av")) {
                item.classList.remove("av__row--select");
                item.querySelector(".av__firstcol use").setAttribute("xlink:href", "#iconUncheck");
                updateHeader(item);
            } else {
                item.classList.remove("img--select", "av__cell--select", "av__cell--active");
                item.querySelector(".av__drag-fill")?.remove();
            }
        });

        let nodeElement = element;
        if (!element.getAttribute("data-node-id")) {
            const tempElement = hasClosestBlock(element);
            if (!tempElement) {
                return;
            }
            nodeElement = tempElement;
        }
        /// #if !MOBILE
        if (protyle.model) {
            getAllModels().outline.forEach(item => {
                if (item.blockId === protyle.block.rootID) {
                    item.setCurrent(nodeElement);
                }
            });
        }
        /// #else
        if (protyle.disabled) {
            protyle.toolbar.range = getEditorRange(nodeElement);
        }
        /// #endif
    }

    private emojiToMd(element: HTMLElement) {
        element.querySelectorAll(".emoji").forEach((item: HTMLElement) => {
            item.outerHTML = `:${item.getAttribute("alt")}:`;
        });
    }

    private bindCommonEvent(protyle: IProtyle) {
        this.element.addEventListener("copy", (event: ClipboardEvent & { target: HTMLElement }) => {
            window.siyuan.ctrlIsPressed = false; // https://github.com/siyuan-note/siyuan/issues/6373
            // https://github.com/siyuan-note/siyuan/issues/4600
            if (event.target.tagName === "PROTYLE-HTML" || event.target.localName === "input") {
                event.stopPropagation();
                return;
            }
            event.stopPropagation();
            event.preventDefault();
            const range = getEditorRange(protyle.wysiwyg.element);
            const nodeElement = hasClosestBlock(range.startContainer);
            if (!nodeElement) {
                return;
            }
            const selectImgElement = nodeElement.querySelector(".img--select");
            const selectAVElement = nodeElement.querySelector(".av__row--select, .av__cell--select");
            const selectTableElement = nodeElement.querySelector(".table__select")?.clientWidth > 0;
            let selectElements = Array.from(protyle.wysiwyg.element.querySelectorAll(".protyle-wysiwyg--select"));
            if (selectElements.length === 0 && range.toString() === "" && !range.cloneContents().querySelector("img") &&
                !selectImgElement && !selectAVElement && !selectTableElement) {
                nodeElement.classList.add("protyle-wysiwyg--select");
                countBlockWord([nodeElement.getAttribute("data-node-id")]);
                selectElements = [nodeElement];
            }
            let html = "";
            let textPlain = "";
            if (selectElements.length > 0) {
                const isRefText = selectElements[0].getAttribute("data-reftext") === "true";
                if (selectElements[0].getAttribute("data-type") === "NodeListItem" &&
                    selectElements[0].parentElement.classList.contains("list") &&   // 反链复制列表项 https://github.com/siyuan-note/siyuan/issues/6555
                    selectElements[0].parentElement.childElementCount - 1 === selectElements.length) {
                    if (isRefText) {
                        html = getTextStar(selectElements[0].parentElement);
                    } else {
                        html = selectElements[0].parentElement.outerHTML;
                    }
                } else {
                    selectElements.forEach((item: HTMLElement, index) => {
                        // 复制列表项中的块会变为复制列表项，因此不能使用 getTopAloneElement https://github.com/siyuan-note/siyuan/issues/8925
                        if (isRefText && index === 0) {
                            html += getTextStar(item) + "\n\n";
                        } else {
                            html += removeEmbed(item);
                        }
                    });
                }
                if (isRefText) {
                    selectElements[0].removeAttribute("data-reftext");
                }
            } else if (selectAVElement) {
                const cellElements: Element[] = Array.from(nodeElement.querySelectorAll(".av__cell--active, .av__cell--select")) || [];
                if (cellElements.length === 0) {
                    nodeElement.querySelectorAll(".av__row--select:not(.av__row--header)").forEach(rowElement => {
                        rowElement.querySelectorAll(".av__cell").forEach(cellElement => {
                            cellElements.push(cellElement);
                        });
                    });
                }
                if (cellElements.length > 0) {
                    html = "[";
                    cellElements.forEach((item: HTMLElement, index) => {
                        const cellText = getCellText(item);
                        if (index === 0 || !cellElements[index - 1].isSameNode(item.previousElementSibling)) {
                            html += "[";
                        }
                        html += JSON.stringify(genCellValueByElement(getTypeByCellElement(item), item)) + ",";
                        if (index === cellElements.length - 1 || !cellElements[index + 1].isSameNode(item.nextElementSibling)) {
                            html = html.substring(0, html.length - 1) + "],";
                        }
                        textPlain += cellText + ((cellElements[index + 1] && item.nextElementSibling && item.nextElementSibling.isSameNode(cellElements[index + 1])) ? "\t" : "\n\n");
                    });
                    textPlain = textPlain.substring(0, textPlain.length - 2);
                    html = html.substring(0, html.length - 1) + "]";
                }
            } else if (selectTableElement) {
                const selectCellElements: HTMLTableCellElement[] = [];
                const scrollLeft = nodeElement.firstElementChild.scrollLeft;
                const tableSelectElement = nodeElement.querySelector(".table__select") as HTMLElement;
                html = "<table>";
                nodeElement.querySelectorAll("th, td").forEach((item: HTMLTableCellElement) => {
                    if (!item.classList.contains("fn__none") &&
                        item.offsetLeft + 6 > tableSelectElement.offsetLeft + scrollLeft && item.offsetLeft + item.clientWidth - 6 < tableSelectElement.offsetLeft + scrollLeft + tableSelectElement.clientWidth &&
                        item.offsetTop + 6 > tableSelectElement.offsetTop && item.offsetTop + item.clientHeight - 6 < tableSelectElement.offsetTop + tableSelectElement.clientHeight) {
                        selectCellElements.push(item);
                    }
                });
                selectCellElements.forEach((item, index) => {
                    if (index === 0 || !item.previousElementSibling ||
                        !item.previousElementSibling.isSameNode(selectCellElements[index - 1])) {
                        html += "<tr>";
                    }
                    html += item.outerHTML;
                    if (!item.nextElementSibling || !selectCellElements[index + 1] ||
                        !item.nextElementSibling.isSameNode(selectCellElements[index + 1])) {
                        html += "</tr>";
                    }
                });
                html += "</table>";
                textPlain = protyle.lute.HTML2Md(html);
            } else {
                const tempElement = document.createElement("div");
                // https://github.com/siyuan-note/siyuan/issues/5540
                const selectTypes = protyle.toolbar.getCurrentType(range);
                if ((selectTypes.length > 0 || range.startContainer.parentElement.parentElement.getAttribute("data-type") === "NodeHeading") &&
                    (
                        (range.startContainer.nodeType === 3 && range.startContainer.parentElement.textContent === range.toString()) ||
                        (range.startContainer.nodeType !== 3 && range.startContainer.textContent === range.toString())
                    )) {
                    if (range.startContainer.parentElement.parentElement.getAttribute("data-type") === "NodeHeading") {
                        // 复制标题 https://github.com/siyuan-note/insider/issues/297
                        tempElement.append(range.startContainer.parentElement.parentElement.cloneNode(true));
                    } else if (!["DIV", "TD", "TH", "TR"].includes(range.startContainer.parentElement.tagName)) {
                        // 复制行内元素 https://github.com/siyuan-note/insider/issues/191
                        tempElement.append(range.startContainer.parentElement.cloneNode(true));
                        this.emojiToMd(tempElement);
                    } else {
                        // 直接复制块 https://github.com/siyuan-note/insider/issues/318
                        tempElement.append(range.cloneContents());
                        this.emojiToMd(tempElement);
                    }
                    html = tempElement.innerHTML;
                } else if (selectImgElement) {
                    html = selectImgElement.outerHTML;
                } else if (selectTypes.length > 0 && range.startContainer.nodeType === 3 && range.startContainer.parentElement.tagName === "SPAN" &&
                    range.startContainer.parentElement.isSameNode(range.endContainer.parentElement)) {
                    // 复制粗体等字体中的一部分
                    const attributes = range.startContainer.parentElement.attributes;
                    const spanElement = document.createElement("span");
                    for (let i = 0; i < attributes.length; i++) {
                        spanElement.setAttribute(attributes[i].name, attributes[i].value);
                    }
                    if (spanElement.getAttribute("data-type").indexOf("block-ref") > -1 &&
                        spanElement.getAttribute("data-subtype") === "d") {
                        // 需变为静态锚文本
                        spanElement.setAttribute("data-subtype", "s");
                    }
                    spanElement.textContent = range.toString();
                    html = spanElement.outerHTML;
                } else {
                    tempElement.append(range.cloneContents());
                    this.emojiToMd(tempElement);
                    const inlineMathElement = hasClosestByAttribute(range.commonAncestorContainer, "data-type", "inline-math");
                    if (inlineMathElement) {
                        // 表格内复制数学公式 https://ld246.com/article/1631708573504
                        html = inlineMathElement.outerHTML;
                    } else {
                        html = tempElement.innerHTML;
                    }
                    // 不能使用 commonAncestorContainer https://ld246.com/article/1643282894693
                    if (hasClosestByAttribute(range.startContainer, "data-type", "NodeCodeBlock")) {
                        textPlain = tempElement.textContent.replace(Constants.ZWSP, "").replace(/\n$/, "");
                    } else if (hasClosestByMatchTag(range.startContainer, "CODE")) {
                        textPlain = tempElement.textContent.replace(Constants.ZWSP, "");
                    }
                }
            }
            if (protyle.disabled) {
                html = getEnableHTML(html);
            }
            textPlain = textPlain || protyle.lute.BlockDOM2StdMd(html).trimEnd();
            textPlain = textPlain.replace(/\u00A0/g, " "); // Replace non-breaking spaces with normal spaces when copying https://github.com/siyuan-note/siyuan/issues/9382
            event.clipboardData.setData("text/plain", textPlain);
            event.clipboardData.setData("text/html", selectTableElement ? html : protyle.lute.BlockDOM2HTML(selectAVElement ? textPlain : html));
            event.clipboardData.setData("text/siyuan", selectTableElement ? protyle.lute.HTML2BlockDOM(html) : html);
        });

        this.element.addEventListener("mousedown", (event: MouseEvent) => {
            if (event.button === 2 || window.siyuan.ctrlIsPressed) {
                // 右键
                return;
            }
            // Electron 更新后 shift 向上点击获取的 range 不为上一个位置的 https://github.com/siyuan-note/siyuan/issues/9334
            if (window.siyuan.shiftIsPressed && getSelection().rangeCount > 0) {
                this.shiftStartElement = hasClosestBlock(getSelection().getRangeAt(0).startContainer) as HTMLElement;
            }
            if (!window.siyuan.shiftIsPressed) {
                // https://github.com/siyuan-note/siyuan/issues/3026
                hideElements(["select"], protyle);
            }
            let target = event.target as HTMLElement;
            if (hasClosestByClassName(target, "protyle-action") ||
                (hasClosestByClassName(target, "av__cell--header") && !hasClosestByClassName(target, "av__widthdrag"))) {
                return;
            }
            const documentSelf = document;
            const rect = protyle.element.getBoundingClientRect();
            const mostLeft = rect.left + (parseInt(protyle.wysiwyg.element.style.paddingLeft) || 24) + 1;
            // 不能用 firstElement，否则 https://ld246.com/article/1668758661338
            const mostRight = mostLeft + (protyle.wysiwyg.element.clientWidth - (parseInt(protyle.wysiwyg.element.style.paddingLeft) || 24) - (parseInt(protyle.wysiwyg.element.style.paddingRight) || 16)) - 2;
            const mostBottom = rect.bottom;
            const y = event.clientY;
            const contentRect = protyle.contentElement.getBoundingClientRect();
            // av col resize
            if (!protyle.disabled && target.classList.contains("av__widthdrag")) {
                const nodeElement = hasClosestBlock(target);
                if (!nodeElement) {
                    return;
                }
                const avId = nodeElement.getAttribute("data-av-id");
                const blockID = nodeElement.dataset.nodeId;
                const dragElement = target.parentElement;
                const oldWidth = dragElement.clientWidth;
                const dragColId = dragElement.getAttribute("data-col-id");
                let newWidth: number;
                const scrollElement = nodeElement.querySelector(".av__scroll");
                documentSelf.onmousemove = (moveEvent: MouseEvent) => {
                    newWidth = Math.max(oldWidth + (moveEvent.clientX - event.clientX), 25);
                    scrollElement.querySelectorAll(".av__row, .av__row--footer").forEach(item => {
                        (item.querySelector(`[data-col-id="${dragColId}"]`) as HTMLElement).style.width = newWidth + "px";
                    });
                    stickyRow(nodeElement, contentRect, "bottom");
                };

                documentSelf.onmouseup = () => {
                    documentSelf.onmousemove = null;
                    documentSelf.onmouseup = null;
                    documentSelf.ondragstart = null;
                    documentSelf.onselectstart = null;
                    documentSelf.onselect = null;
                    if (!newWidth || newWidth === oldWidth) {
                        return;
                    }
                    const viewId = nodeElement.getAttribute("custom-sy-av-view");
                    transaction(protyle, [{
                        action: "setAttrViewColWidth",
                        id: dragColId,
                        avID: avId,
                        data: newWidth + "px",
                        blockID,
                        keyID: viewId  // 仅前端使用，用于推送时不影响其他视图 https://github.com/siyuan-note/siyuan/issues/11019
                    }], [{
                        action: "setAttrViewColWidth",
                        id: dragColId,
                        avID: avId,
                        data: oldWidth + "px",
                        blockID,
                        keyID: viewId
                    }]);
                };
                this.preventClick = true;
                event.preventDefault();
                return;
            }
            // av drag fill
            const avDragFillElement = hasClosestByClassName(target, "av__drag-fill");
            if (!protyle.disabled && avDragFillElement) {
                const nodeElement = hasClosestBlock(avDragFillElement);
                if (!nodeElement) {
                    return;
                }
                const originData: { [key: string]: IAVCellValue[] } = {};
                let lastOriginCellElement;
                const originCellIds: string[] = [];
                nodeElement.querySelectorAll(".av__cell--active").forEach((item: HTMLElement) => {
                    const rowElement = hasClosestByClassName(item, "av__row");
                    if (rowElement) {
                        if (!originData[rowElement.dataset.id]) {
                            originData[rowElement.dataset.id] = [];
                        }
                        originData[rowElement.dataset.id].push(genCellValueByElement(getTypeByCellElement(item), item));
                        lastOriginCellElement = item;
                        originCellIds.push(item.dataset.id);
                    }
                });
                const dragFillCellIndex = getPositionByCellElement(lastOriginCellElement);
                const firstCellIndex = getPositionByCellElement(nodeElement.querySelector(".av__cell--active"));
                let moveAVCellElement: HTMLElement;
                let lastCellElement: HTMLElement;
                documentSelf.onmousemove = (moveEvent: MouseEvent) => {
                    const tempCellElement = hasClosestByClassName(moveEvent.target as HTMLElement, "av__cell") as HTMLElement;
                    if (moveAVCellElement && tempCellElement && tempCellElement.isSameNode(moveAVCellElement)) {
                        return;
                    }
                    moveAVCellElement = tempCellElement;
                    if (moveAVCellElement && moveAVCellElement.dataset.id) {
                        const newIndex = getPositionByCellElement(moveAVCellElement);
                        nodeElement.querySelectorAll(".av__cell--active").forEach((item: HTMLElement) => {
                            if (!originCellIds.includes(item.dataset.id)) {
                                item.classList.remove("av__cell--active");
                            }
                        });
                        if (newIndex.celIndex !== dragFillCellIndex.celIndex) {
                            lastCellElement = undefined;
                            return;
                        }
                        nodeElement.querySelectorAll(".av__row").forEach((rowElement: HTMLElement, index: number) => {
                            if ((newIndex.rowIndex < firstCellIndex.rowIndex && index >= newIndex.rowIndex && index < firstCellIndex.rowIndex) ||
                                (newIndex.rowIndex > dragFillCellIndex.rowIndex && index <= newIndex.rowIndex && index > dragFillCellIndex.rowIndex)) {
                                rowElement.querySelectorAll(".av__cell").forEach((cellElement: HTMLElement, cellIndex: number) => {
                                    if (cellIndex >= firstCellIndex.celIndex && cellIndex <= newIndex.celIndex) {
                                        cellElement.classList.add("av__cell--active");
                                        lastCellElement = cellElement;
                                    }
                                });
                            }
                        });
                    }
                };

                documentSelf.onmouseup = () => {
                    documentSelf.onmousemove = null;
                    documentSelf.onmouseup = null;
                    documentSelf.ondragstart = null;
                    documentSelf.onselectstart = null;
                    documentSelf.onselect = null;
                    if (lastCellElement) {
                        dragFillCellsValue(protyle, nodeElement, originData, originCellIds);
                        const allActiveCellsElement = nodeElement.querySelectorAll(".av__cell--active");
                        addDragFill(allActiveCellsElement[allActiveCellsElement.length - 1]);
                    }
                    return false;
                };
                this.preventClick = true;
                return false;
            }
            // av cell select
            const avCellElement = hasClosestByClassName(target, "av__cell");
            if (!protyle.disabled && avCellElement && avCellElement.dataset.id && !isInEmbedBlock(avCellElement)) {
                const nodeElement = hasClosestBlock(avCellElement);
                if (!nodeElement) {
                    return;
                }
                nodeElement.querySelectorAll(".av__cell--select").forEach(item => {
                    item.classList.remove("av__cell--select");
                });
                nodeElement.querySelectorAll(".av__drag-fill").forEach(item => {
                    item.remove();
                });
                avCellElement.classList.add("av__cell--select");
                const originIndex = getPositionByCellElement(avCellElement);
                let moveSelectCellElement: HTMLElement;
                let lastCellElement: HTMLElement;
                const nodeRect = nodeElement.getBoundingClientRect();
                const scrollElement = nodeElement.querySelector(".av__scroll");
                documentSelf.onmousemove = (moveEvent: MouseEvent) => {
                    const tempCellElement = hasClosestByClassName(moveEvent.target as HTMLElement, "av__cell") as HTMLElement;
                    if (scrollElement.scrollWidth > scrollElement.clientWidth + 2) {
                        if (moveEvent.clientX > nodeRect.right - 10) {
                            scrollElement.scrollLeft += 10;
                        } else if (moveEvent.clientX < nodeRect.left + 34) {
                            scrollElement.scrollLeft -= 10;
                        }
                        if (moveEvent.clientY < contentRect.top + 48) {
                            protyle.contentElement.scrollTop -= 5;
                        } else if (moveEvent.clientY > contentRect.bottom - 48) {
                            protyle.contentElement.scrollTop += 5;
                        }
                    }
                    if (moveSelectCellElement && tempCellElement && tempCellElement.isSameNode(moveSelectCellElement)) {
                        return;
                    }
                    if (tempCellElement && tempCellElement.dataset.id && (event.clientX !== moveEvent.clientX || event.clientY !== moveEvent.clientY)) {
                        const newIndex = getPositionByCellElement(tempCellElement);
                        nodeElement.querySelectorAll(".av__cell--active").forEach((item: HTMLElement) => {
                            item.classList.remove("av__cell--active");
                        });
                        nodeElement.querySelectorAll(".av__row").forEach((rowElement: HTMLElement, index: number) => {
                            if (index >= Math.min(originIndex.rowIndex, newIndex.rowIndex) && index <= Math.max(originIndex.rowIndex, newIndex.rowIndex)) {
                                rowElement.querySelectorAll(".av__cell").forEach((cellElement: HTMLElement, cellIndex: number) => {
                                    if (cellIndex >= Math.min(originIndex.celIndex, newIndex.celIndex) && cellIndex <= Math.max(originIndex.celIndex, newIndex.celIndex)) {
                                        cellElement.classList.add("av__cell--active");
                                        lastCellElement = cellElement;
                                    }
                                });
                            }
                        });
                        moveSelectCellElement = tempCellElement;
                    }
                };

                documentSelf.onmouseup = () => {
                    documentSelf.onmousemove = null;
                    documentSelf.onmouseup = null;
                    documentSelf.ondragstart = null;
                    documentSelf.onselectstart = null;
                    documentSelf.onselect = null;
                    if (lastCellElement) {
                        selectRow(nodeElement.querySelector(".av__firstcol"), "unselectAll");
                        focusBlock(nodeElement);
                        addDragFill(lastCellElement);
                        this.preventClick = true;
                    }
                    return false;
                };
                return false;
            }
            // 图片、iframe、video 缩放
            if (!protyle.disabled && target.classList.contains("protyle-action__drag")) {
                const nodeElement = hasClosestBlock(target);
                if (!nodeElement) {
                    return;
                }
                let isCenter = true;
                if (["NodeIFrame", "NodeWidget", "NodeVideo"].includes(nodeElement.getAttribute("data-type"))) {
                    nodeElement.classList.add("iframe--drag");
                    if (nodeElement.style.textAlign === "left" || nodeElement.style.textAlign === "right") {
                        isCenter = false;
                    }
                } else if (target.parentElement.parentElement.getAttribute("data-type") === "img") {
                    target.parentElement.parentElement.classList.add("img--drag");
                }

                const id = nodeElement.getAttribute("data-node-id");
                const html = nodeElement.outerHTML;
                const x = event.clientX;
                const dragElement = target.previousElementSibling as HTMLElement;
                const dragWidth = dragElement.clientWidth;
                const dragHeight = dragElement.clientHeight;
                documentSelf.onmousemove = (moveEvent: MouseEvent) => {
                    if (dragElement.tagName === "IMG") {
                        dragElement.parentElement.parentElement.style.width = "";
                        dragElement.style.height = "";
                    }
                    if (moveEvent.clientX > x - dragWidth + 8 && moveEvent.clientX < mostRight) {
                        if ((dragElement.tagName === "IMG" && !dragElement.parentElement.parentElement.style.minWidth && nodeElement.style.textAlign !== "center") || !isCenter) {
                            dragElement.style.width = Math.max(17, dragWidth + (moveEvent.clientX - x)) + "px";
                        } else {
                            dragElement.style.width = Math.max(17, dragWidth + (moveEvent.clientX - x) * 2) + "px";
                        }
                    }
                    if (dragElement.tagName !== "IMG") {
                        if (moveEvent.clientY > y - dragHeight + 8 && moveEvent.clientY < mostBottom) {
                            dragElement.style.height = (dragHeight + (moveEvent.clientY - y)) + "px";
                        }
                    }
                };

                documentSelf.onmouseup = () => {
                    documentSelf.onmousemove = null;
                    documentSelf.onmouseup = null;
                    documentSelf.ondragstart = null;
                    documentSelf.onselectstart = null;
                    documentSelf.onselect = null;
                    if (target.classList.contains("protyle-action__drag") && nodeElement) {
                        updateTransaction(protyle, id, nodeElement.outerHTML, html);
                    }
                    nodeElement.classList.remove("iframe--drag");
                    target.parentElement.parentElement.classList.remove("img--drag");
                };
                return;
            }
            // table cell select
            let tableBlockElement: HTMLElement | false;
            const targetCellElemet = hasClosestByMatchTag(target, "TH") || hasClosestByMatchTag(target, "TD");
            if (targetCellElemet) {
                target = targetCellElemet;
            }
            if (target.tagName === "TH" || target.tagName === "TD" || target.firstElementChild?.tagName === "TABLE" || target.classList.contains("table__resize") || target.classList.contains("table__select")) {
                tableBlockElement = hasClosestBlock(target);
                if (tableBlockElement) {
                    tableBlockElement.querySelector(".table__select").removeAttribute("style");
                    window.siyuan.menus.menu.remove();
                    event.stopPropagation();
                }
                // 后续拖拽操作写在多选节点中
            }
            // table col resize
            if (!protyle.disabled && target.classList.contains("table__resize")) {
                const nodeElement = hasClosestBlock(target);
                if (!nodeElement) {
                    return;
                }
                const html = nodeElement.outerHTML;
                // https://github.com/siyuan-note/siyuan/issues/4455
                if (getSelection().rangeCount > 0) {
                    getSelection().getRangeAt(0).collapse(false);
                }
                // @ts-ignore
                nodeElement.firstElementChild.style.webkitUserModify = "read-only";
                nodeElement.style.cursor = "col-resize";
                target.removeAttribute("style");
                const id = nodeElement.getAttribute("data-node-id");
                const x = event.clientX;
                const colIndex = parseInt(target.getAttribute("data-col-index"));
                const colElement = nodeElement.querySelectorAll("table col")[colIndex] as HTMLElement;
                // 清空初始化 table 时的最小宽度
                if (colElement.style.minWidth) {
                    colElement.style.width = (nodeElement.querySelectorAll("table td, table th")[colIndex] as HTMLElement).offsetWidth + "px";
                    colElement.style.minWidth = "";
                }
                // 移除 cell 上的宽度限制 https://github.com/siyuan-note/siyuan/issues/7795
                nodeElement.querySelectorAll("tr").forEach((trItem: HTMLTableRowElement) => {
                    trItem.cells[colIndex].style.width = "";
                });
                const oldWidth = colElement.clientWidth;
                const hasScroll = nodeElement.firstElementChild.clientWidth < nodeElement.firstElementChild.scrollWidth;
                documentSelf.onmousemove = (moveEvent: MouseEvent) => {
                    if (nodeElement.style.textAlign === "center" && !hasScroll) {
                        colElement.style.width = (oldWidth + (moveEvent.clientX - x) * 2) + "px";
                    } else {
                        colElement.style.width = (oldWidth + (moveEvent.clientX - x)) + "px";
                    }
                };

                documentSelf.onmouseup = () => {
                    // @ts-ignore
                    nodeElement.firstElementChild.style.webkitUserModify = "";
                    nodeElement.style.cursor = "";
                    documentSelf.onmousemove = null;
                    documentSelf.onmouseup = null;
                    documentSelf.ondragstart = null;
                    documentSelf.onselectstart = null;
                    documentSelf.onselect = null;
                    if (nodeElement) {
                        updateTransaction(protyle, id, nodeElement.outerHTML, html);
                    }
                };
                return;
            }

            // 多选节点
            let x = event.clientX;
            if (event.clientX > mostRight) {
                x = mostRight;
            } else if (event.clientX < mostLeft) {
                x = mostLeft;
            }
            const mostTop = rect.top + (protyle.options.render.breadcrumb ? protyle.breadcrumb.element.parentElement.clientHeight : 0);

            let mouseElement: Element;
            let moveCellElement: HTMLElement;
            let startFirstElement: Element;
            let endLastElement: Element;
            this.element.querySelectorAll("iframe").forEach(item => {
                item.style.pointerEvents = "none";
            });
            const needScroll = ["IMG", "VIDEO", "AUDIO"].includes(target.tagName) || target.classList.contains("img");
            documentSelf.onmousemove = (moveEvent: MouseEvent) => {
                let moveTarget: boolean | HTMLElement = moveEvent.target as HTMLElement;
                // table cell select
                if (!protyle.disabled && tableBlockElement && tableBlockElement.contains(moveTarget) &&
                    !hasClosestByClassName(tableBlockElement, "protyle-wysiwyg__embed")) {
                    if (moveTarget.classList.contains("table__select")) {
                        moveTarget.classList.add("fn__none");
                        const pointElement = document.elementFromPoint(moveEvent.clientX, moveEvent.clientY);
                        moveTarget.classList.remove("fn__none");
                        moveTarget = hasClosestByMatchTag(pointElement, "TH") || hasClosestByMatchTag(pointElement, "TD");
                    }
                    if (moveTarget && moveTarget.isSameNode(target)) {
                        tableBlockElement.querySelector(".table__select").removeAttribute("style");
                        moveCellElement = moveTarget;
                        return false;
                    }
                    if (moveTarget && (moveTarget.tagName === "TH" || moveTarget.tagName === "TD") &&
                        (!moveCellElement || !moveCellElement.isSameNode(moveTarget))) {
                        // @ts-ignore
                        tableBlockElement.firstElementChild.style.webkitUserModify = "read-only";
                        let width = target.offsetLeft + target.clientWidth - moveTarget.offsetLeft;
                        let left = moveTarget.offsetLeft;
                        if (target.offsetLeft === moveTarget.offsetLeft) {
                            width = Math.max(target.clientWidth, moveTarget.clientWidth);
                        } else if (target.offsetLeft < moveTarget.offsetLeft) {
                            width = moveTarget.offsetLeft + moveTarget.clientWidth - target.offsetLeft;
                            left = target.offsetLeft;
                        }
                        let height = target.offsetTop + target.clientHeight - moveTarget.offsetTop;
                        let top = moveTarget.offsetTop;
                        if (target.offsetTop === moveTarget.offsetTop) {
                            height = Math.max(target.clientHeight, moveTarget.clientHeight);
                        } else if (target.offsetTop < moveTarget.offsetTop) {
                            height = moveTarget.offsetTop + moveTarget.clientHeight - target.offsetTop;
                            top = target.offsetTop;
                        }
                        // https://github.com/siyuan-note/insider/issues/1015
                        Array.from(tableBlockElement.querySelectorAll("th, td")).find((item: HTMLElement) => {
                            const updateWidth = item.offsetLeft < left + width && item.offsetLeft + item.clientWidth > left + width;
                            const updateWidth2 = item.offsetLeft < left && item.offsetLeft + item.clientWidth > left;
                            if (item.offsetTop < top && item.offsetTop + item.clientHeight > top) {
                                if ((item.offsetLeft + 6 > left && item.offsetLeft + item.clientWidth - 6 < left + width) || updateWidth || updateWidth2) {
                                    height = top + height - item.offsetTop;
                                    top = item.offsetTop;
                                }
                                if (updateWidth) {
                                    width = item.offsetLeft + item.clientWidth - left;
                                }
                                if (updateWidth2) {
                                    width = left + width - item.offsetLeft;
                                    left = item.offsetLeft;
                                }
                            } else if (item.offsetTop < top + height && item.offsetTop + item.clientHeight > top + height) {
                                if ((item.offsetLeft + 6 > left && item.offsetLeft + item.clientWidth - 6 < left + width) || updateWidth || updateWidth2) {
                                    height = item.clientHeight + item.offsetTop - top;
                                }
                                if (updateWidth) {
                                    width = item.offsetLeft + item.clientWidth - left;
                                }
                                if (updateWidth2) {
                                    width = left + width - item.offsetLeft;
                                    left = item.offsetLeft;
                                }
                            } else if (updateWidth2 && item.offsetTop + 6 > top && item.offsetTop + item.clientHeight - 6 < top + height) {
                                width = left + width - item.offsetLeft;
                                left = item.offsetLeft;
                            } else if (updateWidth && item.offsetTop + 6 > top && item.offsetTop + item.clientHeight - 6 < top + height) {
                                width = item.offsetLeft + item.clientWidth - left;
                            }
                        });
                        tableBlockElement.querySelector(".table__select").setAttribute("style", `left:${left - tableBlockElement.firstElementChild.scrollLeft}px;top:${top}px;height:${height}px;width:${width + 1}px;`);
                        moveCellElement = moveTarget;
                    }
                    return;
                }
                // 在包含 img， video， audio 的元素上划选后无法上下滚动 https://ld246.com/article/1681778773806
                // 在包含 img， video， audio 的元素上拖拽无法划选 https://github.com/siyuan-note/siyuan/issues/11763
                if (needScroll) {
                    if (moveEvent.clientY < contentRect.top + Constants.SIZE_SCROLL_TB || moveEvent.clientY > contentRect.bottom - Constants.SIZE_SCROLL_TB) {
                        protyle.contentElement.scroll({
                            top: protyle.contentElement.scrollTop + (moveEvent.clientY < contentRect.top + Constants.SIZE_SCROLL_TB ? -Constants.SIZE_SCROLL_STEP : Constants.SIZE_SCROLL_STEP),
                            behavior: "smooth"
                        });
                    }
                }
                protyle.selectElement.classList.remove("fn__none");
                // 向左选择，遇到 gutter 就不会弹出 toolbar
                hideElements(["gutter"], protyle);
                let newTop = 0;
                let newLeft = 0;
                let newWidth = 0;
                let newHeight = 0;
                if (moveEvent.clientX < x) {
                    if (moveEvent.clientX < mostLeft) {
                        // 向左越界
                        newLeft = mostLeft;
                    } else {
                        // 向左
                        newLeft = moveEvent.clientX;
                    }
                    newWidth = x - newLeft;
                } else {
                    if (moveEvent.clientX > mostRight) {
                        // 向右越界
                        newLeft = x;
                        newWidth = mostRight - newLeft;
                    } else {
                        // 向右
                        newLeft = x;
                        newWidth = moveEvent.clientX - x;
                    }
                }

                if (moveEvent.clientY > y) {
                    if (moveEvent.clientY > mostBottom) {
                        // 向下越界
                        newTop = y;
                        newHeight = mostBottom - y;
                    } else {
                        // 向下
                        newTop = y;
                        newHeight = moveEvent.clientY - y;
                    }
                } else {
                    if (moveEvent.clientY < mostTop) {
                        // 向上越界
                        newTop = mostTop;
                    } else {
                        // 向上
                        newTop = moveEvent.clientY;
                    }
                    newHeight = y - newTop;
                }
                if (newHeight < 4) {
                    return;
                }
                protyle.selectElement.setAttribute("style", `background-color: ${protyle.selectElement.style.backgroundColor};top:${newTop}px;height:${newHeight}px;left:${newLeft + 2}px;width:${newWidth - 2}px;`);
                const newMouseElement = document.elementFromPoint(moveEvent.clientX, moveEvent.clientY);
                if (mouseElement && mouseElement.isSameNode(newMouseElement) && !mouseElement.classList.contains("protyle-wysiwyg") &&
                    !mouseElement.classList.contains("list") && !mouseElement.classList.contains("bq") && !mouseElement.classList.contains("sb")) {
                    // 性能优化，同一个p元素不进行选中计算
                    return;
                } else {
                    mouseElement = newMouseElement;
                }
                hideElements(["select"], protyle);
                let firstElement;
                if (moveEvent.clientY > y) {
                    firstElement = startFirstElement || document.elementFromPoint(newLeft, newTop);
                    endLastElement = undefined;
                } else {
                    firstElement = document.elementFromPoint(newLeft, newTop);
                    startFirstElement = undefined;
                }
                if (!firstElement) {
                    return;
                }
                if (firstElement.classList.contains("protyle-wysiwyg") || firstElement.classList.contains("list") ||
                    firstElement.classList.contains("li") || firstElement.classList.contains("sb") ||
                    firstElement.classList.contains("bq")) {
                    firstElement = document.elementFromPoint(newLeft, newTop + 16);
                }
                if (!firstElement) {
                    return;
                }
                let firstBlockElement = hasClosestBlock(firstElement);
                if (!firstBlockElement && firstElement.classList.contains("protyle-breadcrumb__bar")) {
                    firstBlockElement = firstElement.nextElementSibling as HTMLElement;
                }
                if (moveEvent.clientY > y) {
                    if (!startFirstElement) {
                        // 向上选择导致滚动条滚动到顶部再向下选择至 > y 时，firstBlockElement 为 undefined https://ld246.com/article/1705233964097
                        if (!firstBlockElement) {
                            firstBlockElement = protyle.wysiwyg.element.firstElementChild as HTMLElement;
                            if (firstBlockElement.classList.contains("protyle-breadcrumb__bar")) {
                                firstBlockElement = firstBlockElement.nextElementSibling as HTMLElement;
                            }
                        }
                        startFirstElement = firstBlockElement;
                    }
                } else if (!firstBlockElement &&
                    // https://github.com/siyuan-note/siyuan/issues/7580
                    moveEvent.clientY < protyle.wysiwyg.element.lastElementChild.getBoundingClientRect().bottom) {
                    firstBlockElement = protyle.wysiwyg.element.firstElementChild as HTMLElement;
                    if (firstBlockElement.classList.contains("protyle-breadcrumb__bar")) {
                        firstBlockElement = firstBlockElement.nextElementSibling as HTMLElement;
                    }
                }
                let selectElements: Element[] = [];
                let currentElement: Element | boolean = firstBlockElement;

                if (currentElement) {
                    // 从下往上划选遇到嵌入块时，选中整个嵌入块
                    const embedElement = isInEmbedBlock(currentElement);
                    if (embedElement) {
                        currentElement = embedElement;
                    }
                }

                let hasJump = false;
                const selectBottom = endLastElement ? endLastElement.getBoundingClientRect().bottom : (newTop + newHeight);
                while (currentElement) {
                    if (currentElement && !currentElement.classList.contains("protyle-attr")) {
                        const currentRect = currentElement.getBoundingClientRect();
                        if (currentRect.height > 0 && currentRect.top < selectBottom && currentRect.left < newLeft + newWidth) {
                            if (hasJump) {
                                // 父节点的下个节点在选中范围内才可使用父节点作为选中节点
                                if (currentElement.nextElementSibling && !currentElement.nextElementSibling.classList.contains("protyle-attr")) {
                                    const nextRect = currentElement.nextElementSibling.getBoundingClientRect();
                                    if (nextRect.top < selectBottom && nextRect.left < newLeft + newWidth) {
                                        selectElements = [currentElement];
                                        currentElement = currentElement.nextElementSibling;
                                        hasJump = false;
                                    } else if (currentElement.parentElement.classList.contains("sb")) {
                                        currentElement = hasClosestBlock(currentElement.parentElement);
                                        hasJump = true;
                                    } else {
                                        break;
                                    }
                                } else {
                                    currentElement = hasClosestBlock(currentElement.parentElement);
                                    hasJump = true;
                                }
                            } else {
                                if (!currentElement.classList.contains("protyle-breadcrumb__bar")) {
                                    selectElements.push(currentElement);
                                }
                                currentElement = currentElement.nextElementSibling;
                            }
                        } else if (currentElement.parentElement.classList.contains("sb")) {
                            // 跳出超级块横向排版中的未选中元素
                            currentElement = hasClosestBlock(currentElement.parentElement);
                            hasJump = true;
                        } else if (currentRect.height === 0 && currentRect.width === 0 && currentElement.parentElement.getAttribute("fold") === "1") {
                            currentElement = currentElement.parentElement;
                            selectElements = [];
                        } else {
                            break;
                        }
                    } else {
                        currentElement = hasClosestBlock(currentElement.parentElement);
                        hasJump = true;
                    }
                }
                if (moveEvent.clientY <= y && !endLastElement) {
                    endLastElement = selectElements[selectElements.length - 1];
                }
                if (selectElements.length === 1 && !selectElements[0].classList.contains("list") && !selectElements[0].classList.contains("bq") && !selectElements[0].classList.contains("sb")) {
                    // 只有一个 p 时不选中
                    protyle.selectElement.style.backgroundColor = "transparent";
                } else {
                    selectElements.forEach(item => {
                        if (!hasClosestByClassName(item, "protyle-wysiwyg__embed")) {
                            item.classList.add("protyle-wysiwyg--select");
                        }
                    });
                    protyle.selectElement.style.backgroundColor = "";
                }
            };

            documentSelf.onmouseup = (mouseUpEvent) => {
                documentSelf.onmousemove = null;
                documentSelf.onmouseup = null;
                documentSelf.ondragstart = null;
                documentSelf.onselectstart = null;
                documentSelf.onselect = null;
                startFirstElement = undefined;
                endLastElement = undefined;
                this.element.querySelectorAll("iframe").forEach(item => {
                    item.style.pointerEvents = "";
                });
                protyle.selectElement.classList.add("fn__none");
                protyle.selectElement.removeAttribute("style");
                if (!protyle.disabled && tableBlockElement) {
                    // @ts-ignore
                    tableBlockElement.firstElementChild.style.webkitUserModify = "";
                    const tableSelectElement = tableBlockElement.querySelector(".table__select") as HTMLElement;
                    if (tableSelectElement.getAttribute("style")) {
                        if (getSelection().rangeCount > 0) {
                            getSelection().getRangeAt(0).collapse(false);
                        }
                        window.siyuan.menus.menu.remove();
                        window.siyuan.menus.menu.append(new MenuItem({
                            label: window.siyuan.languages.mergeCell,
                            click: () => {
                                if (tableBlockElement) {
                                    const selectCellElements: HTMLTableCellElement[] = [];
                                    const colIndexList: number[] = [];
                                    const colCount = tableBlockElement.querySelectorAll("th").length;
                                    let fnNoneMax = 0;
                                    const scrollLeft = tableBlockElement.firstElementChild.scrollLeft;
                                    let isTHead = false;
                                    let isTBody = false;
                                    tableBlockElement.querySelectorAll("th, td").forEach((item: HTMLTableCellElement, index: number) => {
                                        if (item.classList.contains("fn__none")) {
                                            // 合并的元素中间有 fn__none 的元素
                                            if (item.previousElementSibling && item.previousElementSibling.isSameNode(selectCellElements[selectCellElements.length - 1])) {
                                                selectCellElements.push(item);
                                                if (!isTHead && item.parentElement.parentElement.tagName === "THEAD") {
                                                    isTHead = true;
                                                } else if (!isTBody && item.parentElement.parentElement.tagName === "TBODY") {
                                                    isTBody = true;
                                                }
                                            } else {
                                                if (index < fnNoneMax && colIndexList.includes((index + 1) % colCount)) {
                                                    selectCellElements.push(item);
                                                    if (!isTHead && item.parentElement.parentElement.tagName === "THEAD") {
                                                        isTHead = true;
                                                    } else if (!isTBody && item.parentElement.parentElement.tagName === "TBODY") {
                                                        isTBody = true;
                                                    }
                                                }
                                            }
                                        } else {
                                            if (item.offsetLeft + 6 > tableSelectElement.offsetLeft + scrollLeft && item.offsetLeft + item.clientWidth - 6 < tableSelectElement.offsetLeft + scrollLeft + tableSelectElement.clientWidth &&
                                                item.offsetTop + 6 > tableSelectElement.offsetTop && item.offsetTop + item.clientHeight - 6 < tableSelectElement.offsetTop + tableSelectElement.clientHeight) {
                                                selectCellElements.push(item);
                                                if (!isTHead && item.parentElement.parentElement.tagName === "THEAD") {
                                                    isTHead = true;
                                                } else if (!isTBody && item.parentElement.parentElement.tagName === "TBODY") {
                                                    isTBody = true;
                                                }
                                                colIndexList.push((index + 1) % colCount);
                                                // https://github.com/siyuan-note/insider/issues/1014
                                                fnNoneMax = Math.max((item.rowSpan - 1) * colCount + index + 1, fnNoneMax);
                                            }
                                        }
                                    });
                                    tableSelectElement.removeAttribute("style");
                                    const oldHTML = tableBlockElement.outerHTML;
                                    let cellElement = selectCellElements[0];
                                    let colSpan = cellElement.colSpan;
                                    let index = 1;
                                    while (cellElement.nextElementSibling && cellElement.nextElementSibling.isSameNode(selectCellElements[index])) {
                                        cellElement = cellElement.nextElementSibling as HTMLTableCellElement;
                                        if (!cellElement.classList.contains("fn__none")) { // https://github.com/siyuan-note/insider/issues/1007#issuecomment-1046195608
                                            colSpan += cellElement.colSpan;
                                        }
                                        index++;
                                    }
                                    let html = "";
                                    let rowElement: Element = selectCellElements[0].parentElement;
                                    let rowSpan = selectCellElements[0].rowSpan;
                                    selectCellElements.forEach((item, index) => {
                                        let cellHTML = item.innerHTML.trim();
                                        if (cellHTML.endsWith("<br>")) {
                                            cellHTML = cellHTML.substr(0, cellHTML.length - 4);
                                        }
                                        html += cellHTML + ((!cellHTML || index === selectCellElements.length - 1) ? "" : "<br>");
                                        if (index !== 0) {
                                            if (!rowElement.isSameNode(item.parentElement)) {
                                                if (!item.classList.contains("fn__none")) { // https://github.com/siyuan-note/insider/issues/1011
                                                    rowSpan += item.rowSpan;
                                                }
                                                rowElement = item.parentElement;
                                                if (selectCellElements[0].parentElement.parentElement.tagName === "THEAD" && item.parentElement.parentElement.tagName !== "THEAD") {
                                                    selectCellElements[0].parentElement.parentElement.insertAdjacentElement("beforeend", item.parentElement);
                                                }
                                            }
                                            item.classList.add("fn__none");
                                            item.innerHTML = "";
                                        }
                                    });

                                    // https://github.com/siyuan-note/insider/issues/1017
                                    if (isTHead && isTBody) {
                                        rowElement = rowElement.parentElement.nextElementSibling.firstElementChild;
                                        while (rowElement && rowElement.parentElement.tagName !== "THEAD") {
                                            let colSpanCount = 0;
                                            let noneCount = 0;
                                            Array.from(rowElement.children).forEach((item: HTMLTableCellElement) => {
                                                colSpanCount += item.colSpan - 1;
                                                if (item.classList.contains("fn__none")) {
                                                    noneCount++;
                                                }
                                            });
                                            if (colSpanCount !== noneCount) {
                                                selectCellElements[0].parentElement.parentElement.insertAdjacentElement("beforeend", rowElement);
                                                rowElement = rowElement.parentElement.nextElementSibling.firstElementChild;
                                            } else {
                                                break;
                                            }
                                        }
                                    }

                                    // 合并背景色不会修改，需要等计算完毕
                                    setTimeout(() => {
                                        if (tableBlockElement) {
                                            selectCellElements[0].innerHTML = html + "<wbr>";
                                            selectCellElements[0].colSpan = colSpan;
                                            selectCellElements[0].rowSpan = rowSpan;
                                            focusByWbr(selectCellElements[0], document.createRange());
                                            updateTransaction(protyle, tableBlockElement.getAttribute("data-node-id"), tableBlockElement.outerHTML, oldHTML);
                                        }
                                    });
                                }
                            }
                        }).element);
                        window.siyuan.menus.menu.append(new MenuItem({ type: "separator" }).element);
                        window.siyuan.menus.menu.append(new MenuItem({
                            icon: "iconAlignLeft",
                            accelerator: window.siyuan.config.keymap.editor.general.alignLeft.custom,
                            label: window.siyuan.languages.alignLeft,
                            click: () => {
                                if (tableBlockElement) {
                                    const selectCellElements: HTMLTableCellElement[] = [];
                                    const scrollLeft = tableBlockElement.firstElementChild.scrollLeft;
                                    tableBlockElement.querySelectorAll("th, td").forEach((item: HTMLTableCellElement) => {
                                        if (!item.classList.contains("fn__none") &&
                                            item.offsetLeft + 6 > tableSelectElement.offsetLeft + scrollLeft && item.offsetLeft + item.clientWidth - 6 < tableSelectElement.offsetLeft + scrollLeft + tableSelectElement.clientWidth &&
                                            item.offsetTop + 6 > tableSelectElement.offsetTop && item.offsetTop + item.clientHeight - 6 < tableSelectElement.offsetTop + tableSelectElement.clientHeight &&
                                            (selectCellElements.length === 0 || (selectCellElements.length > 0 && item.offsetTop === selectCellElements[0].offsetTop))) {
                                            selectCellElements.push(item);
                                        }
                                    });
                                    tableSelectElement.removeAttribute("style");
                                    setTableAlign(protyle, selectCellElements, tableBlockElement, "left", getEditorRange(tableBlockElement));
                                }
                            }
                        }).element);
                        window.siyuan.menus.menu.append(new MenuItem({
                            icon: "iconAlignCenter",
                            accelerator: window.siyuan.config.keymap.editor.general.alignCenter.custom,
                            label: window.siyuan.languages.alignCenter,
                            click: () => {
                                if (tableBlockElement) {
                                    const selectCellElements: HTMLTableCellElement[] = [];
                                    const scrollLeft = tableBlockElement.firstElementChild.scrollLeft;
                                    tableBlockElement.querySelectorAll("th, td").forEach((item: HTMLTableCellElement) => {
                                        if (!item.classList.contains("fn__none") &&
                                            item.offsetLeft + 6 > tableSelectElement.offsetLeft + scrollLeft && item.offsetLeft + item.clientWidth - 6 < tableSelectElement.offsetLeft + scrollLeft + tableSelectElement.clientWidth &&
                                            item.offsetTop + 6 > tableSelectElement.offsetTop && item.offsetTop + item.clientHeight - 6 < tableSelectElement.offsetTop + tableSelectElement.clientHeight &&
                                            (selectCellElements.length === 0 || (selectCellElements.length > 0 && item.offsetTop === selectCellElements[0].offsetTop))) {
                                            selectCellElements.push(item);
                                        }
                                    });
                                    tableSelectElement.removeAttribute("style");
                                    setTableAlign(protyle, selectCellElements, tableBlockElement, "center", getEditorRange(tableBlockElement));
                                }
                            }
                        }).element);
                        window.siyuan.menus.menu.append(new MenuItem({
                            icon: "iconAlignRight",
                            accelerator: window.siyuan.config.keymap.editor.general.alignRight.custom,
                            label: window.siyuan.languages.alignRight,
                            click: () => {
                                if (tableBlockElement) {
                                    const selectCellElements: HTMLTableCellElement[] = [];
                                    const scrollLeft = tableBlockElement.firstElementChild.scrollLeft;
                                    tableBlockElement.querySelectorAll("th, td").forEach((item: HTMLTableCellElement) => {
                                        if (!item.classList.contains("fn__none") &&
                                            item.offsetLeft + 6 > tableSelectElement.offsetLeft + scrollLeft && item.offsetLeft + item.clientWidth - 6 < tableSelectElement.offsetLeft + scrollLeft + tableSelectElement.clientWidth &&
                                            item.offsetTop + 6 > tableSelectElement.offsetTop && item.offsetTop + item.clientHeight - 6 < tableSelectElement.offsetTop + tableSelectElement.clientHeight &&
                                            (selectCellElements.length === 0 || (selectCellElements.length > 0 && item.offsetTop === selectCellElements[0].offsetTop))) {
                                            selectCellElements.push(item);
                                        }
                                    });
                                    tableSelectElement.removeAttribute("style");
                                    setTableAlign(protyle, selectCellElements, tableBlockElement, "right", getEditorRange(tableBlockElement));
                                }
                            }
                        }).element);
                        window.siyuan.menus.menu.append(new MenuItem({
                            icon: "",
                            label: window.siyuan.languages.useDefaultAlign,
                            click: () => {
                                if (tableBlockElement) {
                                    const selectCellElements: HTMLTableCellElement[] = [];
                                    const scrollLeft = tableBlockElement.firstElementChild.scrollLeft;
                                    tableBlockElement.querySelectorAll("th, td").forEach((item: HTMLTableCellElement) => {
                                        if (!item.classList.contains("fn__none") &&
                                            item.offsetLeft + 6 > tableSelectElement.offsetLeft + scrollLeft && item.offsetLeft + item.clientWidth - 6 < tableSelectElement.offsetLeft + scrollLeft + tableSelectElement.clientWidth &&
                                            item.offsetTop + 6 > tableSelectElement.offsetTop && item.offsetTop + item.clientHeight - 6 < tableSelectElement.offsetTop + tableSelectElement.clientHeight &&
                                            (selectCellElements.length === 0 || (selectCellElements.length > 0 && item.offsetTop === selectCellElements[0].offsetTop))) {
                                            selectCellElements.push(item);
                                        }
                                    });
                                    tableSelectElement.removeAttribute("style");
                                    setTableAlign(protyle, selectCellElements, tableBlockElement, "", getEditorRange(tableBlockElement));
                                }
                            }
                        }).element);
                        window.siyuan.menus.menu.append(new MenuItem({ type: "separator" }).element);
                        window.siyuan.menus.menu.append(new MenuItem({
                            icon: "iconCopy",
                            accelerator: "⌘C",
                            label: window.siyuan.languages.copy,
                            click() {
                                if (tableBlockElement) {
                                    focusByRange(getEditorRange(tableBlockElement));
                                    document.execCommand("copy");
                                }
                            }
                        }).element);
                        window.siyuan.menus.menu.append(new MenuItem({
                            icon: "iconCut",
                            accelerator: "⌘X",
                            label: window.siyuan.languages.cut,
                            click() {
                                if (tableBlockElement) {
                                    focusByRange(getEditorRange(tableBlockElement));
                                    document.execCommand("cut");
                                }
                            }
                        }).element);
                        window.siyuan.menus.menu.append(new MenuItem({
                            label: window.siyuan.languages.clear,
                            icon: "iconTrashcan",
                            click() {
                                if (tableBlockElement) {
                                    const selectCellElements: HTMLTableCellElement[] = [];
                                    const scrollLeft = tableBlockElement.firstElementChild.scrollLeft;
                                    tableBlockElement.querySelectorAll("th, td").forEach((item: HTMLTableCellElement) => {
                                        if (!item.classList.contains("fn__none") &&
                                            item.offsetLeft + 6 > tableSelectElement.offsetLeft + scrollLeft && item.offsetLeft + item.clientWidth - 6 < tableSelectElement.offsetLeft + scrollLeft + tableSelectElement.clientWidth &&
                                            item.offsetTop + 6 > tableSelectElement.offsetTop && item.offsetTop + item.clientHeight - 6 < tableSelectElement.offsetTop + tableSelectElement.clientHeight) {
                                            selectCellElements.push(item);
                                        }
                                    });
                                    tableSelectElement.removeAttribute("style");
                                    const oldHTML = tableBlockElement.outerHTML;
                                    tableBlockElement.setAttribute("updated", dayjs().format("YYYYMMDDHHmmss"));
                                    selectCellElements.forEach(item => {
                                        item.innerHTML = "";
                                    });
                                    updateTransaction(protyle, tableBlockElement.getAttribute("data-node-id"), tableBlockElement.outerHTML, oldHTML);
                                }
                            }
                        }).element);
                        window.siyuan.menus.menu.append(new MenuItem({
                            label: window.siyuan.languages.paste,
                            icon: "iconPaste",
                            accelerator: "⌘V",
                            async click() {
                                if (document.queryCommandSupported("paste")) {
                                    document.execCommand("paste");
                                } else if (tableBlockElement) {
                                    try {
                                        const clipText = await readText();
                                        pasteText(protyle, clipText, tableBlockElement);
                                    } catch (e) {
                                        console.log(e);
                                    }
                                }
                            }
                        }).element);
                        window.siyuan.menus.menu.popup({ x: mouseUpEvent.clientX - 8, y: mouseUpEvent.clientY - 16 });
                    }
                }

                const ids: string[] = [];
                const selectElement = protyle.wysiwyg.element.querySelectorAll(".protyle-wysiwyg--select");
                selectElement.forEach(item => {
                    ids.push(item.getAttribute("data-node-id"));
                });
                countBlockWord(ids);
                // 划选后不能存在跨块的 range https://github.com/siyuan-note/siyuan/issues/4473
                if (getSelection().rangeCount > 0) {
                    const range = getSelection().getRangeAt(0);
                    if (range.toString() === "" ||
                        window.siyuan.shiftIsPressed  // https://ld246.com/article/1650096678723
                    ) {
                        if (event.detail > 2) {
                            // table 前或最后一个 cell 三击状态不对
                            let cursorElement = hasClosestBlock(range.startContainer) as Element;
                            if (cursorElement) {
                                if (cursorElement.nextElementSibling?.classList.contains("table")) {
                                    setLastNodeRange(getContenteditableElement(cursorElement), range, false);
                                } else if (cursorElement.classList.contains("table")) {
                                    const cellElements = cursorElement.querySelectorAll("th, td");
                                    cursorElement = cellElements[cellElements.length - 1];
                                    if (cursorElement.contains(range.startContainer)) {
                                        setLastNodeRange(cursorElement, range, false);
                                    }
                                }
                            }
                            return;
                        }
                    }
                    if (selectElement.length > 0) {
                        range.collapse(true);
                        return;
                    }
                    const startBlockElement = hasClosestBlock(range.startContainer);
                    let endBlockElement: false | HTMLElement;
                    if (mouseUpEvent.detail > 2 && range.endContainer.nodeType !== 3 && (range.endContainer as HTMLElement).tagName === "DIV" && range.endOffset === 0) {
                        // 三击选中段落块时，rangeEnd 会在下一个块
                        if ((range.endContainer as HTMLElement).classList.contains("protyle-attr") && startBlockElement) {
                            // 三击在悬浮层中会选择到 attr https://github.com/siyuan-note/siyuan/issues/4636
                            // 需要获取可编辑元素，使用 previousElementSibling 的话会 https://github.com/siyuan-note/siyuan/issues/9714
                            setLastNodeRange(getContenteditableElement(startBlockElement), range, false);
                        }
                    } else {
                        endBlockElement = hasClosestBlock(range.endContainer);
                    }
                    if (startBlockElement && endBlockElement && !endBlockElement.isSameNode(startBlockElement)) {
                        if ((range.startContainer.nodeType === 1 && (range.startContainer as HTMLElement).tagName === "DIV" && (range.startContainer as HTMLElement).classList.contains("protyle-attr")) ||
                            event.clientY > mouseUpEvent.clientY) {
                            setFirstNodeRange(getContenteditableElement(endBlockElement), range);
                        } else if (range.endOffset === 0 && range.endContainer.nodeType === 1 && (range.endContainer as HTMLElement).tagName === "DIV") {
                            setLastNodeRange(getContenteditableElement(startBlockElement), range, false);
                        } else {
                            range.collapse(true);
                        }
                    }
                }
            };
        });
    }

    private bindEvent(protyle: IProtyle) {
        // 删除块时，av 头尾需重新计算位置
        protyle.observer = new ResizeObserver(() => {
            const contentRect = protyle.contentElement.getBoundingClientRect();
            protyle.wysiwyg.element.querySelectorAll(".av").forEach((item: HTMLElement) => {
                if (item.querySelector(".av__title")) {
                    stickyRow(item, contentRect, "all");
                }
            });
        });

        this.element.addEventListener("focusout", () => {
            if (getSelection().rangeCount === 0) {
                return;
            }
            const range = getSelection().getRangeAt(0);
            if (this.element.isSameNode(range.startContainer) || this.element.contains(range.startContainer)) {
                protyle.toolbar.range = range;
            }
        });

        this.element.addEventListener("cut", (event: ClipboardEvent & { target: HTMLElement }) => {
            window.siyuan.ctrlIsPressed = false; // https://github.com/siyuan-note/siyuan/issues/6373
            if (protyle.disabled) {
                return;
            }
            if (event.target.tagName === "PROTYLE-HTML" || event.target.localName === "input") {
                event.stopPropagation();
                return;
            }

            if (protyle.options.render.breadcrumb) {
                protyle.breadcrumb.hide();
            }
            const range = getEditorRange(protyle.wysiwyg.element);
            let nodeElement = hasClosestBlock(range.startContainer);
            if (!nodeElement) {
                event.stopPropagation();
                event.preventDefault();
                return;
            }
            // https://github.com/siyuan-note/siyuan/issues/11793
            const embedElement = isInEmbedBlock(nodeElement);
            if (embedElement) {
                nodeElement = embedElement;
            }
            event.stopPropagation();
            event.preventDefault();
            const selectImgElement = nodeElement.querySelector(".img--select");
            const selectAVElement = nodeElement.querySelector(".av__row--select, .av__cell--select");
            const selectTableElement = nodeElement.querySelector(".table__select")?.clientWidth > 0;
            let selectElements = Array.from(protyle.wysiwyg.element.querySelectorAll(".protyle-wysiwyg--select"));
            if (selectElements.length === 0 && range.toString() === "" && !range.cloneContents().querySelector("img") &&
                !selectImgElement && !selectAVElement && !selectTableElement) {
                nodeElement.classList.add("protyle-wysiwyg--select");
                selectElements = [nodeElement];
            }
            let html = "";
            let textPlain = "";
            if (selectElements.length > 0) {
                if (selectElements[0].getAttribute("data-type") === "NodeListItem" &&
                    selectElements[0].parentElement.classList.contains("list") &&   // 反链复制列表项 https://github.com/siyuan-note/siyuan/issues/6555
                    selectElements[0].parentElement.childElementCount - 1 === selectElements.length) {
                    html = selectElements[0].parentElement.outerHTML;
                } else {
                    selectElements.forEach(item => {
                        const topElement = getTopAloneElement(item);
                        if (item.getAttribute("data-type") === "NodeHeading" && item.getAttribute("fold") === "1") {
                            html += removeEmbed(topElement).replace('fold="1"', "");
                        } else {
                            html += removeEmbed(topElement);
                        }
                    });
                    if (selectElements[0].getAttribute("data-type") === "NodeListItem") {
                        html = `<div data-subtype="${selectElements[0].getAttribute("data-subtype")}" data-node-id="${Lute.NewNodeID()}" data-type="NodeList" class="list">${html}<div class="protyle-attr" contenteditable="false">${Constants.ZWSP}</div></div>`;
                    }
                }
                const nextElement = getNextBlock(selectElements[selectElements.length - 1]);
                removeBlock(protyle, nodeElement, range, "remove");
                if (nextElement) {
                    // Ctrl+X 剪切后光标应跳到下一行行首 https://github.com/siyuan-note/siyuan/issues/5485
                    focusBlock(nextElement);
                }
            } else if (selectAVElement) {
                const cellsValue = updateCellsValue(protyle, nodeElement);
                html = JSON.stringify(cellsValue.json);
                textPlain = cellsValue.text;
            } else if (selectTableElement) {
                const selectCellElements: HTMLTableCellElement[] = [];
                const scrollLeft = nodeElement.firstElementChild.scrollLeft;
                const tableSelectElement = nodeElement.querySelector(".table__select") as HTMLElement;
                html = "<table>";
                tableSelectElement.removeAttribute("style");
                const oldHTML = nodeElement.outerHTML;
                nodeElement.setAttribute("updated", dayjs().format("YYYYMMDDHHmmss"));
                nodeElement.querySelectorAll("th, td").forEach((item: HTMLTableCellElement) => {
                    if (!item.classList.contains("fn__none") &&
                        item.offsetLeft + 6 > tableSelectElement.offsetLeft + scrollLeft && item.offsetLeft + item.clientWidth - 6 < tableSelectElement.offsetLeft + scrollLeft + tableSelectElement.clientWidth &&
                        item.offsetTop + 6 > tableSelectElement.offsetTop && item.offsetTop + item.clientHeight - 6 < tableSelectElement.offsetTop + tableSelectElement.clientHeight) {
                        selectCellElements.push(item);
                    }
                });
                selectCellElements.forEach((item, index) => {
                    if (index === 0 || !item.previousElementSibling ||
                        !item.previousElementSibling.isSameNode(selectCellElements[index - 1])) {
                        html += "<tr>";
                    }
                    html += item.outerHTML;
                    if (!item.nextElementSibling || !selectCellElements[index + 1] ||
                        !item.nextElementSibling.isSameNode(selectCellElements[index + 1])) {
                        html += "</tr>";
                    }
                    item.innerHTML = "";
                });
                html += "</table>";
                textPlain = protyle.lute.HTML2Md(html);
                updateTransaction(protyle, nodeElement.getAttribute("data-node-id"), nodeElement.outerHTML, oldHTML);
            } else {
                const id = nodeElement.getAttribute("data-node-id");
                const oldHTML = nodeElement.outerHTML;
                const tempElement = document.createElement("div");
                // 首次选中标题时，range.startContainer 会为空
                let startContainer = range.startContainer;
                if (startContainer.nodeType === 3 && startContainer.textContent === "") {
                    const nextSibling = hasNextSibling(range.startContainer);
                    if (nextSibling) {
                        startContainer = nextSibling;
                    }
                }
                // 选中整个标题 https://github.com/siyuan-note/siyuan/issues/4329
                const headElement = hasClosestByAttribute(startContainer, "data-type", "NodeHeading");
                let isFoldHeading = false;
                if (headElement && range.toString() === headElement.firstElementChild.textContent) {
                    const doOperations: IOperation[] = [{
                        action: "delete",
                        id: headElement.getAttribute("data-node-id")
                    }];
                    const undoOperations: IOperation[] = [{
                        action: "insert",
                        id: headElement.getAttribute("data-node-id"),
                        data: headElement.outerHTML,
                        previousID: headElement.previousElementSibling?.getAttribute("data-node-id"),
                        parentID: headElement.parentElement?.getAttribute("data-node-id") || protyle.block.parentID
                    }];
                    if (headElement.getAttribute("fold") === "1") {
                        isFoldHeading = true;
                        const headCloneElement = headElement.cloneNode(true) as HTMLElement;
                        headCloneElement.removeAttribute("fold");
                        tempElement.append(headCloneElement);
                        undoOperations[0].data = headCloneElement.outerHTML;
                        setFold(protyle, headElement, undefined, true);
                    } else {
                        if ((headElement.parentElement.childElementCount === 3 && headElement.parentElement.classList.contains("li")) ||
                            (headElement.parentElement.childElementCount === 2 && (headElement.parentElement.classList.contains("bq") || headElement.parentElement.classList.contains("sb"))) ||
                            (headElement.parentElement.childElementCount === 1 && headElement.parentElement.classList.contains("protyle-wysiwyg"))  // 全选剪切标题
                        ) {
                            // https://github.com/siyuan-note/siyuan/issues/4040
                            const emptyId = Lute.NewNodeID();
                            const emptyElement = genEmptyElement(false, false, emptyId);
                            doOperations.push({
                                id: emptyId,
                                data: emptyElement.outerHTML,
                                action: "insert",
                                parentID: headElement.parentElement.getAttribute("data-node-id") || protyle.block.parentID
                            });
                            undoOperations.push({
                                id: emptyId,
                                action: "delete",
                            });
                            headElement.before(emptyElement);
                        }
                        focusSideBlock(headElement);
                        tempElement.append(headElement);
                    }
                    transaction(protyle, doOperations, undoOperations);
                } else if (range.toString() !== "" && startContainer.isSameNode(range.endContainer) && range.startContainer.nodeType === 3
                    && range.endOffset === range.endContainer.textContent.length && range.startOffset === 0 &&
                    !["DIV", "TD", "TH", "TR"].includes(range.startContainer.parentElement.tagName)) {
                    // 选中整个内联元素
                    tempElement.append(range.startContainer.parentElement);
                } else if (selectImgElement) {
                    tempElement.append(selectImgElement);
                } else if (range.startContainer.nodeType === 3 && range.startContainer.parentElement.tagName === "SPAN" &&
                    range.startContainer.parentElement.getAttribute("data-type") &&
                    range.startContainer.parentElement.isSameNode(range.endContainer.parentElement)) {
                    // 剪切粗体等字体中的一部分
                    const spanElement = range.startContainer.parentElement;
                    const attributes = spanElement.attributes;
                    const newSpanElement = document.createElement("span");
                    for (let i = 0; i < attributes.length; i++) {
                        newSpanElement.setAttribute(attributes[i].name, attributes[i].value);
                    }
                    if (spanElement.getAttribute("data-type").indexOf("block-ref") > -1 &&
                        spanElement.getAttribute("data-subtype") === "d") {
                        // 引用被剪切后需变为静态锚文本
                        newSpanElement.setAttribute("data-subtype", "s");
                        spanElement.setAttribute("data-subtype", "s");
                    }
                    newSpanElement.textContent = range.toString();
                    range.deleteContents();
                    tempElement.append(newSpanElement);
                } else {
                    if (range.cloneContents().querySelectorAll("td, th").length > 0) {
                        // 表格内多格子 cut https://github.com/siyuan-note/insider/issues/564
                        const wbrElement = document.createElement("wbr");
                        range.insertNode(wbrElement);
                        range.setStartAfter(wbrElement);
                        tempElement.append(range.extractContents());
                        nodeElement.outerHTML = protyle.lute.SpinBlockDOM(nodeElement.outerHTML);
                        nodeElement = protyle.wysiwyg.element.querySelector(`[data-node-id="${id}"]`) as HTMLElement;
                        mathRender(nodeElement);
                        focusByWbr(nodeElement, range);
                    } else {
                        const inlineMathElement = hasClosestByAttribute(range.commonAncestorContainer, "data-type", "inline-math");
                        if (inlineMathElement) {
                            // 表格内剪切数学公式 https://ld246.com/article/1631708573504
                            tempElement.append(inlineMathElement);
                        } else {
                            tempElement.append(range.extractContents());
                            let parentElement: Element | false;
                            // https://ld246.com/article/1647689760545
                            if (nodeElement.classList.contains("av")) {
                                updateAVName(protyle, nodeElement);
                            } else if (nodeElement.classList.contains("table")) {
                                parentElement = hasClosestByMatchTag(range.startContainer, "TD") || hasClosestByMatchTag(range.startContainer, "TH");
                            } else {
                                parentElement = getContenteditableElement(nodeElement);
                            }
                            if (parentElement) {
                                // 引用文本剪切 https://ld246.com/article/1647689760545
                                // 表格多行剪切 https://ld246.com/article/1652603836350
                                // 自定义表情的段落剪切后表情丢失 https://ld246.com/article/1668781478724
                                Array.from(parentElement.children).forEach(item => {
                                    if (item.textContent === "" && (item.nodeType === 1 && !["BR", "IMG"].includes(item.tagName))) {
                                        item.remove();
                                    }
                                });
                            }
                        }
                    }
                }
                this.emojiToMd(tempElement);
                html = tempElement.innerHTML;
                // https://github.com/siyuan-note/siyuan/issues/10722
                if (hasClosestByAttribute(range.startContainer, "data-type", "NodeCodeBlock") ||
                    hasClosestByMatchTag(range.startContainer, "CODE")) {
                    textPlain = tempElement.textContent.replace(Constants.ZWSP, "");
                }
                // https://github.com/siyuan-note/siyuan/issues/4321
                if (!nodeElement.classList.contains("table")) {
                    const editableElement = getContenteditableElement(nodeElement);
                    if (editableElement && editableElement.textContent === "") {
                        editableElement.innerHTML = "";
                    }
                }
                nodeElement.setAttribute("updated", dayjs().format("YYYYMMDDHHmmss"));
                if (nodeElement.getAttribute("data-type") === "NodeCodeBlock") {
                    range.insertNode(document.createElement("wbr"));
                    nodeElement.querySelector('[data-render="true"]')?.removeAttribute("data-render");
                    highlightRender(nodeElement);
                }
                if (nodeElement.parentElement.parentElement && !isFoldHeading && !nodeElement.classList.contains("av")) {
                    // 选中 heading 时，使用删除的 transaction
                    updateTransaction(protyle, id, nodeElement.outerHTML, oldHTML);
                }
            }
            protyle.hint.render(protyle);
            if (!selectAVElement) {
                textPlain = textPlain || protyle.lute.BlockDOM2StdMd(html).trimEnd(); // 需要 trimEnd，否则 \n 会导致 https://github.com/siyuan-note/siyuan/issues/6218
            }
            textPlain = textPlain.replace(/\u00A0/g, " "); // Replace non-breaking spaces with normal spaces when copying https://github.com/siyuan-note/siyuan/issues/9382
            event.clipboardData.setData("text/plain", textPlain);
            event.clipboardData.setData("text/html", selectTableElement ? html : protyle.lute.BlockDOM2HTML(selectAVElement ? textPlain : html));
            event.clipboardData.setData("text/siyuan", selectTableElement ? protyle.lute.HTML2BlockDOM(html) : html);
        });

        let beforeContextmenuRange: Range;
        this.element.addEventListener("contextmenu", (event: MouseEvent & { detail: any }) => {
            if (event.shiftKey) {
                return;
            }
            event.stopPropagation();
            event.preventDefault();
            const x = event.clientX || event.detail.x;
            const y = event.clientY || event.detail.y;
            const selectElements = protyle.wysiwyg.element.querySelectorAll(".protyle-wysiwyg--select");
            if (selectElements.length > 1) {
                // 多选块
                hideElements(["util"], protyle);
                protyle.gutter.renderMenu(protyle, selectElements[0]);
                window.siyuan.menus.menu.popup({ x, y });
                return;
            }
            const target = event.detail.target || event.target as HTMLElement;
            const embedElement = isInEmbedBlock(target);
            if (embedElement) {
                if (getSelection().rangeCount === 0) {
                    focusSideBlock(embedElement);
                }
                protyle.gutter.renderMenu(protyle, embedElement);
                /// #if MOBILE
                window.siyuan.menus.menu.fullscreen();
                /// #else
                window.siyuan.menus.menu.popup({ x, y });
                /// #endif
                return false;
            }

            const nodeElement = hasClosestBlock(target);
            if (!nodeElement) {
                return false;
            }
            const avCellElement = hasClosestByClassName(target, "av__cell");
            if (avCellElement) {
                if (avCellElement.classList.contains("av__cell--header")) {
                    if (!protyle.disabled) {
                        showColMenu(protyle, nodeElement, avCellElement);
                    }
                    event.stopPropagation();
                    event.preventDefault();
                    return;
                }
                if (getTypeByCellElement(avCellElement) === "mAsset") {
                    const assetImgElement = hasClosestByClassName(target, "av__cellassetimg") || hasClosestByClassName(target, "av__celltext--url");
                    if (assetImgElement) {
                        let index = 0;
                        Array.from(avCellElement.children).find((item, i) => {
                            if (item === assetImgElement) {
                                index = i;
                                return true;
                            }
                        });
                        editAssetItem({
                            protyle,
                            cellElements: [avCellElement],
                            blockElement: hasClosestBlock(assetImgElement) as HTMLElement,
                            content: target.tagName === "IMG" ? target.getAttribute("src") : target.getAttribute("data-url"),
                            type: target.tagName === "IMG" ? "image" : "file",
                            name: target.tagName === "IMG" ? "" : target.getAttribute("data-name"),
                            index,
                            rect: target.getBoundingClientRect()
                        });
                        event.stopPropagation();
                        event.preventDefault();
                        return;
                    }
                }
            }
            // 在 span 前面，防止单元格哪 block-ref 被修改
            const avRowElement = hasClosestByClassName(target, "av__row");
            if (avRowElement && avContextmenu(protyle, avRowElement, {
                x: event.clientX,
                y: avRowElement.getBoundingClientRect().bottom,
                h: avRowElement.clientHeight
            })) {
                event.stopPropagation();
                event.preventDefault();
                return;
            }

            const avTabHeaderElement = hasClosestByClassName(target, "item");
            if (nodeElement.classList.contains("av") && avTabHeaderElement) {
                if (avTabHeaderElement.classList.contains("item--focus")) {
                    openViewMenu({ protyle, blockElement: nodeElement, element: avTabHeaderElement });
                } else {
                    nodeElement.removeAttribute("data-render");
                    avRender(nodeElement, protyle, () => {
                        openViewMenu({
                            protyle,
                            blockElement: nodeElement,
                            element: nodeElement.querySelector(".item.item--focus")
                        });
                    }, avTabHeaderElement.dataset.id);
                }
                event.stopPropagation();
                event.preventDefault();
                return;
            }

            protyle.toolbar.range = getEditorRange(protyle.element);

            if (target.tagName === "SPAN" && !isNotEditBlock(nodeElement)) { // https://ld246.com/article/1665141518103
                let types = target.getAttribute("data-type")?.split(" ") || [];
                if (types.length === 0) {
                    // https://github.com/siyuan-note/siyuan/issues/8960
                    types = (target.dataset.type || "").split(" ");
                }
                if (types.length > 0) {
                    removeSearchMark(target);
                }
                if (types.includes("block-ref")) {
                    refMenu(protyle, target);
                    // 阻止 popover
                    target.setAttribute("prevent-popover", "true");
                    setTimeout(() => {
                        target.removeAttribute("prevent-popover");
                    }, 620);
                    return false;
                } else if (types.includes("file-annotation-ref") && !protyle.disabled) {
                    fileAnnotationRefMenu(protyle, target);
                    return false;
                } else if (types.includes("tag") && !protyle.disabled) {
                    tagMenu(protyle, target);
                    return false;
                } else if (types.includes("inline-memo")) {
                    protyle.toolbar.showRender(protyle, target);
                    return false;
                } else if (types.includes("a")) {
                    linkMenu(protyle, target);
                    if (window.siyuan.config.editor.floatWindowMode === 0 &&
                        target.getAttribute("data-href")?.startsWith("siyuan://blocks")) {
                        // 阻止 popover
                        target.setAttribute("prevent-popover", "true");
                        setTimeout(() => {
                            target.removeAttribute("prevent-popover");
                        }, 620);
                    }
                    return false;
                }
            }
            const inlineMathElement = hasClosestByAttribute(target, "data-type", "inline-math");
            if (inlineMathElement) {
                inlineMathMenu(protyle, inlineMathElement);
                return false;
            }
            if (target.tagName === "IMG" && hasClosestByClassName(target, "img")) {
                imgMenu(protyle, protyle.toolbar.range, target.parentElement.parentElement, {
                    clientX: x + 4,
                    clientY: y
                });
                return false;
            }
            if (!isNotEditBlock(nodeElement) && !nodeElement.classList.contains("protyle-wysiwyg--select") &&
                !hasClosestByClassName(target, "protyle-action") && // https://github.com/siyuan-note/siyuan/issues/8983
                (isMobile() || event.detail.target || (beforeContextmenuRange && nodeElement.contains(beforeContextmenuRange.startContainer)))
            ) {
                if ((!isMobile() || protyle.toolbar?.element.classList.contains("fn__none")) && !nodeElement.classList.contains("av")) {
                    contentMenu(protyle, nodeElement);
                    window.siyuan.menus.menu.popup({ x, y: y + 13, h: 26 });
                    protyle.toolbar?.element.classList.add("fn__none");
                    if (nodeElement.classList.contains("table")) {
                        nodeElement.querySelector(".table__select").removeAttribute("style");
                    }
                }
            } else if (protyle.toolbar.range.toString() === "") {
                hideElements(["util"], protyle);
                if (protyle.gutter) {
                    protyle.gutter.renderMenu(protyle, nodeElement);
                }
                /// #if MOBILE
                window.siyuan.menus.menu.fullscreen();
                /// #else
                window.siyuan.menus.menu.popup({ x, y });
                /// #endif
                protyle.toolbar?.element.classList.add("fn__none");
            }
        });

        this.element.addEventListener("pointerdown", () => {
            if (getSelection().rangeCount > 0) {
                beforeContextmenuRange = getSelection().getRangeAt(0);
            } else {
                beforeContextmenuRange = undefined;
            }
            /// #if BROWSER && !MOBILE
            if (protyle.breadcrumb) {
                const indentElement = protyle.breadcrumb.element.parentElement.querySelector('[data-type="indent"]');
                if (indentElement && getSelection().rangeCount > 0) {
                    setTimeout(() => {
                        const newRange = getSelection().getRangeAt(0);
                        const blockElement = hasClosestBlock(newRange.startContainer);
                        if (!blockElement) {
                            return;
                        }
                        const outdentElement = protyle.breadcrumb.element.parentElement.querySelector('[data-type="outdent"]');
                        if (blockElement.parentElement.classList.contains("li")) {
                            indentElement.removeAttribute("disabled");
                            outdentElement.removeAttribute("disabled");
                        } else {
                            indentElement.setAttribute("disabled", "true");
                            outdentElement.setAttribute("disabled", "true");
                        }
                    }, 520);
                }
            }
            /// #endif
        });

        let preventGetTopHTML = false;
        this.element.addEventListener("mousewheel", (event: WheelEvent) => {
            // https://ld246.com/article/1648865235549
            // 不能使用上一版本的 timeStamp，否则一直滚动将导致间隔不够 https://ld246.com/article/1662852664926
            if (!preventGetTopHTML &&
                event.deltaY < 0 && !protyle.scroll.element.classList.contains("fn__none") &&
                protyle.contentElement.clientHeight === protyle.contentElement.scrollHeight &&
                protyle.wysiwyg.element.firstElementChild.getAttribute("data-eof") !== "1") {
                fetchPost("/api/filetree/getDoc", {
                    id: protyle.wysiwyg.element.firstElementChild.getAttribute("data-node-id"),
                    mode: 1,
                    size: window.siyuan.config.editor.dynamicLoadBlocks,
                }, getResponse => {
                    preventGetTopHTML = false;
                    onGet({
                        data: getResponse,
                        protyle,
                        action: [Constants.CB_GET_BEFORE, Constants.CB_GET_UNCHANGEID],
                    });
                });
                preventGetTopHTML = true;
            }
            if (event.deltaX === 0) {
                return;
            }
            // https://github.com/siyuan-note/siyuan/issues/4099
            const tableElement = hasClosestByClassName(event.target as HTMLElement, "table");
            if (tableElement) {
                const tableSelectElement = tableElement.querySelector(".table__select") as HTMLElement;
                if (tableSelectElement?.style.width) {
                    tableSelectElement.removeAttribute("style");
                    window.siyuan.menus.menu.remove();
                }
            }
        }, { passive: true });

        let overAttr = false;
        this.element.addEventListener("mouseover", (event: MouseEvent & { target: Element }) => {
            const attrElement = hasClosestByClassName(event.target, "protyle-attr");
            if (attrElement) {
                overAttr = true;
                attrElement.parentElement.classList.add("protyle-wysiwyg--hl");
                return;
            } else if (overAttr) {
                const hlElement = protyle.wysiwyg.element.querySelector(".protyle-wysiwyg--hl");
                if (hlElement) {
                    hlElement.classList.remove("protyle-wysiwyg--hl");
                }
                overAttr = false;
            }
            if (hasClosestByClassName(event.target, "protyle-action") || !protyle.options.render.gutter) {
                return;
            }
            const nodeElement = hasClosestBlock(event.target);
            if (nodeElement && (nodeElement.classList.contains("list") || nodeElement.classList.contains("li"))) {
                // 光标在列表下部应显示右侧的元素，而不是列表本身。放在 windowEvent 中的 mousemove 下处理
                return;
            }
            if (nodeElement) {
                const embedElement = isInEmbedBlock(nodeElement);
                if (embedElement) {
                    protyle.gutter.render(protyle, embedElement, this.element);
                } else {
                    protyle.gutter.render(protyle, nodeElement, this.element, event.target);
                }
            }
        });

        this.element.addEventListener("paste", (event: ClipboardEvent & { target: HTMLElement }) => {
            // https://github.com/siyuan-note/siyuan/issues/11241
            if (event.target.localName === "input" && event.target.getAttribute("data-type") === "av-search") {
                return;
            }
            if (protyle.disabled) {
                event.stopPropagation();
                event.preventDefault();
                return;
            }
            window.siyuan.ctrlIsPressed = false; // https://github.com/siyuan-note/siyuan/issues/6373
            // https://github.com/siyuan-note/siyuan/issues/4600
            if (event.target.tagName === "PROTYLE-HTML" || event.target.localName === "input") {
                event.stopPropagation();
                return;
            }
            if (!hasClosestByAttribute(event.target, "contenteditable", "true")) {
                event.stopPropagation();
                event.preventDefault();
                return;
            }
            const blockElement = hasClosestBlock(event.target);
            if (blockElement && !getContenteditableElement(blockElement)) {
                event.stopPropagation();
                event.preventDefault();
                return;
            }
            if (!blockElement) {
                return;
            }
            // 链接，备注，样式，引用，pdf标注粘贴 https://github.com/siyuan-note/siyuan/issues/11572
            const range = getSelection().getRangeAt(0);
            const inlineElement = range.startContainer.parentElement;
            if (range.toString() === "" && inlineElement.tagName === "SPAN") {
                const currentTypes = (inlineElement.getAttribute("data-type") || "").split(" ");
                if (currentTypes.includes("inline-memo") || currentTypes.includes("text") ||
                    currentTypes.includes("block-ref") || currentTypes.includes("file-annotation-ref") ||
                    currentTypes.includes("a")) {
                    const offset = getSelectionOffset(inlineElement, blockElement, range);
                    if (offset.start === 0) {
                        range.setStartBefore(inlineElement);
                        range.collapse(true);
                    } else if (offset.start === inlineElement.textContent.length) {
                        range.setEndAfter(inlineElement);
                        range.collapse(false);
                    }
                }
            }
            paste(protyle, event);
        });

        // 输入法测试点 https://github.com/siyuan-note/siyuan/issues/3027
        let isComposition = false; // for iPhone
        this.element.addEventListener("compositionstart", (event) => {
            isComposition = true;
            event.stopPropagation();
        });

        this.element.addEventListener("compositionend", (event: InputEvent) => {
            event.stopPropagation();
            isComposition = false;
            const range = getEditorRange(this.element);
            const blockElement = hasClosestBlock(range.startContainer);
            if (!blockElement) {
                return;
            }
            if ("" !== event.data) {
                this.escapeInline(protyle, range, event);
                // 小鹤音形 ;k 不能使用 setTimeout;
                // wysiwyg.element contenteditable 为 false 时，连拼 needRender 必须为 false
                // hr 渲染；任务列表、粗体、数学公示结尾 needRender 必须为 true
                input(protyle, blockElement, range, true);
            } else {
                const id = blockElement.getAttribute("data-node-id");
                if (protyle.wysiwyg.lastHTMLs[id]) {
                    updateTransaction(protyle, id, blockElement.outerHTML, protyle.wysiwyg.lastHTMLs[id]);
                }
            }
        });

        let timeout: number;
        this.element.addEventListener("input", (event: InputEvent) => {
            const target = event.target as HTMLElement;
            if (target.tagName === "VIDEO" || target.tagName === "AUDIO" || event.inputType === "historyRedo") {
                return;
            }
            if (event.inputType === "historyUndo") {
                /// #if !BROWSER
                ipcRenderer.send(Constants.SIYUAN_CMD, "redo");
                /// #endif
                window.siyuan.menus.menu.remove();
                return;
            }
            const range = getEditorRange(this.element);
            const blockElement = hasClosestBlock(range.startContainer);
            if (!blockElement) {
                return;
            }
            if ([":", "(", "【", "（", "[", "{", "「", "『", "#", "/", "、"].includes(event.data)) {
                protyle.hint.enableExtend = true;
            }
            if (event.isComposing || isComposition ||
                // https://github.com/siyuan-note/siyuan/issues/337 编辑器内容拖拽问题
                event.inputType === "deleteByDrag" || event.inputType === "insertFromDrop"
            ) {
                return;
            }
            this.escapeInline(protyle, range, event);

            if ((/^\d{1}$/.test(event.data) || event.data === "‘" || event.data === "“" ||
                // 百度输入法中文反双引号 https://github.com/siyuan-note/siyuan/issues/9686
                event.data === "”" ||
                event.data === "「")) {
                clearTimeout(timeout);  // https://github.com/siyuan-note/siyuan/issues/9179
                timeout = window.setTimeout(() => {
                    input(protyle, blockElement, range, true); // 搜狗拼音数字后面句号变为点；Mac 反向双引号无法输入
                });
            } else {
                input(protyle, blockElement, range, true, event);
            }
            event.stopPropagation();
        });

        this.element.addEventListener("keyup", (event) => {
            const range = getEditorRange(this.element).cloneRange();
            const nodeElement = hasClosestBlock(range.startContainer);

            if (event.key !== "PageUp" && event.key !== "PageDown" && event.key !== "Home" && event.key !== "End" &&
                event.key.indexOf("Arrow") === -1 && event.key !== "Escape" && event.key !== "Shift" &&
                event.key !== "Meta" && event.key !== "Alt" && event.key !== "Control" && event.key !== "CapsLock" &&
                !event.ctrlKey && !event.shiftKey && !event.metaKey && !event.altKey &&
                !/^F\d{1,2}$/.test(event.key)) {
                // 搜狗输入法不走 keydown，需重新记录历史状态
                if (!isMac() && nodeElement &&
                    (typeof protyle.wysiwyg.lastHTMLs[nodeElement.getAttribute("data-node-id")] === "undefined" || range.toString() !== "" || !this.preventKeyup)) {
                    range.insertNode(document.createElement("wbr"));
                    protyle.wysiwyg.lastHTMLs[nodeElement.getAttribute("data-node-id")] = nodeElement.outerHTML;
                    nodeElement.querySelector("wbr").remove();
                }
                this.preventKeyup = false;
                return;
            }

            // 需放在 lastHTMLs 后，否则 https://github.com/siyuan-note/siyuan/issues/4388
            if (this.preventKeyup) {
                this.preventKeyup = false;
                return;
            }

            if ((event.shiftKey || isOnlyMeta(event)) && !event.isComposing && range.toString() !== "") {
                // 工具栏
                protyle.toolbar.render(protyle, range, event);
                countSelectWord(range);
            }

            if (event.eventPhase !== 3 && !event.shiftKey && (event.key.indexOf("Arrow") > -1 || event.key === "Home" || event.key === "End" || event.key === "PageUp" || event.key === "PageDown") && !event.isComposing) {
                if (nodeElement) {
                    this.setEmptyOutline(protyle, nodeElement);
                    if (range.toString() === "") {
                        countSelectWord(range, protyle.block.rootID);
                    }
                    if (protyle.breadcrumb) {
                        const indentElement = protyle.breadcrumb.element.parentElement.querySelector('[data-type="indent"]');
                        if (indentElement) {
                            const outdentElement = protyle.breadcrumb.element.parentElement.querySelector('[data-type="outdent"]');
                            if (nodeElement.parentElement.classList.contains("li")) {
                                indentElement.removeAttribute("disabled");
                                outdentElement.removeAttribute("disabled");
                            } else {
                                indentElement.setAttribute("disabled", "true");
                                outdentElement.setAttribute("disabled", "true");
                            }
                        }
                    }
                }
                event.stopPropagation();
            }

            // https://github.com/siyuan-note/siyuan/issues/8918
            if ((event.key === "ArrowLeft" || event.key === "ArrowRight" ||
                event.key === "Alt" || event.key === "Shift") &&    // 选中后 alt+shift+arrowRight 会导致光标和选中块不一致
                nodeElement && !nodeElement.classList.contains("protyle-wysiwyg--select")) {
                const selectElements = Array.from(protyle.wysiwyg.element.querySelectorAll(".protyle-wysiwyg--select"));
                let containRange = false;
                selectElements.find(item => {
                    if (item.contains(range.startContainer)) {
                        containRange = true;
                        return true;
                    }
                });
                if (!containRange && selectElements.length > 0) {
                    selectElements.forEach(item => {
                        item.classList.remove("protyle-wysiwyg--select");
                    });
                    nodeElement.classList.add("protyle-wysiwyg--select");
                }
            }
        });

        this.element.addEventListener("dblclick", (event: MouseEvent & { target: HTMLElement }) => {
            if (event.target.tagName === "IMG" && !event.target.classList.contains("emoji")) {
                previewDocImage((event.target as HTMLImageElement).src, protyle.block.rootID);
                return;
            }
        });

        this.element.addEventListener("click", (event: MouseEvent & { target: HTMLElement }) => {
            if (this.preventClick) {
                this.preventClick = false;
                return;
            }
            protyle.app.plugins.forEach(item => {
                item.eventBus.emit("click-editorcontent", {
                    protyle,
                    event
                });
            });
            hideElements(["hint", "util"], protyle);
            const ctrlIsPressed = isOnlyMeta(event);
            /// #if !MOBILE
            const backlinkBreadcrumbItemElement = hasClosestByClassName(event.target, "protyle-breadcrumb__item");
            if (backlinkBreadcrumbItemElement) {
                const breadcrumbId = backlinkBreadcrumbItemElement.getAttribute("data-id");
                if (breadcrumbId) {
                    if (ctrlIsPressed && !event.shiftKey && !event.altKey) {
                        checkFold(breadcrumbId, (zoomIn) => {
                            openFileById({
                                app: protyle.app,
                                id: breadcrumbId,
                                action: zoomIn ? [Constants.CB_GET_FOCUS, Constants.CB_GET_ALL] : [Constants.CB_GET_FOCUS, Constants.CB_GET_CONTEXT],
                                zoomIn
                            });
                        });
                    } else {
                        loadBreadcrumb(protyle, backlinkBreadcrumbItemElement);
                    }
                } else {
                    // 引用标题时的更多加载
                    getBacklinkHeadingMore(backlinkBreadcrumbItemElement);
                }
                event.stopPropagation();
                return;
            }
            /// #endif
            if (!event.shiftKey) {
                this.shiftStartElement = undefined;
            }
            this.setEmptyOutline(protyle, event.target);
            const tableElement = hasClosestByClassName(event.target, "table");
            this.element.querySelectorAll(".table").forEach(item => {
                if (!tableElement || !item.isSameNode(tableElement)) {
                    item.querySelector(".table__select").removeAttribute("style");
                }
                if (tableElement && tableElement.isSameNode(item) && item.querySelector(".table__select").getAttribute("style")) {
                    // 防止合并单元格的菜单消失
                    event.stopPropagation();
                }
            });
            // 面包屑定位，需至于前，否则 return 的元素就无法进行面包屑定位
            if (protyle.options.render.breadcrumb) {
                protyle.breadcrumb.render(protyle, false, hasClosestBlock(event.target));
            }
            const range = getEditorRange(this.element);
            // https://github.com/siyuan-note/siyuan/issues/12317
            if (range.startContainer.nodeType !== 3 &&
                (range.startContainer as Element).classList.contains("protyle-action") &&
                range.startContainer.parentElement.classList.contains("code-block")) {
                setFirstNodeRange(range.startContainer.parentElement.querySelector(".hljs").lastElementChild, range);
            }
            // 需放在嵌入块之前，否则嵌入块内的引用、链接、pdf 双链无法点击打开 https://ld246.com/article/1630479789513
            const aElement = hasClosestByAttribute(event.target, "data-type", "a") ||
                hasClosestByClassName(event.target, "av__celltext--url");   // 数据库中资源文件、链接、电话、邮箱单元格
            let aLink = aElement ? (aElement.getAttribute("data-href") || "") : "";
            if (aElement && !aLink && aElement.classList.contains("av__celltext--url")) {
                aLink = aElement.textContent.trim();
                if (aElement.dataset.type === "phone") {
                    aLink = "tel:" + aLink;
                } else if (aElement.dataset.type === "email") {
                    aLink = "mailto:" + aLink;
                } else if (aElement.classList.contains("b3-chip")) {
                    aLink = aElement.dataset.url;
                }
            }

            const blockRefElement = hasClosestByAttribute(event.target, "data-type", "block-ref");
            // [SiYuan点击属性视图时，跳转自动聚焦](siyuan://blocks/20241030201835-grxdl7n)
            const isInDatabase = hasClosestByAttribute(event.target, "class", "av__cell");

            // https://x.transmux.top/j/20241031103213-j817ond
            const isTransmuxUrl = aLink.startsWith("https://x.transmux.top/j/");
            const isSiYuanUrl = aLink.startsWith("siyuan://blocks/");

            if (blockRefElement || isSiYuanUrl || isTransmuxUrl) {
                event.stopPropagation();
                event.preventDefault();
                hideElements(["dialog", "toolbar"], protyle);
                if (range.toString() === "" || event.shiftKey) {
                    let refBlockId: string;
                    if (blockRefElement) {
                        refBlockId = blockRefElement.getAttribute("data-id");
                    } else if (isSiYuanUrl) {
                        refBlockId = aLink.substring(16, 38);
                    } else if (isTransmuxUrl) {
                        refBlockId = aLink.substring(25, 47);
                    }
                    checkFold(refBlockId, (zoomIn, action, isRoot) => {
                        // 块引用跳转后需要短暂高亮目标块 https://github.com/siyuan-note/siyuan/issues/11542
                        if (!isRoot) {
                            action.push(Constants.CB_GET_HL);
                        }
                        /// #if MOBILE
                        openMobileFileById(protyle.app, refBlockId, zoomIn ? [Constants.CB_GET_ALL] : [Constants.CB_GET_HL, Constants.CB_GET_CONTEXT, Constants.CB_GET_ROOTSCROLL]);
                        activeBlur();
                        hideKeyboardToolbar();
                        /// #else
                        if (isInDatabase) {
                            zoomIn = true;
                        }

                        if (event.shiftKey) {
                            openFileById({
                                app: protyle.app,
                                id: refBlockId,
                                position: "bottom",
                                action,
                                zoomIn
                            });
                            window.dispatchEvent(new KeyboardEvent("keydown", { key: "Escape" }));
                        } else if (event.altKey) {
                            openFileById({
                                app: protyle.app,
                                id: refBlockId,
                                position: "right",
                                action,
                                zoomIn
                            });
                        } else if (ctrlIsPressed) {
                            openFileById({
                                app: protyle.app,
                                id: refBlockId,
                                keepCursor: true,
                                action: zoomIn ? [Constants.CB_GET_HL, Constants.CB_GET_ALL] : [Constants.CB_GET_HL, Constants.CB_GET_CONTEXT, Constants.CB_GET_ROOTSCROLL],
                                zoomIn
                            });
                        } else {
                            openFileById({
                                app: protyle.app,
                                id: refBlockId,
                                action,
                                zoomIn
                            });
                        }
                        /// #endif
                    });
                    /// #if !MOBILE
                    if (protyle.model) {
                        // 打开双链需记录到后退中 https://github.com/siyuan-note/insider/issues/801
                        let blockElement: HTMLElement | false;
                        if (blockRefElement) {
                            blockElement = hasClosestBlock(blockRefElement);
                        } else if (aElement) {
                            blockElement = hasClosestBlock(aElement);
                        }
                        if (blockElement) {
                            pushBack(protyle, getEditorRange(this.element), blockElement);
                        }
                    }
                    /// #endif
                    return;
                }
            }
            /// #if MOBILE
            // https://github.com/siyuan-note/siyuan/issues/10513
            const virtualRefElement = hasClosestByAttribute(event.target, "data-type", "virtual-block-ref");
            if (virtualRefElement) {
                const blockElement = hasClosestBlock(virtualRefElement);
                if (blockElement) {
                    fetchPost("/api/block/getBlockDefIDsByRefText", {
                        anchor: virtualRefElement.textContent,
                        excludeIDs: [blockElement.getAttribute("data-node-id")]
                    }, (response) => {
                        checkFold(response.data[0], (zoomIn) => {
                            openMobileFileById(protyle.app, response.data[0], zoomIn ? [Constants.CB_GET_ALL] : [Constants.CB_GET_HL, Constants.CB_GET_CONTEXT, Constants.CB_GET_ROOTSCROLL]);
                            activeBlur();
                            hideKeyboardToolbar();
                        });
                    });
                }
                return;
            }
            /// #endif

            const fileElement = hasClosestByAttribute(event.target, "data-type", "file-annotation-ref");
            if (fileElement && range.toString() === "") {
                event.stopPropagation();
                event.preventDefault();
                openLink(protyle, fileElement.getAttribute("data-id"), event, ctrlIsPressed);
                return;
            }

            if (aElement &&
                // https://github.com/siyuan-note/siyuan/issues/11980
                (event.shiftKey || range.toString() === "") &&
                // 如果aLink 为空时，当 data-type="a inline-math" 可继续后续操作
                aLink) {
                event.stopPropagation();
                event.preventDefault();
                openLink(protyle, aLink, event, ctrlIsPressed);
                return;
            }

            if (aElement && aElement.classList.contains("av__celltext--url") && !aLink) {
                let index = 0;
                Array.from(aElement.parentElement.children).find((item, i) => {
                    if (item === aElement) {
                        index = i;
                        return true;
                    }
                });
                editAssetItem({
                    protyle,
                    cellElements: [aElement.parentElement],
                    blockElement: hasClosestBlock(aElement) as HTMLElement,
                    content: aElement.getAttribute("data-url"),
                    type: "file",
                    name: aElement.getAttribute("data-name"),
                    index,
                    rect: aElement.getBoundingClientRect()
                });
                return;
            }

            const tagElement = hasClosestByAttribute(event.target, "data-type", "tag");
            if (tagElement && !event.altKey && !event.shiftKey) {
                /// #if !MOBILE
                openGlobalSearch(protyle.app, `#${tagElement.textContent}#`, !ctrlIsPressed, {method: 0});
                hideElements(["dialog"]);
                /// #else
                popSearch(protyle.app, {
                    hasReplace: false,
                    method: 0,
                    hPath: "",
                    idPath: [],
                    k: `#${tagElement.textContent}#`,
                    r: "",
                    page: 1,
                });
                /// #endif
                return;
            }

            const embedItemElement = hasClosestByClassName(event.target, "protyle-wysiwyg__embed");
            if (embedItemElement) {
                const embedId = embedItemElement.getAttribute("data-id");
                checkFold(embedId, (zoomIn, action) => {
                    /// #if MOBILE
                    openMobileFileById(protyle.app, embedId, zoomIn ? [Constants.CB_GET_ALL] : [Constants.CB_GET_HL, Constants.CB_GET_CONTEXT, Constants.CB_GET_ROOTSCROLL]);
                    activeBlur();
                    hideKeyboardToolbar();
                    /// #else
                    if (event.shiftKey) {
                        openFileById({
                            app: protyle.app,
                            id: embedId,
                            position: "bottom",
                            action,
                            zoomIn
                        });
                    } else if (event.altKey) {
                        openFileById({
                            app: protyle.app,
                            id: embedId,
                            position: "right",
                            action,
                            zoomIn
                        });
                    } else if (ctrlIsPressed) {
                        openFileById({
                            app: protyle.app,
                            id: embedId,
                            action: zoomIn ? [Constants.CB_GET_HL, Constants.CB_GET_ALL] : [Constants.CB_GET_HL, Constants.CB_GET_CONTEXT],
                            zoomIn,
                            keepCursor: true,
                        });
                    } else if (!protyle.disabled) {
                        window.siyuan.blockPanels.push(new BlockPanel({
                            app: protyle.app,
                            targetElement: embedItemElement,
                            isBacklink: false,
                            nodeIds: [embedId],
                        }));
                    }
                    /// #endif
                });
                // https://github.com/siyuan-note/siyuan/issues/12585
                if (!ctrlIsPressed) {
                    event.stopPropagation();
                    return;
                }
            }

            if (commonClick(event, protyle)) {
                return;
            }

            if (hasTopClosestByClassName(event.target, "protyle-action__copy")) {
                return;
            }

            const editElement = hasClosestByClassName(event.target, "protyle-action__edit");
            if (editElement && !protyle.disabled) {
                protyle.toolbar.showRender(protyle, editElement.parentElement.parentElement);
                event.stopPropagation();
                event.preventDefault();
                return;
            }

            const menuElement = hasClosestByClassName(event.target, "protyle-action__menu");
            if (menuElement) {
                protyle.gutter.renderMenu(protyle, menuElement.parentElement.parentElement);
                /// #if MOBILE
                window.siyuan.menus.menu.fullscreen();
                /// #else
                const rect = menuElement.getBoundingClientRect();
                window.siyuan.menus.menu.popup({
                    x: rect.left,
                    y: rect.top,
                    isLeft: true
                });
                /// #endif
                event.stopPropagation();
                event.preventDefault();
                return;
            }

            const reloadElement = hasClosestByClassName(event.target, "protyle-action__reload");
            if (reloadElement) {
                const embedReloadElement = isInEmbedBlock(reloadElement);
                if (embedReloadElement) {
                    embedReloadElement.removeAttribute("data-render");
                    blockRender(protyle, embedReloadElement);
                }
                event.stopPropagation();
                event.preventDefault();
                return;
            }

            const languageElement = hasClosestByClassName(event.target, "protyle-action__language");
            if (languageElement && !protyle.disabled && !ctrlIsPressed) {
                protyle.toolbar.showCodeLanguage(protyle, languageElement);
                event.stopPropagation();
                event.preventDefault();
                return;
            }

            // 需放在属性后，否则数学公式无法点击属性；需放在 action 后，否则嵌入块的的 action 无法打开；需放在嵌入块后，否则嵌入块中的数学公式会被打开
            const mathElement = hasClosestByAttribute(event.target, "data-subtype", "math");
            if (!event.shiftKey && !ctrlIsPressed && mathElement && !protyle.disabled) {
                protyle.toolbar.showRender(protyle, mathElement);
                event.stopPropagation();
                return;
            }

            const actionElement = hasClosestByClassName(event.target, "protyle-action");
            if (actionElement) {
                const type = actionElement.parentElement.parentElement.getAttribute("data-type");
                if (type === "img" && !protyle.disabled) {
                    imgMenu(protyle, range, actionElement.parentElement.parentElement, {
                        clientX: event.clientX + 4,
                        clientY: event.clientY
                    });
                    event.stopPropagation();
                    return;
                } else if (actionElement.parentElement.classList.contains("li")) {
                    const actionId = actionElement.parentElement.getAttribute("data-node-id");
                    if (event.altKey && !protyle.disabled) {
                        // 展开/折叠当前层级的所有列表项
                        if (actionElement.parentElement.parentElement.classList.contains("protyle-wysiwyg")) {
                            // 缩放列表项 https://ld246.com/article/1653123034794
                            setFold(protyle, actionElement.parentElement);
                        } else {
                            let hasFold = true;
                            const oldHTML = actionElement.parentElement.parentElement.outerHTML;
                            Array.from(actionElement.parentElement.parentElement.children).find((listItemElement) => {
                                if (listItemElement.classList.contains("li")) {
                                    if (listItemElement.getAttribute("fold") !== "1" && listItemElement.childElementCount > 3) {
                                        hasFold = false;
                                        return true;
                                    }
                                }
                            });
                            Array.from(actionElement.parentElement.parentElement.children).find((listItemElement) => {
                                if (listItemElement.classList.contains("li")) {
                                    if (hasFold) {
                                        listItemElement.removeAttribute("fold");
                                    } else if (listItemElement.childElementCount > 3) {
                                        listItemElement.setAttribute("fold", "1");
                                    }
                                }
                            });
                            updateTransaction(protyle, actionElement.parentElement.parentElement.getAttribute("data-node-id"), actionElement.parentElement.parentElement.outerHTML, oldHTML);
                        }
                        hideElements(["gutter"], protyle);
                    } else if (event.shiftKey && !protyle.disabled) {
                        openAttr(actionElement.parentElement, "bookmark", protyle);
                    } else if (ctrlIsPressed) {
                        zoomOut({ protyle, id: actionId });
                    } else {
                        if (actionElement.classList.contains("protyle-action--task")) {
                            if (!protyle.disabled) {
                                const html = actionElement.parentElement.outerHTML;
                                if (actionElement.parentElement.classList.contains("protyle-task--done")) {
                                    actionElement.querySelector("use").setAttribute("xlink:href", "#iconUncheck");
                                    actionElement.parentElement.classList.remove("protyle-task--done");
                                } else {
                                    actionElement.querySelector("use").setAttribute("xlink:href", "#iconCheck");
                                    actionElement.parentElement.classList.add("protyle-task--done");
                                }
                                actionElement.parentElement.setAttribute("updated", dayjs().format("YYYYMMDDHHmmss"));
                                updateTransaction(protyle, actionId, actionElement.parentElement.outerHTML, html);
                            }
                        } else if (window.siyuan.config.editor.listItemDotNumberClickFocus) {
                            if (protyle.block.showAll && protyle.block.id === actionId) {
                                enterBack(protyle, actionId);
                            } else {
                                zoomOut({ protyle, id: actionId });
                            }
                        }
                    }
                    event.stopPropagation();
                    return;
                }
            }

            const selectElement = hasClosestByClassName(event.target, "hr") ||
                hasClosestByClassName(event.target, "iframe");
            if (!event.shiftKey && !ctrlIsPressed && selectElement) {
                selectElement.classList.add("protyle-wysiwyg--select");
                event.stopPropagation();
                return;
            }

            const imgElement = hasTopClosestByClassName(event.target, "img");
            if (!event.shiftKey && !ctrlIsPressed && imgElement) {
                imgElement.classList.add("img--select");
                const nextSibling = hasNextSibling(imgElement);
                if (nextSibling) {
                    if (nextSibling.textContent.startsWith(Constants.ZWSP)) {
                        range.setStart(nextSibling, 1);
                    } else {
                        range.setStart(nextSibling, 0);
                    }
                    range.collapse(true);
                    focusByRange(range);
                    // 需等待 range 更新再次进行渲染
                    if (protyle.options.render.breadcrumb) {
                        protyle.breadcrumb.render(protyle);
                    }
                }
                return;
            }

            const emojiElement = hasTopClosestByClassName(event.target, "emoji");
            if (!event.shiftKey && !ctrlIsPressed && emojiElement) {
                const nodeElement = hasClosestBlock(emojiElement);
                if (nodeElement) {
                    const emojiRect = emojiElement.getBoundingClientRect();
                    openEmojiPanel("", "av", {
                        x: emojiRect.left,
                        y: emojiRect.bottom,
                        h: emojiRect.height,
                        w: emojiRect.width
                    }, (unicode) => {
                        emojiElement.insertAdjacentHTML("afterend", "<wbr>");
                        const oldHTML = nodeElement.outerHTML;
                        let emojiHTML;
                        if (unicode.startsWith("api/icon/getDynamicIcon")) {
                            emojiHTML = `<img class="emoji" src="${unicode}"/>`;
                        } else if (unicode.indexOf(".") > -1) {
                            const emojiList = unicode.split(".");
                            emojiHTML = `<img alt="${emojiList[0]}" class="emoji" src="/emojis/${unicode}" title="${emojiList[0]}">`;
                        } else {
                            emojiHTML = unicode2Emoji(unicode);
                        }
                        emojiElement.outerHTML = emojiHTML;
                        hideElements(["dialog"]);
                        updateTransaction(protyle, nodeElement.getAttribute("data-node-id"), nodeElement.outerHTML, oldHTML);
                        focusByWbr(nodeElement, range);
                    }, emojiElement);
                }
                return;
            }

            if (avClick(protyle, event)) {
                return;
            }

            setTimeout(() => {
                // 选中后，在选中的文字上点击需等待 range 更新
                let newRange = getEditorRange(this.element);
                // https://github.com/siyuan-note/siyuan/issues/10357
                const attrElement = hasClosestByClassName(newRange.endContainer, "protyle-attr");
                if (attrElement) {
                    newRange = setLastNodeRange(attrElement.previousElementSibling, newRange, false);
                }
                /// #if !MOBILE
                if (newRange.toString().replace(Constants.ZWSP, "") !== "") {
                    protyle.toolbar.render(protyle, newRange);
                } else {
                    hideElements(["toolbar"], protyle);
                    // https://github.com/siyuan-note/siyuan/issues/9785
                    protyle.toolbar.range = newRange;
                }
                /// #endif
                if (!protyle.wysiwyg.element.querySelector(".protyle-wysiwyg--select")) {
                    countSelectWord(newRange, protyle.block.rootID);
                }
                if (getSelection().rangeCount === 0) {
                    // https://github.com/siyuan-note/siyuan/issues/5901
                    focusByRange(newRange);
                }
                /// #if !MOBILE
                pushBack(protyle, newRange);
                /// #endif
            }, (isMobile() || isInIOS()) ? 520 : 0); // Android/iPad 双击慢了出不来
            protyle.hint.enableExtend = false;
            if (event.shiftKey) {
                event.preventDefault();
                event.stopPropagation();
                // shift 多选
                let startElement = this.shiftStartElement;
                let endElement = hasClosestBlock(event.target);
                if (this.shiftStartElement && endElement && !this.shiftStartElement.isSameNode(endElement)) {
                    let toDown = true;
                    range.collapse(true);
                    const startRect = startElement.getBoundingClientRect();
                    const endRect = endElement.getBoundingClientRect();
                    let startTop = startRect.top;
                    let endTop = endRect.top;
                    if (startTop === endTop) {
                        // 横排 https://ld246.com/article/1663036247544
                        startTop = startRect.left;
                        endTop = endRect.left;
                    }
                    if (startTop > endTop) {
                        const tempElement = endElement;
                        endElement = startElement;
                        startElement = tempElement;
                        const tempTop = endTop;
                        endTop = startTop;
                        startTop = tempTop;
                        toDown = false;
                    }
                    let selectElements: Element[] = [];
                    let currentElement: HTMLElement = startElement;
                    let hasJump = false;
                    while (currentElement) {
                        if (currentElement && !currentElement.classList.contains("protyle-attr")) {
                            const currentRect = currentElement.getBoundingClientRect();
                            if (startRect.top === endRect.top ? (currentRect.left <= endTop) : (currentRect.top <= endTop)) {
                                if (hasJump) {
                                    // 父节点的下个节点在选中范围内才可使用父节点作为选中节点
                                    if (currentElement.nextElementSibling && !currentElement.nextElementSibling.classList.contains("protyle-attr")) {
                                        const currentNextRect = currentElement.nextElementSibling.getBoundingClientRect();
                                        if (startRect.top === endRect.top ?
                                            (currentNextRect.left <= endTop && currentNextRect.bottom <= endRect.bottom) :
                                            (currentNextRect.top <= endTop)) {
                                            selectElements = [currentElement];
                                            currentElement = currentElement.nextElementSibling as HTMLElement;
                                            hasJump = false;
                                        } else if (currentElement.parentElement.classList.contains("sb")) {
                                            currentElement = hasClosestBlock(currentElement.parentElement) as HTMLElement;
                                            hasJump = true;
                                        } else {
                                            break;
                                        }
                                    } else {
                                        currentElement = hasClosestBlock(currentElement.parentElement) as HTMLElement;
                                        hasJump = true;
                                    }
                                } else {
                                    selectElements.push(currentElement);
                                    currentElement = currentElement.nextElementSibling as HTMLElement;
                                }
                            } else if (currentElement.parentElement.classList.contains("sb")) {
                                // 跳出超级块横向排版中的未选中元素
                                currentElement = hasClosestBlock(currentElement.parentElement) as HTMLElement;
                                hasJump = true;
                            } else {
                                break;
                            }
                        } else {
                            currentElement = hasClosestBlock(currentElement.parentElement) as HTMLElement;
                            hasJump = true;
                        }
                    }
                    if (selectElements.length === 1 && !selectElements[0].classList.contains("list") && !selectElements[0].classList.contains("bq") && !selectElements[0].classList.contains("sb")) {
                        // 单个 p 不选中
                        this.shiftStartElement = undefined;
                    } else {
                        const ids: string[] = [];
                        if (!protyle.wysiwyg.element.querySelector(".protyle-wysiwyg--select") && protyle.scroll && !protyle.scroll.element.classList.contains("fn__none") && !protyle.scroll.keepLazyLoad &&
                            (startElement.getBoundingClientRect().top < -protyle.contentElement.clientHeight * 2 || endElement.getBoundingClientRect().bottom > protyle.contentElement.clientHeight * 2)) {
                            showMessage(window.siyuan.languages.crossKeepLazyLoad);
                        }
                        selectElements.forEach(item => {
                            item.classList.add("protyle-wysiwyg--select");
                            ids.push(item.getAttribute("data-node-id"));
                            // 清除选中的子块 https://ld246.com/article/1667826582251
                            item.querySelectorAll(".protyle-wysiwyg--select").forEach(subItem => {
                                subItem.classList.remove("protyle-wysiwyg--select");
                            });
                        });
                        countBlockWord(ids);
                        if (toDown) {
                            focusBlock(selectElements[selectElements.length - 1], protyle.wysiwyg.element, false);
                        } else {
                            focusBlock(selectElements[0], protyle.wysiwyg.element, false);
                        }
                    }
                }
            }

            if (this.element.querySelector(".protyle-wysiwyg--select") && range.toString() !== "") {
                // 选中块后，文字不能被选中。需在 shift click 之后，防止shift点击单个块出现文字选中
                range.collapse(false);
                focusByRange(range);
            }

            if (ctrlIsPressed && range.toString() === "" && !event.shiftKey && !event.altKey) {
                let ctrlElement = hasClosestBlock(event.target);
                if (ctrlElement) {
                    const embedBlockElement = isInEmbedBlock(ctrlElement);
                    if (embedBlockElement) {
                        ctrlElement = embedBlockElement;
                    }
                    ctrlElement = getTopAloneElement(ctrlElement) as HTMLElement;
                    if (ctrlElement.classList.contains("protyle-wysiwyg--select")) {
                        ctrlElement.classList.remove("protyle-wysiwyg--select");
                        ctrlElement.removeAttribute("select-start");
                        ctrlElement.removeAttribute("select-end");
                    } else {
                        ctrlElement.classList.add("protyle-wysiwyg--select");
                    }
                    ctrlElement.querySelectorAll(".protyle-wysiwyg--select").forEach(item => {
                        item.classList.remove("protyle-wysiwyg--select");
                        item.removeAttribute("select-start");
                        item.removeAttribute("select-end");
                    });
                    const ctrlParentElement = hasClosestByClassName(ctrlElement.parentElement, "protyle-wysiwyg--select");
                    if (ctrlParentElement) {
                        ctrlParentElement.classList.remove("protyle-wysiwyg--select");
                        ctrlParentElement.removeAttribute("select-start");
                        ctrlParentElement.removeAttribute("select-end");
                    }
                    const ids: string[] = [];
                    protyle.wysiwyg.element.querySelectorAll(".protyle-wysiwyg--select").forEach(item => {
                        ids.push(item.getAttribute("data-node-id"));
                    });
                    countBlockWord(ids);
                }
            }
        });
    }
}<|MERGE_RESOLUTION|>--- conflicted
+++ resolved
@@ -64,26 +64,6 @@
 /// #else
 import { popSearch } from "../../mobile/menu/search";
 /// #endif
-<<<<<<< HEAD
-import { BlockPanel } from "../../block/Panel";
-import { isInIOS, isOnlyMeta, readText } from "../util/compatibility";
-import { MenuItem } from "../../menus/Menu";
-import { fetchPost } from "../../util/fetch";
-import { onGet } from "../util/onGet";
-import { setTableAlign } from "../util/table";
-import { countBlockWord, countSelectWord } from "../../layout/status";
-import { showMessage } from "../../dialog/message";
-import { getBacklinkHeadingMore, loadBreadcrumb } from "./renderBacklink";
-import { removeSearchMark } from "../toolbar/util";
-import { activeBlur, hideKeyboardToolbar } from "../../mobile/util/keyboardToolbar";
-import { commonClick } from "./commonClick";
-import { avClick, avContextmenu, updateAVName } from "../render/av/action";
-import { selectRow, stickyRow, updateHeader } from "../render/av/row";
-import { showColMenu } from "../render/av/col";
-import { openViewMenu } from "../render/av/view";
-import { avRender } from "../render/av/render";
-import { checkFold } from "../../util/noRelyPCFunction";
-=======
 import {BlockPanel} from "../../block/Panel";
 import {isInIOS, isMac, isOnlyMeta, readText} from "../util/compatibility";
 import {MenuItem} from "../../menus/Menu";
@@ -102,7 +82,6 @@
 import {openViewMenu} from "../render/av/view";
 import {avRender} from "../render/av/render";
 import {checkFold} from "../../util/noRelyPCFunction";
->>>>>>> 9860fc77
 import {
     addDragFill,
     dragFillCellsValue,
