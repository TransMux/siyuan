import { getTextStar, paste, pasteText } from "../util/paste";
import {
    hasClosestBlock,
    hasClosestByAttribute,
    hasClosestByClassName, hasClosestByTag,
    hasTopClosestByClassName,
    isInEmbedBlock,
} from "../util/hasClosest";
import {
    focusBlock,
    focusByRange,
    focusByWbr,
    focusSideBlock,
    getEditorRange,
    getSelectionOffset,
    setFirstNodeRange, setInsertWbrHTML,
    setLastNodeRange,
} from "../util/selection";
import { Constants } from "../../constants";
import { isMobile } from "../../util/functions";
import { genEmptyElement } from "../../block/util";
import { previewDocImage } from "../preview/image";
import {
    contentMenu,
    enterBack,
    fileAnnotationRefMenu,
    imgMenu,
    inlineMathMenu,
    linkMenu,
    refMenu,
    setFold,
    tagMenu,
    zoomOut
} from "../../menus/protyle";
import * as dayjs from "dayjs";
import { dropEvent } from "../util/editorCommonEvent";
import { input } from "./input";
import {
    getContenteditableElement,
    getNextBlock,
    getTopAloneElement,
    hasNextSibling,
    hasPreviousSibling, isEndOfBlock,
    isNotEditBlock
} from "./getBlock";
import { transaction, updateTransaction } from "./transaction";
import { hideElements } from "../ui/hideElements";
/// #if !BROWSER
import { ipcRenderer } from "electron";
/// #endif
import { getEnableHTML, removeEmbed } from "./removeEmbed";
import { keydown } from "./keydown";
import { openMobileFileById } from "../../mobile/editor";
import { removeBlock } from "./remove";
import { highlightRender } from "../render/highlightRender";
import { openAttr } from "../../menus/commonMenuItem";
import { blockRender } from "../render/blockRender";
/// #if !MOBILE
import { getAllModels } from "../../layout/getAll";
import { pushBack } from "../../util/backForward";
import { openFileById } from "../../editor/util";
import { openGlobalSearch } from "../../search/util";
/// #else
import { popSearch } from "../../mobile/menu/search";
/// #endif
import {BlockPanel} from "../../block/Panel";
import {isInIOS, isMac, isOnlyMeta, readText} from "../util/compatibility";
import {MenuItem} from "../../menus/Menu";
import {fetchPost} from "../../util/fetch";
import {onGet} from "../util/onGet";
import {clearTableCell, setTableAlign} from "../util/table";
import {countBlockWord, countSelectWord} from "../../layout/status";
import {showMessage} from "../../dialog/message";
import {getBacklinkHeadingMore, loadBreadcrumb} from "./renderBacklink";
import {removeSearchMark} from "../toolbar/util";
import {activeBlur, hideKeyboardToolbar} from "../../mobile/util/keyboardToolbar";
import {commonClick} from "./commonClick";
import {avClick, avContextmenu, updateAVName} from "../render/av/action";
import {selectRow, stickyRow, updateHeader} from "../render/av/row";
import {showColMenu} from "../render/av/col";
import {openViewMenu} from "../render/av/view";
import {avRender} from "../render/av/render";
import {checkFold} from "../../util/noRelyPCFunction";
import {
    addDragFill,
    dragFillCellsValue,
    genCellValueByElement,
    getCellText,
    getPositionByCellElement,
    getTypeByCellElement,
    updateCellsValue
} from "../render/av/cell";
import { openEmojiPanel, unicode2Emoji } from "../../emoji";
import { openLink } from "../../editor/openLink";
import { mathRender } from "../render/mathRender";
import { editAssetItem } from "../render/av/asset";
import {img3115} from "../../boot/compatibleVersion";
import {globalClickHideMenu} from "../../boot/globalEvent/click";
import {hideTooltip} from "../../dialog/tooltip";

export class WYSIWYG {
    public lastHTMLs: { [key: string]: string } = {};
    public element: HTMLDivElement;
    public preventKeyup: boolean;

    private shiftStartElement: HTMLElement;
    private preventClick: boolean;

    constructor(protyle: IProtyle) {
        this.element = document.createElement("div");
        this.element.className = "protyle-wysiwyg";
        this.element.setAttribute("spellcheck", "false");
        if (isMobile()) {
            // iPhone，iPad 端输入 contenteditable 为 true 时会在块中间插入 span
            // Android 端空块输入法弹出会收起 https://ld246.com/article/1689713888289
            this.element.setAttribute("contenteditable", "false");
        } else {
            this.element.setAttribute("contenteditable", "true");
        }
        if (window.siyuan.config.editor.displayBookmarkIcon) {
            this.element.classList.add("protyle-wysiwyg--attr");
        }
        this.bindCommonEvent(protyle);
        if (protyle.options.action.includes(Constants.CB_GET_HISTORY)) {
            return;
        }
        this.bindEvent(protyle);
        keydown(protyle, this.element);
        dropEvent(protyle, this.element);
    }

    public renderCustom(ial: IObject) {
        let isFullWidth = ial[Constants.CUSTOM_SY_FULLWIDTH];
        if (!isFullWidth) {
            isFullWidth = window.siyuan.config.editor.fullWidth ? "true" : "false";
        }
        if (isFullWidth === "true") {
            this.element.parentElement.setAttribute("data-fullwidth", "true");
        } else {
            this.element.parentElement.removeAttribute("data-fullwidth");
        }
        const ialKeys = Object.keys(ial);
        for (let i = 0; i < this.element.attributes.length; i++) {
            const oldKey = this.element.attributes[i].nodeName;
            if (!["type", "class", "spellcheck", "contenteditable", "data-doc-type", "style", "data-realwidth", "data-readonly"].includes(oldKey) &&
                !ialKeys.includes(oldKey)) {
                this.element.removeAttribute(oldKey);
                i--;
            }
        }
        ialKeys.forEach((key: string) => {
            if (!["title-img", "title", "updated", "icon", "id", "type", "class", "spellcheck", "contenteditable", "data-doc-type", "style", "data-realwidth", "data-readonly"].includes(key)) {
                this.element.setAttribute(key, ial[key]);
            }
        });
    }

    // text block-ref file-annotation-ref a 结尾处打字应为普通文本
    private escapeInline(protyle: IProtyle, range: Range, event: InputEvent) {
        if (!event.data && event.inputType !== "insertLineBreak") {
            return;
        }

        const inputData = event.data;
        protyle.toolbar.range = range;
        const inlineElement = range.startContainer.parentElement;
        const currentTypes = protyle.toolbar.getCurrentType();

        // https://github.com/siyuan-note/siyuan/issues/11766
        if (event.inputType === "insertLineBreak") {
            if (currentTypes.length > 0 && range.toString() === "" && inlineElement.tagName === "SPAN" &&
                inlineElement.textContent.startsWith("\n") &&
                range.startContainer.previousSibling && range.startContainer.previousSibling.textContent === "\n") {
                inlineElement.before(range.startContainer.previousSibling);
            }
            return;
        }

        let dataLength = inputData.length;
        if (inputData === "<" || inputData === ">") {
            // 使用 inlineElement.innerHTML 会出现 https://ld246.com/article/1627185027423 中的第2个问题
            dataLength = 4;
        } else if (inputData === "&") {
            // https://github.com/siyuan-note/siyuan/issues/12239
            dataLength = 5;
        }
        // https://github.com/siyuan-note/siyuan/issues/5924
        if (currentTypes.length > 0 && range.toString() === "" && range.startOffset === inputData.length &&
            inlineElement.tagName === "SPAN" &&
            inlineElement.textContent.replace(Constants.ZWSP, "") !== inputData &&
            inlineElement.textContent.replace(Constants.ZWSP, "").length >= inputData.length &&
            !hasPreviousSibling(range.startContainer) && !hasPreviousSibling(inlineElement)) {
            const html = inlineElement.innerHTML.replace(Constants.ZWSP, "");
            inlineElement.innerHTML = html.substr(dataLength);
            const textNode = document.createTextNode(inputData);
            inlineElement.before(textNode);
            range.selectNodeContents(textNode);
            range.collapse(false);
            return;
        }
        if (// 表格行内公式之前无法插入文字 https://github.com/siyuan-note/siyuan/issues/3908
            inlineElement.tagName === "SPAN" &&
            inlineElement.textContent !== inputData &&
            !currentTypes.includes("search-mark") &&    // https://github.com/siyuan-note/siyuan/issues/7586
            range.toString() === "" && range.startContainer.nodeType === 3 &&
            (currentTypes.includes("inline-memo") || currentTypes.includes("text") || currentTypes.includes("block-ref") || currentTypes.includes("file-annotation-ref") || currentTypes.includes("a")) &&
            !hasNextSibling(range.startContainer) && range.startContainer.textContent.length === range.startOffset &&
            inlineElement.textContent.length > inputData.length
        ) {
            const position = getSelectionOffset(inlineElement, protyle.wysiwyg.element, range);
            const html = inlineElement.innerHTML;
            if (position.start === inlineElement.textContent.length) {
                // 使用 inlineElement.textContent **$a$b** 中数学公式消失
                inlineElement.innerHTML = html.substr(0, html.length - dataLength);
                const textNode = document.createTextNode(inputData);
                inlineElement.after(textNode);
                range.selectNodeContents(textNode);
                range.collapse(false);
            }
        }
    }

    private setEmptyOutline(protyle: IProtyle, element: HTMLElement) {
        // 图片移除选择状态应放在前面，否则 https://github.com/siyuan-note/siyuan/issues/4173
        protyle.wysiwyg.element.querySelectorAll(".img--select, .av__cell--select, .av__cell--active, .av__row--select").forEach((item: HTMLElement) => {
            if (item.classList.contains("av__row--select") && !hasClosestByClassName(element, "av")) {
                item.classList.remove("av__row--select");
                item.querySelector(".av__firstcol use").setAttribute("xlink:href", "#iconUncheck");
                updateHeader(item);
            } else {
                item.classList.remove("img--select", "av__cell--select", "av__cell--active");
                item.querySelector(".av__drag-fill")?.remove();
            }
        });

        let nodeElement = element;
        if (!element.getAttribute("data-node-id")) {
            const tempElement = hasClosestBlock(element);
            if (!tempElement) {
                return;
            }
            nodeElement = tempElement;
        }
        /// #if !MOBILE
        if (protyle.model) {
            getAllModels().outline.forEach(item => {
                if (item.blockId === protyle.block.rootID) {
                    item.setCurrent(nodeElement);
                }
            });
        }
        /// #else
        if (protyle.disabled) {
            protyle.toolbar.range = getEditorRange(nodeElement);
        }
        /// #endif
    }

    private emojiToMd(element: HTMLElement) {
        element.querySelectorAll(".emoji").forEach((item: HTMLElement) => {
            item.outerHTML = `:${item.getAttribute("alt")}:`;
        });
    }

    private bindCommonEvent(protyle: IProtyle) {
        this.element.addEventListener("copy", (event: ClipboardEvent & { target: HTMLElement }) => {
            window.siyuan.ctrlIsPressed = false; // https://github.com/siyuan-note/siyuan/issues/6373
            // https://github.com/siyuan-note/siyuan/issues/4600
            if (event.target.tagName === "PROTYLE-HTML" || event.target.localName === "input") {
                event.stopPropagation();
                return;
            }
            event.stopPropagation();
            event.preventDefault();
            const range = getEditorRange(protyle.wysiwyg.element);
            const nodeElement = hasClosestBlock(range.startContainer);
            if (!nodeElement) {
                return;
            }
            const selectImgElement = nodeElement.querySelector(".img--select");
            const selectAVElement = nodeElement.querySelector(".av__row--select, .av__cell--select");
            const selectTableElement = nodeElement.querySelector(".table__select")?.clientWidth > 0;
            let selectElements = Array.from(protyle.wysiwyg.element.querySelectorAll(".protyle-wysiwyg--select"));
            if (selectElements.length === 0 && range.toString() === "" && !range.cloneContents().querySelector("img") &&
                !selectImgElement && !selectAVElement && !selectTableElement) {
                nodeElement.classList.add("protyle-wysiwyg--select");
                countBlockWord([nodeElement.getAttribute("data-node-id")]);
                selectElements = [nodeElement];
            }
            let html = "";
            let textPlain = "";
            if (selectElements.length > 0) {
                const isRefText = selectElements[0].getAttribute("data-reftext") === "true";
                if (selectElements[0].getAttribute("data-type") === "NodeListItem" &&
                    selectElements[0].parentElement.classList.contains("list") &&   // 反链复制列表项 https://github.com/siyuan-note/siyuan/issues/6555
                    selectElements[0].parentElement.childElementCount - 1 === selectElements.length) {
                    if (isRefText) {
                        html = getTextStar(selectElements[0].parentElement);
                    } else {
                        html = selectElements[0].parentElement.outerHTML;
                    }
                } else {
                    selectElements.forEach((item: HTMLElement, index) => {
                        // 复制列表项中的块会变为复制列表项，因此不能使用 getTopAloneElement https://github.com/siyuan-note/siyuan/issues/8925
                        if (isRefText && index === 0) {
                            html += getTextStar(item) + "\n\n";
                        } else {
                            html += removeEmbed(item);
                        }
                    });
                }
                if (isRefText) {
                    selectElements[0].removeAttribute("data-reftext");
                }
            } else if (selectAVElement) {
                const cellElements: Element[] = Array.from(nodeElement.querySelectorAll(".av__cell--active, .av__cell--select")) || [];
                if (cellElements.length === 0) {
                    nodeElement.querySelectorAll(".av__row--select:not(.av__row--header)").forEach(rowElement => {
                        rowElement.querySelectorAll(".av__cell").forEach(cellElement => {
                            cellElements.push(cellElement);
                        });
                    });
                }
                if (cellElements.length > 0) {
                    html = "[";
                    cellElements.forEach((item: HTMLElement, index) => {
                        const cellText = getCellText(item);
                        if (index === 0 || !cellElements[index - 1].isSameNode(item.previousElementSibling)) {
                            html += "[";
                        }
                        html += JSON.stringify(genCellValueByElement(getTypeByCellElement(item), item)) + ",";
                        if (index === cellElements.length - 1 || !cellElements[index + 1].isSameNode(item.nextElementSibling)) {
                            html = html.substring(0, html.length - 1) + "],";
                        }
                        textPlain += cellText + ((cellElements[index + 1] && item.nextElementSibling && item.nextElementSibling.isSameNode(cellElements[index + 1])) ? "\t" : "\n\n");
                    });
                    textPlain = textPlain.substring(0, textPlain.length - 2);
                    html = html.substring(0, html.length - 1) + "]";
                }
            } else if (selectTableElement) {
                const selectCellElements: HTMLTableCellElement[] = [];
                const scrollLeft = nodeElement.firstElementChild.scrollLeft;
                const tableSelectElement = nodeElement.querySelector(".table__select") as HTMLElement;
                html = "<table>";
                nodeElement.querySelectorAll("th, td").forEach((item: HTMLTableCellElement) => {
                    if (!item.classList.contains("fn__none") &&
                        item.offsetLeft + 6 > tableSelectElement.offsetLeft + scrollLeft && item.offsetLeft + item.clientWidth - 6 < tableSelectElement.offsetLeft + scrollLeft + tableSelectElement.clientWidth &&
                        item.offsetTop + 6 > tableSelectElement.offsetTop && item.offsetTop + item.clientHeight - 6 < tableSelectElement.offsetTop + tableSelectElement.clientHeight) {
                        selectCellElements.push(item);
                    }
                });
                selectCellElements.forEach((item, index) => {
                    if (index === 0 || !item.previousElementSibling ||
                        !item.previousElementSibling.isSameNode(selectCellElements[index - 1])) {
                        html += "<tr>";
                    }
                    html += item.outerHTML;
                    if (!item.nextElementSibling || !selectCellElements[index + 1] ||
                        !item.nextElementSibling.isSameNode(selectCellElements[index + 1])) {
                        html += "</tr>";
                    }
                });
                html += "</table>";
                textPlain = protyle.lute.HTML2Md(html);
            } else {
                const tempElement = document.createElement("div");
                // https://github.com/siyuan-note/siyuan/issues/5540
                const selectTypes = protyle.toolbar.getCurrentType(range);
                if ((selectTypes.length > 0 || range.startContainer.parentElement.parentElement.getAttribute("data-type") === "NodeHeading") &&
                    (
                        (range.startContainer.nodeType === 3 && range.startContainer.parentElement.textContent === range.toString()) ||
                        (range.startContainer.nodeType !== 3 && range.startContainer.textContent === range.toString())
                    )) {
                    if (range.startContainer.parentElement.parentElement.getAttribute("data-type") === "NodeHeading") {
                        // 复制标题 https://github.com/siyuan-note/insider/issues/297
                        tempElement.append(range.startContainer.parentElement.parentElement.cloneNode(true));
                    } else if (!["DIV", "TD", "TH", "TR"].includes(range.startContainer.parentElement.tagName)) {
                        // 复制行内元素 https://github.com/siyuan-note/insider/issues/191
                        tempElement.append(range.startContainer.parentElement.cloneNode(true));
                        this.emojiToMd(tempElement);
                    } else {
                        // 直接复制块 https://github.com/siyuan-note/insider/issues/318
                        tempElement.append(range.cloneContents());
                        this.emojiToMd(tempElement);
                    }
                    html = tempElement.innerHTML;
                    textPlain = range.toString();
                } else if (selectImgElement) {
                    html = selectImgElement.outerHTML;
                    textPlain = selectImgElement.querySelector("img").getAttribute("data-src");
                } else if (selectTypes.length > 0 && range.startContainer.nodeType === 3 && range.startContainer.parentElement.tagName === "SPAN" &&
                    range.startContainer.parentElement.isSameNode(range.endContainer.parentElement)) {
                    // 复制粗体等字体中的一部分
                    const attributes = range.startContainer.parentElement.attributes;
                    const spanElement = document.createElement("span");
                    for (let i = 0; i < attributes.length; i++) {
                        spanElement.setAttribute(attributes[i].name, attributes[i].value);
                    }
                    if (spanElement.getAttribute("data-type").indexOf("block-ref") > -1 &&
                        spanElement.getAttribute("data-subtype") === "d") {
                        // 需变为静态锚文本
                        spanElement.setAttribute("data-subtype", "s");
                    }
                    spanElement.textContent = range.toString();
                    html = spanElement.outerHTML;
                    textPlain = range.toString();
                } else {
                    tempElement.append(range.cloneContents());
                    this.emojiToMd(tempElement);
                    const inlineMathElement = hasClosestByAttribute(range.commonAncestorContainer, "data-type", "inline-math");
                    if (inlineMathElement) {
                        // 表格内复制数学公式 https://ld246.com/article/1631708573504
                        html = inlineMathElement.outerHTML;
                    } else {
                        html = tempElement.innerHTML;
                    }
                    // 不能使用 commonAncestorContainer https://ld246.com/article/1643282894693
                    textPlain = tempElement.textContent;
                    if (hasClosestByAttribute(range.startContainer, "data-type", "NodeCodeBlock")) {
                        if (isEndOfBlock(range)) {
                            textPlain = textPlain.replace(/\n$/, "");
                        }
                    } else if (!hasClosestByTag(range.startContainer, "CODE")) {
                        textPlain = range.toString();
                    }
                }
            }
            if (protyle.disabled) {
                html = getEnableHTML(html);
            }
            textPlain = textPlain || protyle.lute.BlockDOM2StdMd(html).trimEnd();
            textPlain = textPlain.replace(/\u00A0/g, " ") // Replace non-breaking spaces with normal spaces when copying https://github.com/siyuan-note/siyuan/issues/9382
                // Remove ZWSP when copying inline elements https://github.com/siyuan-note/siyuan/issues/13882
                .replace(new RegExp(Constants.ZWSP, "g"), "");
            event.clipboardData.setData("text/plain", textPlain);
            event.clipboardData.setData("text/html", selectTableElement ? html : protyle.lute.BlockDOM2HTML(selectAVElement ? textPlain : html));
            event.clipboardData.setData("text/siyuan", selectTableElement ? protyle.lute.HTML2BlockDOM(html) : html);
        });

        this.element.addEventListener("mousedown", (event: MouseEvent) => {
            protyle.wysiwyg.element.classList.remove("protyle-wysiwyg--hiderange");
            if (event.button === 2 || window.siyuan.ctrlIsPressed) {
                // 右键
                return;
            }
            // Electron 更新后 shift 向上点击获取的 range 不为上一个位置的 https://github.com/siyuan-note/siyuan/issues/9334
            if (window.siyuan.shiftIsPressed && getSelection().rangeCount > 0) {
                this.shiftStartElement = hasClosestBlock(getSelection().getRangeAt(0).startContainer) as HTMLElement;
            }
            if (!window.siyuan.shiftIsPressed) {
                // https://github.com/siyuan-note/siyuan/issues/3026
                hideElements(["select"], protyle);
            }
            let target = event.target as HTMLElement;
            if (hasClosestByClassName(target, "protyle-action") ||
                (hasClosestByClassName(target, "av__cell--header") && !hasClosestByClassName(target, "av__widthdrag"))) {
                return;
            }
            const documentSelf = document;
            const rect = protyle.element.getBoundingClientRect();
            const mostLeft = rect.left + (parseInt(protyle.wysiwyg.element.style.paddingLeft) || 24) + 1;
            // 不能用 firstElement，否则 https://ld246.com/article/1668758661338
            const mostRight = mostLeft + (protyle.wysiwyg.element.clientWidth - (parseInt(protyle.wysiwyg.element.style.paddingLeft) || 24) - (parseInt(protyle.wysiwyg.element.style.paddingRight) || 16)) - 2;
            const mostBottom = rect.bottom;
            const y = event.clientY;
            const contentRect = protyle.contentElement.getBoundingClientRect();
            // av col resize
            if (!protyle.disabled && target.classList.contains("av__widthdrag")) {
                const nodeElement = hasClosestBlock(target);
                if (!nodeElement) {
                    return;
                }
                const avId = nodeElement.getAttribute("data-av-id");
                const blockID = nodeElement.dataset.nodeId;
                const dragElement = target.parentElement;
                const oldWidth = dragElement.clientWidth;
                const dragColId = dragElement.getAttribute("data-col-id");
                let newWidth: number;
                const scrollElement = nodeElement.querySelector(".av__scroll");
                documentSelf.onmousemove = (moveEvent: MouseEvent) => {
                    newWidth = Math.max(oldWidth + (moveEvent.clientX - event.clientX), 25);
                    scrollElement.querySelectorAll(".av__row, .av__row--footer").forEach(item => {
                        (item.querySelector(`[data-col-id="${dragColId}"]`) as HTMLElement).style.width = newWidth + "px";
                    });
                    stickyRow(nodeElement, contentRect, "bottom");
                };

                documentSelf.onmouseup = () => {
                    documentSelf.onmousemove = null;
                    documentSelf.onmouseup = null;
                    documentSelf.ondragstart = null;
                    documentSelf.onselectstart = null;
                    documentSelf.onselect = null;
                    if (!newWidth || newWidth === oldWidth) {
                        return;
                    }
                    const viewId = nodeElement.getAttribute("custom-sy-av-view");
                    transaction(protyle, [{
                        action: "setAttrViewColWidth",
                        id: dragColId,
                        avID: avId,
                        data: newWidth + "px",
                        blockID,
                        keyID: viewId  // 仅前端使用，用于推送时不影响其他视图 https://github.com/siyuan-note/siyuan/issues/11019
                    }], [{
                        action: "setAttrViewColWidth",
                        id: dragColId,
                        avID: avId,
                        data: oldWidth + "px",
                        blockID,
                        keyID: viewId
                    }]);
                };
                this.preventClick = true;
                event.preventDefault();
                return;
            }
            // av drag fill
            const avDragFillElement = hasClosestByClassName(target, "av__drag-fill");
            if (!protyle.disabled && avDragFillElement) {
                const nodeElement = hasClosestBlock(avDragFillElement);
                if (!nodeElement) {
                    return;
                }
                const originData: { [key: string]: IAVCellValue[] } = {};
                let lastOriginCellElement;
                const originCellIds: string[] = [];
                nodeElement.querySelectorAll(".av__cell--active").forEach((item: HTMLElement) => {
                    const rowElement = hasClosestByClassName(item, "av__row");
                    if (rowElement) {
                        if (!originData[rowElement.dataset.id]) {
                            originData[rowElement.dataset.id] = [];
                        }
                        originData[rowElement.dataset.id].push(genCellValueByElement(getTypeByCellElement(item), item));
                        lastOriginCellElement = item;
                        originCellIds.push(item.dataset.id);
                    }
                });
                const dragFillCellIndex = getPositionByCellElement(lastOriginCellElement);
                const firstCellIndex = getPositionByCellElement(nodeElement.querySelector(".av__cell--active"));
                let moveAVCellElement: HTMLElement;
                let lastCellElement: HTMLElement;
                documentSelf.onmousemove = (moveEvent: MouseEvent) => {
                    const tempCellElement = hasClosestByClassName(moveEvent.target as HTMLElement, "av__cell") as HTMLElement;
                    if (moveAVCellElement && tempCellElement && tempCellElement.isSameNode(moveAVCellElement)) {
                        return;
                    }
                    moveAVCellElement = tempCellElement;
                    if (moveAVCellElement && moveAVCellElement.dataset.id) {
                        const newIndex = getPositionByCellElement(moveAVCellElement);
                        nodeElement.querySelectorAll(".av__cell--active").forEach((item: HTMLElement) => {
                            if (!originCellIds.includes(item.dataset.id)) {
                                item.classList.remove("av__cell--active");
                            }
                        });
                        if (newIndex.celIndex !== dragFillCellIndex.celIndex) {
                            lastCellElement = undefined;
                            return;
                        }
                        nodeElement.querySelectorAll(".av__row").forEach((rowElement: HTMLElement, index: number) => {
                            if ((newIndex.rowIndex < firstCellIndex.rowIndex && index >= newIndex.rowIndex && index < firstCellIndex.rowIndex) ||
                                (newIndex.rowIndex > dragFillCellIndex.rowIndex && index <= newIndex.rowIndex && index > dragFillCellIndex.rowIndex)) {
                                rowElement.querySelectorAll(".av__cell").forEach((cellElement: HTMLElement, cellIndex: number) => {
                                    if (cellIndex >= firstCellIndex.celIndex && cellIndex <= newIndex.celIndex) {
                                        cellElement.classList.add("av__cell--active");
                                        lastCellElement = cellElement;
                                    }
                                });
                            }
                        });
                    }
                };

                documentSelf.onmouseup = () => {
                    documentSelf.onmousemove = null;
                    documentSelf.onmouseup = null;
                    documentSelf.ondragstart = null;
                    documentSelf.onselectstart = null;
                    documentSelf.onselect = null;
                    if (lastCellElement) {
                        dragFillCellsValue(protyle, nodeElement, originData, originCellIds);
                        const allActiveCellsElement = nodeElement.querySelectorAll(".av__cell--active");
                        addDragFill(allActiveCellsElement[allActiveCellsElement.length - 1]);
                    }
                    return false;
                };
                this.preventClick = true;
                return false;
            }
            // av cell select
            const avCellElement = hasClosestByClassName(target, "av__cell");
            if (!protyle.disabled && avCellElement && avCellElement.dataset.id && !isInEmbedBlock(avCellElement)) {
                const nodeElement = hasClosestBlock(avCellElement);
                if (!nodeElement) {
                    return;
                }
                nodeElement.querySelectorAll(".av__cell--select").forEach(item => {
                    item.classList.remove("av__cell--select");
                });
                nodeElement.querySelectorAll(".av__drag-fill").forEach(item => {
                    item.remove();
                });
                avCellElement.classList.add("av__cell--select");
                const originIndex = getPositionByCellElement(avCellElement);
                let moveSelectCellElement: HTMLElement;
                let lastCellElement: HTMLElement;
                const nodeRect = nodeElement.getBoundingClientRect();
                const scrollElement = nodeElement.querySelector(".av__scroll");
                documentSelf.onmousemove = (moveEvent: MouseEvent) => {
                    const tempCellElement = hasClosestByClassName(moveEvent.target as HTMLElement, "av__cell") as HTMLElement;
                    if (scrollElement.scrollWidth > scrollElement.clientWidth + 2) {
                        if (moveEvent.clientX > nodeRect.right - 10) {
                            scrollElement.scrollLeft += 10;
                        } else if (moveEvent.clientX < nodeRect.left + 34) {
                            scrollElement.scrollLeft -= 10;
                        }
                        if (moveEvent.clientY < contentRect.top + 48) {
                            protyle.contentElement.scrollTop -= 5;
                        } else if (moveEvent.clientY > contentRect.bottom - 48) {
                            protyle.contentElement.scrollTop += 5;
                        }
                    }
                    if (moveSelectCellElement && tempCellElement && tempCellElement.isSameNode(moveSelectCellElement)) {
                        return;
                    }
                    if (tempCellElement && tempCellElement.dataset.id && (event.clientX !== moveEvent.clientX || event.clientY !== moveEvent.clientY)) {
                        const newIndex = getPositionByCellElement(tempCellElement);
                        nodeElement.querySelectorAll(".av__cell--active").forEach((item: HTMLElement) => {
                            item.classList.remove("av__cell--active");
                        });
                        nodeElement.querySelectorAll(".av__row").forEach((rowElement: HTMLElement, index: number) => {
                            if (index >= Math.min(originIndex.rowIndex, newIndex.rowIndex) && index <= Math.max(originIndex.rowIndex, newIndex.rowIndex)) {
                                rowElement.querySelectorAll(".av__cell").forEach((cellElement: HTMLElement, cellIndex: number) => {
                                    if (cellIndex >= Math.min(originIndex.celIndex, newIndex.celIndex) && cellIndex <= Math.max(originIndex.celIndex, newIndex.celIndex)) {
                                        cellElement.classList.add("av__cell--active");
                                        lastCellElement = cellElement;
                                    }
                                });
                            }
                        });
                        moveSelectCellElement = tempCellElement;
                    }
                };

                documentSelf.onmouseup = () => {
                    documentSelf.onmousemove = null;
                    documentSelf.onmouseup = null;
                    documentSelf.ondragstart = null;
                    documentSelf.onselectstart = null;
                    documentSelf.onselect = null;
                    if (lastCellElement) {
                        selectRow(nodeElement.querySelector(".av__firstcol"), "unselectAll");
                        focusBlock(nodeElement);
                        addDragFill(lastCellElement);
                        this.preventClick = true;
                    }
                    return false;
                };
                return false;
            }
            // 图片、iframe、video 缩放
            if (!protyle.disabled && target.classList.contains("protyle-action__drag")) {
                const nodeElement = hasClosestBlock(target);
                if (!nodeElement) {
                    return;
                }
                let isCenter = true;
                if (["NodeIFrame", "NodeWidget", "NodeVideo"].includes(nodeElement.getAttribute("data-type"))) {
                    nodeElement.classList.add("iframe--drag");
                    if (nodeElement.style.textAlign === "left" || nodeElement.style.textAlign === "right") {
                        isCenter = false;
                    }
                } else if (target.parentElement.parentElement.getAttribute("data-type") === "img") {
                    target.parentElement.parentElement.classList.add("img--drag");
                }

                const id = nodeElement.getAttribute("data-node-id");
                const html = nodeElement.outerHTML;
                const x = event.clientX;
                const dragElement = target.previousElementSibling as HTMLElement;
                const dragWidth = dragElement.clientWidth;
                const dragHeight = dragElement.clientHeight;

                const imgElement = dragElement.parentElement.parentElement;
                if (dragElement.tagName === "IMG") {
                    img3115(imgElement);
                }
                documentSelf.onmousemove = (moveEvent: MouseEvent) => {
                    if (dragElement.tagName === "IMG") {
                        dragElement.style.height = "";
                    }
                    if (moveEvent.clientX > x - dragWidth + 8 && moveEvent.clientX < mostRight) {
                        const multiple = ((dragElement.tagName === "IMG" && !imgElement.style.minWidth && nodeElement.style.textAlign !== "center") || !isCenter) ? 1 : 2;
                        if (dragElement.tagName === "IMG") {
                            dragElement.parentElement.style.width = Math.max(17, dragWidth + (moveEvent.clientX - x) * multiple) + "px";
                        } else {
                            dragElement.style.width = Math.max(17, dragWidth + (moveEvent.clientX - x) * multiple) + "px";
                        }
                    }
                    if (dragElement.tagName !== "IMG") {
                        if (moveEvent.clientY > y - dragHeight + 8 && moveEvent.clientY < mostBottom) {
                            dragElement.style.height = (dragHeight + (moveEvent.clientY - y)) + "px";
                        }
                    }
                };

                documentSelf.onmouseup = () => {
                    documentSelf.onmousemove = null;
                    documentSelf.onmouseup = null;
                    documentSelf.ondragstart = null;
                    documentSelf.onselectstart = null;
                    documentSelf.onselect = null;
                    if (target.classList.contains("protyle-action__drag") && nodeElement) {
                        updateTransaction(protyle, id, nodeElement.outerHTML, html);
                    }
                    nodeElement.classList.remove("iframe--drag");
                    target.parentElement.parentElement.classList.remove("img--drag");
                };
                return;
            }
            // table cell select
            let tableBlockElement: HTMLElement | false;
            const targetCellElemet = hasClosestByTag(target, "TH") || hasClosestByTag(target, "TD");
            if (targetCellElemet) {
                target = targetCellElemet;
            }
            if (target.tagName === "TH" || target.tagName === "TD" || target.firstElementChild?.tagName === "TABLE" || target.classList.contains("table__resize") || target.classList.contains("table__select")) {
                tableBlockElement = hasClosestBlock(target);
                if (tableBlockElement) {
                    tableBlockElement.querySelector(".table__select").removeAttribute("style");
                    window.siyuan.menus.menu.remove();
                    event.stopPropagation();
                }
                // 后续拖拽操作写在多选节点中
            }
            // table col resize
            if (!protyle.disabled && target.classList.contains("table__resize")) {
                const nodeElement = hasClosestBlock(target);
                if (!nodeElement) {
                    return;
                }
                const html = nodeElement.outerHTML;
                // https://github.com/siyuan-note/siyuan/issues/4455
                if (getSelection().rangeCount > 0) {
                    getSelection().getRangeAt(0).collapse(false);
                }
                // @ts-ignore
                nodeElement.firstElementChild.style.webkitUserModify = "read-only";
                nodeElement.style.cursor = "col-resize";
                target.removeAttribute("style");
                const id = nodeElement.getAttribute("data-node-id");
                const x = event.clientX;
                const colIndex = parseInt(target.getAttribute("data-col-index"));
                const colElement = nodeElement.querySelectorAll("table col")[colIndex] as HTMLElement;
                // 清空初始化 table 时的最小宽度
                if (colElement.style.minWidth) {
                    colElement.style.width = (nodeElement.querySelectorAll("table td, table th")[colIndex] as HTMLElement).offsetWidth + "px";
                    colElement.style.minWidth = "";
                }
                // 移除 cell 上的宽度限制 https://github.com/siyuan-note/siyuan/issues/7795
                nodeElement.querySelectorAll("tr").forEach((trItem: HTMLTableRowElement) => {
                    trItem.cells[colIndex].style.width = "";
                });
                const oldWidth = colElement.clientWidth;
                const hasScroll = nodeElement.firstElementChild.clientWidth < nodeElement.firstElementChild.scrollWidth;
                documentSelf.onmousemove = (moveEvent: MouseEvent) => {
                    if (nodeElement.style.textAlign === "center" && !hasScroll) {
                        colElement.style.width = (oldWidth + (moveEvent.clientX - x) * 2) + "px";
                    } else {
                        colElement.style.width = (oldWidth + (moveEvent.clientX - x)) + "px";
                    }
                };

                documentSelf.onmouseup = () => {
                    // @ts-ignore
                    nodeElement.firstElementChild.style.webkitUserModify = "";
                    nodeElement.style.cursor = "";
                    documentSelf.onmousemove = null;
                    documentSelf.onmouseup = null;
                    documentSelf.ondragstart = null;
                    documentSelf.onselectstart = null;
                    documentSelf.onselect = null;
                    if (nodeElement) {
                        updateTransaction(protyle, id, nodeElement.outerHTML, html);
                    }
                };
                return;
            }

            // 多选节点
            let clentX = event.clientX;
            if (event.clientX > mostRight) {
                clentX = mostRight;
            } else if (event.clientX < mostLeft) {
                clentX = mostLeft;
            }
            const mostTop = rect.top + (protyle.options.render.breadcrumb ? protyle.breadcrumb.element.parentElement.clientHeight : 0);

            let mouseElement: Element;
            let moveCellElement: HTMLElement;
            let startFirstElement: Element;
            let endLastElement: Element;
            this.element.querySelectorAll("iframe").forEach(item => {
                item.style.pointerEvents = "none";
            });
            const needScroll = ["IMG", "VIDEO", "AUDIO"].includes(target.tagName) || target.classList.contains("img");
            documentSelf.onmousemove = (moveEvent: MouseEvent) => {
                let moveTarget: boolean | HTMLElement = moveEvent.target as HTMLElement;
                // table cell select
                if (!protyle.disabled && tableBlockElement && tableBlockElement.contains(moveTarget) &&
                    !hasClosestByClassName(tableBlockElement, "protyle-wysiwyg__embed")) {
                    if (moveTarget.classList.contains("table__select")) {
                        moveTarget.classList.add("fn__none");
                        const pointElement = document.elementFromPoint(moveEvent.clientX, moveEvent.clientY);
                        moveTarget.classList.remove("fn__none");
                        moveTarget = hasClosestByTag(pointElement, "TH") || hasClosestByTag(pointElement, "TD");
                    }
                    if (moveTarget && moveTarget.isSameNode(target)) {
                        tableBlockElement.querySelector(".table__select").removeAttribute("style");
                        protyle.wysiwyg.element.classList.remove("protyle-wysiwyg--hiderange");
                        moveCellElement = moveTarget;
                        return false;
                    }
                    if (moveTarget && (moveTarget.tagName === "TH" || moveTarget.tagName === "TD") &&
                        (!moveCellElement || !moveCellElement.isSameNode(moveTarget))) {
                        // @ts-ignore
                        tableBlockElement.firstElementChild.style.webkitUserModify = "read-only";
                        let width = target.offsetLeft + target.clientWidth - moveTarget.offsetLeft;
                        let left = moveTarget.offsetLeft;
                        if (target.offsetLeft === moveTarget.offsetLeft) {
                            width = Math.max(target.clientWidth, moveTarget.clientWidth);
                        } else if (target.offsetLeft < moveTarget.offsetLeft) {
                            width = moveTarget.offsetLeft + moveTarget.clientWidth - target.offsetLeft;
                            left = target.offsetLeft;
                        }
                        let height = target.offsetTop + target.clientHeight - moveTarget.offsetTop;
                        let top = moveTarget.offsetTop;
                        if (target.offsetTop === moveTarget.offsetTop) {
                            height = Math.max(target.clientHeight, moveTarget.clientHeight);
                        } else if (target.offsetTop < moveTarget.offsetTop) {
                            height = moveTarget.offsetTop + moveTarget.clientHeight - target.offsetTop;
                            top = target.offsetTop;
                        }
                        // https://github.com/siyuan-note/insider/issues/1015
                        Array.from(tableBlockElement.querySelectorAll("th, td")).find((item: HTMLElement) => {
                            const updateWidth = item.offsetLeft < left + width && item.offsetLeft + item.clientWidth > left + width;
                            const updateWidth2 = item.offsetLeft < left && item.offsetLeft + item.clientWidth > left;
                            if (item.offsetTop < top && item.offsetTop + item.clientHeight > top) {
                                if ((item.offsetLeft + 6 > left && item.offsetLeft + item.clientWidth - 6 < left + width) || updateWidth || updateWidth2) {
                                    height = top + height - item.offsetTop;
                                    top = item.offsetTop;
                                }
                                if (updateWidth) {
                                    width = item.offsetLeft + item.clientWidth - left;
                                }
                                if (updateWidth2) {
                                    width = left + width - item.offsetLeft;
                                    left = item.offsetLeft;
                                }
                            } else if (item.offsetTop < top + height && item.offsetTop + item.clientHeight > top + height) {
                                if ((item.offsetLeft + 6 > left && item.offsetLeft + item.clientWidth - 6 < left + width) || updateWidth || updateWidth2) {
                                    height = item.clientHeight + item.offsetTop - top;
                                }
                                if (updateWidth) {
                                    width = item.offsetLeft + item.clientWidth - left;
                                }
                                if (updateWidth2) {
                                    width = left + width - item.offsetLeft;
                                    left = item.offsetLeft;
                                }
                            } else if (updateWidth2 && item.offsetTop + 6 > top && item.offsetTop + item.clientHeight - 6 < top + height) {
                                width = left + width - item.offsetLeft;
                                left = item.offsetLeft;
                            } else if (updateWidth && item.offsetTop + 6 > top && item.offsetTop + item.clientHeight - 6 < top + height) {
                                width = item.offsetLeft + item.clientWidth - left;
                            }
                        });
                        protyle.wysiwyg.element.classList.add("protyle-wysiwyg--hiderange");
                        tableBlockElement.querySelector(".table__select").setAttribute("style", `left:${left - tableBlockElement.firstElementChild.scrollLeft}px;top:${top}px;height:${height}px;width:${width + 1}px;`);
                        moveCellElement = moveTarget;
                    }
                    return;
                }
                // 在包含 img， video， audio 的元素上划选后无法上下滚动 https://ld246.com/article/1681778773806
                // 在包含 img， video， audio 的元素上拖拽无法划选 https://github.com/siyuan-note/siyuan/issues/11763
                if (needScroll) {
                    if (moveEvent.clientY < contentRect.top + Constants.SIZE_SCROLL_TB || moveEvent.clientY > contentRect.bottom - Constants.SIZE_SCROLL_TB) {
                        protyle.contentElement.scroll({
                            top: protyle.contentElement.scrollTop + (moveEvent.clientY < contentRect.top + Constants.SIZE_SCROLL_TB ? -Constants.SIZE_SCROLL_STEP : Constants.SIZE_SCROLL_STEP),
                            behavior: "smooth"
                        });
                    }
                }
                protyle.selectElement.classList.remove("fn__none");
                // 向左选择，遇到 gutter 就不会弹出 toolbar
                hideElements(["gutter"], protyle);
                let newTop = 0;
                let newLeft = 0;
                let newWidth = 0;
                let newHeight = 0;
                if (moveEvent.clientX < clentX) {
                    if (moveEvent.clientX < mostLeft) {
                        // 向左越界
                        newLeft = mostLeft;
                    } else {
                        // 向左
                        newLeft = moveEvent.clientX;
                    }
                    newWidth = clentX - newLeft;
                } else {
                    if (moveEvent.clientX > mostRight) {
                        // 向右越界
                        newLeft = clentX;
                        newWidth = mostRight - newLeft;
                    } else {
                        // 向右
                        newLeft = clentX;
                        newWidth = moveEvent.clientX - clentX;
                    }
                }

                if (moveEvent.clientY > y) {
                    if (moveEvent.clientY > mostBottom) {
                        // 向下越界
                        newTop = y;
                        newHeight = mostBottom - y;
                    } else {
                        // 向下
                        newTop = y;
                        newHeight = moveEvent.clientY - y;
                    }
                } else {
                    if (moveEvent.clientY < mostTop) {
                        // 向上越界
                        newTop = mostTop;
                    } else {
                        // 向上
                        newTop = moveEvent.clientY;
                    }
                    newHeight = y - newTop;
                }
                if (newHeight < 4) {
                    return;
                }
                protyle.selectElement.setAttribute("style", `background-color: ${protyle.selectElement.style.backgroundColor};top:${newTop}px;height:${newHeight}px;left:${newLeft + 2}px;width:${newWidth - 2}px;`);
                const newMouseElement = document.elementFromPoint(moveEvent.clientX, moveEvent.clientY);
                if (mouseElement && mouseElement.isSameNode(newMouseElement) && !mouseElement.classList.contains("protyle-wysiwyg") &&
                    !mouseElement.classList.contains("list") && !mouseElement.classList.contains("bq") && !mouseElement.classList.contains("sb")) {
                    // 性能优化，同一个p元素不进行选中计算
                    return;
                } else {
                    mouseElement = newMouseElement;
                }
                hideElements(["select"], protyle);
                let firstElement;
                if (moveEvent.clientY > y) {
                    firstElement = startFirstElement || document.elementFromPoint(newLeft, newTop);
                    endLastElement = undefined;
                } else {
                    firstElement = document.elementFromPoint(newLeft, newTop);
                    startFirstElement = undefined;
                }
                if (!firstElement) {
                    return;
                }
                if (firstElement.classList.contains("protyle-wysiwyg") || firstElement.classList.contains("list") ||
                    firstElement.classList.contains("li") || firstElement.classList.contains("sb") ||
                    firstElement.classList.contains("bq")) {
                    firstElement = document.elementFromPoint(newLeft, newTop + 16);
                }
                if (!firstElement) {
                    return;
                }
                let firstBlockElement = hasClosestBlock(firstElement);
                if (!firstBlockElement && firstElement.classList.contains("protyle-breadcrumb__bar")) {
                    firstBlockElement = firstElement.nextElementSibling as HTMLElement;
                }
                if (moveEvent.clientY > y) {
                    if (!startFirstElement) {
                        // 向上选择导致滚动条滚动到顶部再向下选择至 > y 时，firstBlockElement 为 undefined https://ld246.com/article/1705233964097
                        if (!firstBlockElement) {
                            firstBlockElement = protyle.wysiwyg.element.firstElementChild as HTMLElement;
                            if (firstBlockElement.classList.contains("protyle-breadcrumb__bar")) {
                                firstBlockElement = firstBlockElement.nextElementSibling as HTMLElement;
                            }
                        }
                        startFirstElement = firstBlockElement;
                    }
                } else if (!firstBlockElement &&
                    // https://github.com/siyuan-note/siyuan/issues/7580
                    moveEvent.clientY < protyle.wysiwyg.element.lastElementChild.getBoundingClientRect().bottom) {
                    firstBlockElement = protyle.wysiwyg.element.firstElementChild as HTMLElement;
                    if (firstBlockElement.classList.contains("protyle-breadcrumb__bar")) {
                        firstBlockElement = firstBlockElement.nextElementSibling as HTMLElement;
                    }
                }
                let selectElements: Element[] = [];
                let currentElement: Element | boolean = firstBlockElement;

                if (currentElement) {
                    // 从下往上划选遇到嵌入块时，选中整个嵌入块
                    const embedElement = isInEmbedBlock(currentElement);
                    if (embedElement) {
                        currentElement = embedElement;
                    }
                }

                let hasJump = false;
                const selectBottom = endLastElement ? endLastElement.getBoundingClientRect().bottom : (newTop + newHeight);
                while (currentElement) {
                    if (currentElement && !currentElement.classList.contains("protyle-attr")) {
                        const currentRect = currentElement.getBoundingClientRect();
                        if (currentRect.height > 0 && currentRect.top < selectBottom && currentRect.left < newLeft + newWidth) {
                            if (hasJump) {
                                // 父节点的下个节点在选中范围内才可使用父节点作为选中节点
                                if (currentElement.nextElementSibling && !currentElement.nextElementSibling.classList.contains("protyle-attr")) {
                                    const nextRect = currentElement.nextElementSibling.getBoundingClientRect();
                                    if (nextRect.top < selectBottom && nextRect.left < newLeft + newWidth) {
                                        selectElements = [currentElement];
                                        currentElement = currentElement.nextElementSibling;
                                        hasJump = false;
                                    } else if (currentElement.parentElement.classList.contains("sb")) {
                                        currentElement = hasClosestBlock(currentElement.parentElement);
                                        hasJump = true;
                                    } else {
                                        break;
                                    }
                                } else {
                                    currentElement = hasClosestBlock(currentElement.parentElement);
                                    hasJump = true;
                                }
                            } else {
                                if (!currentElement.classList.contains("protyle-breadcrumb__bar")) {
                                    selectElements.push(currentElement);
                                }
                                currentElement = currentElement.nextElementSibling;
                            }
                        } else if (currentElement.parentElement.classList.contains("sb")) {
                            // 跳出超级块横向排版中的未选中元素
                            currentElement = hasClosestBlock(currentElement.parentElement);
                            hasJump = true;
                        } else if (currentRect.height === 0 && currentRect.width === 0 && currentElement.parentElement.getAttribute("fold") === "1") {
                            currentElement = currentElement.parentElement;
                            selectElements = [];
                        } else {
                            break;
                        }
                    } else {
                        currentElement = hasClosestBlock(currentElement.parentElement);
                        hasJump = true;
                    }
                }
                if (moveEvent.clientY <= y && !endLastElement) {
                    endLastElement = selectElements[selectElements.length - 1];
                }
                if (selectElements.length === 1 && !selectElements[0].classList.contains("list") &&
                    !selectElements[0].classList.contains("bq") && !selectElements[0].classList.contains("sb")) {
                    // 只有一个 p 时不选中
                    protyle.selectElement.style.backgroundColor = "transparent";
                } else {
                    selectElements.forEach(item => {
                        if (!hasClosestByClassName(item, "protyle-wysiwyg__embed")) {
                            item.classList.add("protyle-wysiwyg--select");
                        }
                    });
                    protyle.selectElement.style.backgroundColor = "";
                }
            };

            documentSelf.onmouseup = (mouseUpEvent) => {
                documentSelf.onmousemove = null;
                documentSelf.onmouseup = null;
                documentSelf.ondragstart = null;
                documentSelf.onselectstart = null;
                documentSelf.onselect = null;
                startFirstElement = undefined;
                endLastElement = undefined;
                this.element.querySelectorAll("iframe").forEach(item => {
                    item.style.pointerEvents = "";
                });
                protyle.selectElement.classList.add("fn__none");
                protyle.selectElement.removeAttribute("style");
                if (!protyle.disabled && tableBlockElement) {
                    // @ts-ignore
                    tableBlockElement.firstElementChild.style.webkitUserModify = "";
                    const tableSelectElement = tableBlockElement.querySelector(".table__select") as HTMLElement;
                    if (tableSelectElement.getAttribute("style")) {
                        if (getSelection().rangeCount > 0) {
                            getSelection().getRangeAt(0).collapse(false);
                        }
                        window.siyuan.menus.menu.remove();
                        window.siyuan.menus.menu.append(new MenuItem({
                            label: window.siyuan.languages.mergeCell,
                            click: () => {
                                if (tableBlockElement) {
                                    const selectCellElements: HTMLTableCellElement[] = [];
                                    const colIndexList: number[] = [];
                                    const colCount = tableBlockElement.querySelectorAll("th").length;
                                    let fnNoneMax = 0;
                                    const scrollLeft = tableBlockElement.firstElementChild.scrollLeft;
                                    let isTHead = false;
                                    let isTBody = false;
                                    tableBlockElement.querySelectorAll("th, td").forEach((item: HTMLTableCellElement, index: number) => {
                                        if (item.classList.contains("fn__none")) {
                                            // 合并的元素中间有 fn__none 的元素
                                            if (item.previousElementSibling && item.previousElementSibling.isSameNode(selectCellElements[selectCellElements.length - 1])) {
                                                selectCellElements.push(item);
                                                if (!isTHead && item.parentElement.parentElement.tagName === "THEAD") {
                                                    isTHead = true;
                                                } else if (!isTBody && item.parentElement.parentElement.tagName === "TBODY") {
                                                    isTBody = true;
                                                }
                                            } else {
                                                if (index < fnNoneMax && colIndexList.includes((index + 1) % colCount)) {
                                                    selectCellElements.push(item);
                                                    if (!isTHead && item.parentElement.parentElement.tagName === "THEAD") {
                                                        isTHead = true;
                                                    } else if (!isTBody && item.parentElement.parentElement.tagName === "TBODY") {
                                                        isTBody = true;
                                                    }
                                                }
                                            }
                                        } else {
                                            if (item.offsetLeft + 6 > tableSelectElement.offsetLeft + scrollLeft && item.offsetLeft + item.clientWidth - 6 < tableSelectElement.offsetLeft + scrollLeft + tableSelectElement.clientWidth &&
                                                item.offsetTop + 6 > tableSelectElement.offsetTop && item.offsetTop + item.clientHeight - 6 < tableSelectElement.offsetTop + tableSelectElement.clientHeight) {
                                                selectCellElements.push(item);
                                                if (!isTHead && item.parentElement.parentElement.tagName === "THEAD") {
                                                    isTHead = true;
                                                } else if (!isTBody && item.parentElement.parentElement.tagName === "TBODY") {
                                                    isTBody = true;
                                                }
                                                colIndexList.push((index + 1) % colCount);
                                                // https://github.com/siyuan-note/insider/issues/1014
                                                fnNoneMax = Math.max((item.rowSpan - 1) * colCount + index + 1, fnNoneMax);
                                            }
                                        }
                                    });
                                    tableSelectElement.removeAttribute("style");
                                    const oldHTML = tableBlockElement.outerHTML;
                                    let cellElement = selectCellElements[0];
                                    let colSpan = cellElement.colSpan;
                                    let index = 1;
                                    while (cellElement.nextElementSibling && cellElement.nextElementSibling.isSameNode(selectCellElements[index])) {
                                        cellElement = cellElement.nextElementSibling as HTMLTableCellElement;
                                        if (!cellElement.classList.contains("fn__none")) { // https://github.com/siyuan-note/insider/issues/1007#issuecomment-1046195608
                                            colSpan += cellElement.colSpan;
                                        }
                                        index++;
                                    }
                                    let html = "";
                                    let rowElement: Element = selectCellElements[0].parentElement;
                                    let rowSpan = selectCellElements[0].rowSpan;
                                    selectCellElements.forEach((item, index) => {
                                        let cellHTML = item.innerHTML.trim();
                                        if (cellHTML.endsWith("<br>")) {
                                            cellHTML = cellHTML.substr(0, cellHTML.length - 4);
                                        }
                                        html += cellHTML + ((!cellHTML || index === selectCellElements.length - 1) ? "" : "<br>");
                                        if (index !== 0) {
                                            if (!rowElement.isSameNode(item.parentElement)) {
                                                if (!item.classList.contains("fn__none")) { // https://github.com/siyuan-note/insider/issues/1011
                                                    rowSpan += item.rowSpan;
                                                }
                                                rowElement = item.parentElement;
                                                if (selectCellElements[0].parentElement.parentElement.tagName === "THEAD" && item.parentElement.parentElement.tagName !== "THEAD") {
                                                    selectCellElements[0].parentElement.parentElement.insertAdjacentElement("beforeend", item.parentElement);
                                                }
                                            }
                                            item.classList.add("fn__none");
                                            item.innerHTML = "";
                                        }
                                    });

                                    // https://github.com/siyuan-note/insider/issues/1017
                                    if (isTHead && isTBody) {
                                        rowElement = rowElement.parentElement.nextElementSibling.firstElementChild;
                                        while (rowElement && rowElement.parentElement.tagName !== "THEAD") {
                                            let colSpanCount = 0;
                                            let noneCount = 0;
                                            Array.from(rowElement.children).forEach((item: HTMLTableCellElement) => {
                                                colSpanCount += item.colSpan - 1;
                                                if (item.classList.contains("fn__none")) {
                                                    noneCount++;
                                                }
                                            });
                                            if (colSpanCount !== noneCount) {
                                                selectCellElements[0].parentElement.parentElement.insertAdjacentElement("beforeend", rowElement);
                                                rowElement = rowElement.parentElement.nextElementSibling.firstElementChild;
                                            } else {
                                                break;
                                            }
                                        }
                                    }

                                    // 合并背景色不会修改，需要等计算完毕
                                    setTimeout(() => {
                                        if (tableBlockElement) {
                                            selectCellElements[0].innerHTML = html + "<wbr>";
                                            selectCellElements[0].colSpan = colSpan;
                                            selectCellElements[0].rowSpan = rowSpan;
                                            focusByWbr(selectCellElements[0], document.createRange());
                                            updateTransaction(protyle, tableBlockElement.getAttribute("data-node-id"), tableBlockElement.outerHTML, oldHTML);
                                        }
                                    });
                                }
                            }
                        }).element);
                        window.siyuan.menus.menu.append(new MenuItem({ type: "separator" }).element);
                        window.siyuan.menus.menu.append(new MenuItem({
                            icon: "iconAlignLeft",
                            accelerator: window.siyuan.config.keymap.editor.general.alignLeft.custom,
                            label: window.siyuan.languages.alignLeft,
                            click: () => {
                                if (tableBlockElement) {
                                    const selectCellElements: HTMLTableCellElement[] = [];
                                    const scrollLeft = tableBlockElement.firstElementChild.scrollLeft;
                                    tableBlockElement.querySelectorAll("th, td").forEach((item: HTMLTableCellElement) => {
                                        if (!item.classList.contains("fn__none") &&
                                            item.offsetLeft + 6 > tableSelectElement.offsetLeft + scrollLeft && item.offsetLeft + item.clientWidth - 6 < tableSelectElement.offsetLeft + scrollLeft + tableSelectElement.clientWidth &&
                                            item.offsetTop + 6 > tableSelectElement.offsetTop && item.offsetTop + item.clientHeight - 6 < tableSelectElement.offsetTop + tableSelectElement.clientHeight &&
                                            (selectCellElements.length === 0 || (selectCellElements.length > 0 && item.offsetTop === selectCellElements[0].offsetTop))) {
                                            selectCellElements.push(item);
                                        }
                                    });
                                    tableSelectElement.removeAttribute("style");
                                    setTableAlign(protyle, selectCellElements, tableBlockElement, "left", getEditorRange(tableBlockElement));
                                }
                            }
                        }).element);
                        window.siyuan.menus.menu.append(new MenuItem({
                            icon: "iconAlignCenter",
                            accelerator: window.siyuan.config.keymap.editor.general.alignCenter.custom,
                            label: window.siyuan.languages.alignCenter,
                            click: () => {
                                if (tableBlockElement) {
                                    const selectCellElements: HTMLTableCellElement[] = [];
                                    const scrollLeft = tableBlockElement.firstElementChild.scrollLeft;
                                    tableBlockElement.querySelectorAll("th, td").forEach((item: HTMLTableCellElement) => {
                                        if (!item.classList.contains("fn__none") &&
                                            item.offsetLeft + 6 > tableSelectElement.offsetLeft + scrollLeft && item.offsetLeft + item.clientWidth - 6 < tableSelectElement.offsetLeft + scrollLeft + tableSelectElement.clientWidth &&
                                            item.offsetTop + 6 > tableSelectElement.offsetTop && item.offsetTop + item.clientHeight - 6 < tableSelectElement.offsetTop + tableSelectElement.clientHeight &&
                                            (selectCellElements.length === 0 || (selectCellElements.length > 0 && item.offsetTop === selectCellElements[0].offsetTop))) {
                                            selectCellElements.push(item);
                                        }
                                    });
                                    tableSelectElement.removeAttribute("style");
                                    setTableAlign(protyle, selectCellElements, tableBlockElement, "center", getEditorRange(tableBlockElement));
                                }
                            }
                        }).element);
                        window.siyuan.menus.menu.append(new MenuItem({
                            icon: "iconAlignRight",
                            accelerator: window.siyuan.config.keymap.editor.general.alignRight.custom,
                            label: window.siyuan.languages.alignRight,
                            click: () => {
                                if (tableBlockElement) {
                                    const selectCellElements: HTMLTableCellElement[] = [];
                                    const scrollLeft = tableBlockElement.firstElementChild.scrollLeft;
                                    tableBlockElement.querySelectorAll("th, td").forEach((item: HTMLTableCellElement) => {
                                        if (!item.classList.contains("fn__none") &&
                                            item.offsetLeft + 6 > tableSelectElement.offsetLeft + scrollLeft && item.offsetLeft + item.clientWidth - 6 < tableSelectElement.offsetLeft + scrollLeft + tableSelectElement.clientWidth &&
                                            item.offsetTop + 6 > tableSelectElement.offsetTop && item.offsetTop + item.clientHeight - 6 < tableSelectElement.offsetTop + tableSelectElement.clientHeight &&
                                            (selectCellElements.length === 0 || (selectCellElements.length > 0 && item.offsetTop === selectCellElements[0].offsetTop))) {
                                            selectCellElements.push(item);
                                        }
                                    });
                                    tableSelectElement.removeAttribute("style");
                                    setTableAlign(protyle, selectCellElements, tableBlockElement, "right", getEditorRange(tableBlockElement));
                                }
                            }
                        }).element);
                        window.siyuan.menus.menu.append(new MenuItem({
                            icon: "",
                            label: window.siyuan.languages.useDefaultAlign,
                            click: () => {
                                if (tableBlockElement) {
                                    const selectCellElements: HTMLTableCellElement[] = [];
                                    const scrollLeft = tableBlockElement.firstElementChild.scrollLeft;
                                    tableBlockElement.querySelectorAll("th, td").forEach((item: HTMLTableCellElement) => {
                                        if (!item.classList.contains("fn__none") &&
                                            item.offsetLeft + 6 > tableSelectElement.offsetLeft + scrollLeft && item.offsetLeft + item.clientWidth - 6 < tableSelectElement.offsetLeft + scrollLeft + tableSelectElement.clientWidth &&
                                            item.offsetTop + 6 > tableSelectElement.offsetTop && item.offsetTop + item.clientHeight - 6 < tableSelectElement.offsetTop + tableSelectElement.clientHeight &&
                                            (selectCellElements.length === 0 || (selectCellElements.length > 0 && item.offsetTop === selectCellElements[0].offsetTop))) {
                                            selectCellElements.push(item);
                                        }
                                    });
                                    tableSelectElement.removeAttribute("style");
                                    setTableAlign(protyle, selectCellElements, tableBlockElement, "", getEditorRange(tableBlockElement));
                                }
                            }
                        }).element);
                        window.siyuan.menus.menu.append(new MenuItem({ type: "separator" }).element);
                        window.siyuan.menus.menu.append(new MenuItem({
                            icon: "iconCopy",
                            accelerator: "⌘C",
                            label: window.siyuan.languages.copy,
                            click() {
                                if (tableBlockElement) {
                                    focusByRange(getEditorRange(tableBlockElement));
                                    document.execCommand("copy");
                                }
                            }
                        }).element);
                        window.siyuan.menus.menu.append(new MenuItem({
                            icon: "iconCut",
                            accelerator: "⌘X",
                            label: window.siyuan.languages.cut,
                            click() {
                                if (tableBlockElement) {
                                    focusByRange(getEditorRange(tableBlockElement));
                                    document.execCommand("cut");
                                }
                            }
                        }).element);
                        window.siyuan.menus.menu.append(new MenuItem({
                            label: window.siyuan.languages.clear,
                            icon: "iconTrashcan",
                            accelerator: "⌦",
                            click() {
                                clearTableCell(protyle, tableBlockElement as HTMLElement);
                            }
                        }).element);
                        window.siyuan.menus.menu.append(new MenuItem({
                            label: window.siyuan.languages.paste,
                            icon: "iconPaste",
                            accelerator: "⌘V",
                            async click() {
                                if (document.queryCommandSupported("paste")) {
                                    document.execCommand("paste");
                                } else if (tableBlockElement) {
                                    try {
                                        const clipText = await readText();
                                        pasteText(protyle, clipText, tableBlockElement);
                                    } catch (e) {
                                        console.log(e);
                                    }
                                }
                            }
                        }).element);
                        window.siyuan.menus.menu.popup({ x: mouseUpEvent.clientX - 8, y: mouseUpEvent.clientY - 16 });
                    }
                }

                const ids: string[] = [];
                const selectElement = protyle.wysiwyg.element.querySelectorAll(".protyle-wysiwyg--select");
                selectElement.forEach(item => {
                    ids.push(item.getAttribute("data-node-id"));
                });
                countBlockWord(ids);
                // 划选后不能存在跨块的 range https://github.com/siyuan-note/siyuan/issues/4473
                if (getSelection().rangeCount > 0) {
                    const range = getSelection().getRangeAt(0);
                    if (range.toString() === "" ||
                        window.siyuan.shiftIsPressed  // https://ld246.com/article/1650096678723
                    ) {
                        if (event.detail > 2) {
                            // table 前或最后一个 cell 三击状态不对
                            let cursorElement = hasClosestBlock(range.startContainer) as Element;
                            if (cursorElement) {
                                if (cursorElement.nextElementSibling?.classList.contains("table")) {
                                    setLastNodeRange(getContenteditableElement(cursorElement), range, false);
                                } else if (cursorElement.classList.contains("table")) {
                                    const cellElements = cursorElement.querySelectorAll("th, td");
                                    cursorElement = cellElements[cellElements.length - 1];
                                    if (cursorElement.contains(range.startContainer)) {
                                        setLastNodeRange(cursorElement, range, false);
                                    }
                                }
                            }
                            return;
                        }
                    }
                    if (selectElement.length > 0) {
                        range.collapse(true);
                        return;
                    }
                    const startBlockElement = hasClosestBlock(range.startContainer);
                    let endBlockElement: false | HTMLElement;
                    if (mouseUpEvent.detail > 2 && range.endContainer.nodeType !== 3 && (range.endContainer as HTMLElement).tagName === "DIV" && range.endOffset === 0) {
                        // 三击选中段落块时，rangeEnd 会在下一个块
                        if ((range.endContainer as HTMLElement).classList.contains("protyle-attr") && startBlockElement) {
                            // 三击在悬浮层中会选择到 attr https://github.com/siyuan-note/siyuan/issues/4636
                            // 需要获取可编辑元素，使用 previousElementSibling 的话会 https://github.com/siyuan-note/siyuan/issues/9714
                            setLastNodeRange(getContenteditableElement(startBlockElement), range, false);
                        }
                    } else {
                        endBlockElement = hasClosestBlock(range.endContainer);
                    }
                    if (startBlockElement && endBlockElement && !endBlockElement.isSameNode(startBlockElement)) {
                        if ((range.startContainer.nodeType === 1 && (range.startContainer as HTMLElement).tagName === "DIV" && (range.startContainer as HTMLElement).classList.contains("protyle-attr")) ||
                            event.clientY > mouseUpEvent.clientY) {
                            setFirstNodeRange(getContenteditableElement(endBlockElement), range);
                        } else if (range.endOffset === 0 && range.endContainer.nodeType === 1 && (range.endContainer as HTMLElement).tagName === "DIV") {
                            setLastNodeRange(getContenteditableElement(startBlockElement), range, false);
                        } else {
                            range.collapse(true);
                        }
                    }
                }
            };
        });
    }

    private bindEvent(protyle: IProtyle) {
        // 删除块时，av 头尾需重新计算位置
        protyle.observer = new ResizeObserver(() => {
            const contentRect = protyle.contentElement.getBoundingClientRect();
            protyle.wysiwyg.element.querySelectorAll(".av").forEach((item: HTMLElement) => {
                if (item.querySelector(".av__title")) {
                    stickyRow(item, contentRect, "all");
                }
            });
        });

        this.element.addEventListener("focusout", () => {
            if (getSelection().rangeCount === 0) {
                return;
            }
            const range = getSelection().getRangeAt(0);
            if (this.element.isSameNode(range.startContainer) || this.element.contains(range.startContainer)) {
                protyle.toolbar.range = range;
            }
        });

        this.element.addEventListener("cut", (event: ClipboardEvent & { target: HTMLElement }) => {
            window.siyuan.ctrlIsPressed = false; // https://github.com/siyuan-note/siyuan/issues/6373
            if (protyle.disabled) {
                return;
            }
            if (event.target.tagName === "PROTYLE-HTML" || event.target.localName === "input") {
                event.stopPropagation();
                return;
            }

            if (protyle.options.render.breadcrumb) {
                protyle.breadcrumb.hide();
            }
            const range = getEditorRange(protyle.wysiwyg.element);
            let nodeElement = hasClosestBlock(range.startContainer);
            if (!nodeElement) {
                event.stopPropagation();
                event.preventDefault();
                return;
            }
            // https://github.com/siyuan-note/siyuan/issues/11793
            const embedElement = isInEmbedBlock(nodeElement);
            if (embedElement) {
                nodeElement = embedElement;
            }
            event.stopPropagation();
            event.preventDefault();
            const selectImgElement = nodeElement.querySelector(".img--select");
            const selectAVElement = nodeElement.querySelector(".av__row--select, .av__cell--select");
            const selectTableElement = nodeElement.querySelector(".table__select")?.clientWidth > 0;
            let selectElements = Array.from(protyle.wysiwyg.element.querySelectorAll(".protyle-wysiwyg--select"));
            if (selectElements.length === 0 && range.toString() === "" && !range.cloneContents().querySelector("img") &&
                !selectImgElement && !selectAVElement && !selectTableElement) {
                nodeElement.classList.add("protyle-wysiwyg--select");
                selectElements = [nodeElement];
            }
            let html = "";
            let textPlain = "";
            if (selectElements.length > 0) {
                if (selectElements[0].getAttribute("data-type") === "NodeListItem" &&
                    selectElements[0].parentElement.classList.contains("list") &&   // 反链复制列表项 https://github.com/siyuan-note/siyuan/issues/6555
                    selectElements[0].parentElement.childElementCount - 1 === selectElements.length) {
                    html = selectElements[0].parentElement.outerHTML;
                } else {
                    selectElements.forEach(item => {
                        const topElement = getTopAloneElement(item);
                        if (item.getAttribute("data-type") === "NodeHeading" && item.getAttribute("fold") === "1") {
                            html += removeEmbed(topElement).replace('fold="1"', "");
                        } else {
                            html += removeEmbed(topElement);
                        }
                    });
                    if (selectElements[0].getAttribute("data-type") === "NodeListItem") {
                        html = `<div data-subtype="${selectElements[0].getAttribute("data-subtype")}" data-node-id="${Lute.NewNodeID()}" data-type="NodeList" class="list">${html}<div class="protyle-attr" contenteditable="false">${Constants.ZWSP}</div></div>`;
                    }
                }
                const nextElement = getNextBlock(selectElements[selectElements.length - 1]);
                removeBlock(protyle, nodeElement, range, "remove");
                if (nextElement) {
                    // Ctrl+X 剪切后光标应跳到下一行行首 https://github.com/siyuan-note/siyuan/issues/5485
                    focusBlock(nextElement);
                }
            } else if (selectAVElement) {
                const cellsValue = updateCellsValue(protyle, nodeElement);
                html = JSON.stringify(cellsValue.json);
                textPlain = cellsValue.text;
            } else if (selectTableElement) {
                const selectCellElements: HTMLTableCellElement[] = [];
                const scrollLeft = nodeElement.firstElementChild.scrollLeft;
                const tableSelectElement = nodeElement.querySelector(".table__select") as HTMLElement;
                html = "<table>";
                nodeElement.querySelectorAll("th, td").forEach((item: HTMLTableCellElement) => {
                    if (!item.classList.contains("fn__none") &&
                        item.offsetLeft + 6 > tableSelectElement.offsetLeft + scrollLeft && item.offsetLeft + item.clientWidth - 6 < tableSelectElement.offsetLeft + scrollLeft + tableSelectElement.clientWidth &&
                        item.offsetTop + 6 > tableSelectElement.offsetTop && item.offsetTop + item.clientHeight - 6 < tableSelectElement.offsetTop + tableSelectElement.clientHeight) {
                        selectCellElements.push(item);
                    }
                });
                tableSelectElement.removeAttribute("style");
                if (getSelection().rangeCount > 0) {
                    const range = getSelection().getRangeAt(0);
                    if (nodeElement.contains(range.startContainer)) {
                        range.insertNode(document.createElement("wbr"));
                    }
                }
                const oldHTML = nodeElement.outerHTML;
                nodeElement.querySelector("wbr")?.remove();
                nodeElement.setAttribute("updated", dayjs().format("YYYYMMDDHHmmss"));
                selectCellElements.forEach((item, index) => {
                    if (index === 0 || !item.previousElementSibling ||
                        !item.previousElementSibling.isSameNode(selectCellElements[index - 1])) {
                        html += "<tr>";
                    }
                    html += item.outerHTML;
                    if (!item.nextElementSibling || !selectCellElements[index + 1] ||
                        !item.nextElementSibling.isSameNode(selectCellElements[index + 1])) {
                        html += "</tr>";
                    }
                    item.innerHTML = "";
                });
                html += "</table>";
                textPlain = protyle.lute.HTML2Md(html);
                updateTransaction(protyle, nodeElement.getAttribute("data-node-id"), nodeElement.outerHTML, oldHTML);
            } else {
                const id = nodeElement.getAttribute("data-node-id");
                setInsertWbrHTML(nodeElement, range, protyle);
                const oldHTML = protyle.wysiwyg.lastHTMLs[id] || nodeElement.outerHTML;
                const tempElement = document.createElement("div");
                // 首次选中标题时，range.startContainer 会为空
                let startContainer = range.startContainer;
                if (startContainer.nodeType === 3 && startContainer.textContent === "") {
                    const nextSibling = hasNextSibling(range.startContainer);
                    if (nextSibling) {
                        startContainer = nextSibling;
                    }
                }
                // 选中整个标题 https://github.com/siyuan-note/siyuan/issues/4329
                const headElement = hasClosestByAttribute(startContainer, "data-type", "NodeHeading");
                let isFoldHeading = false;
                if (headElement && range.toString() === headElement.firstElementChild.textContent) {
                    const doOperations: IOperation[] = [{
                        action: "delete",
                        id: headElement.getAttribute("data-node-id")
                    }];
                    const undoOperations: IOperation[] = [{
                        action: "insert",
                        id: headElement.getAttribute("data-node-id"),
                        data: headElement.outerHTML,
                        previousID: headElement.previousElementSibling?.getAttribute("data-node-id"),
                        parentID: headElement.parentElement?.getAttribute("data-node-id") || protyle.block.parentID
                    }];
                    if (headElement.getAttribute("fold") === "1") {
                        isFoldHeading = true;
                        const headCloneElement = headElement.cloneNode(true) as HTMLElement;
                        headCloneElement.removeAttribute("fold");
                        tempElement.append(headCloneElement);
                        undoOperations[0].data = headCloneElement.outerHTML;
                        setFold(protyle, headElement, undefined, true);
                    } else {
                        if ((headElement.parentElement.childElementCount === 3 && headElement.parentElement.classList.contains("li")) ||
                            (headElement.parentElement.childElementCount === 2 && (headElement.parentElement.classList.contains("bq") || headElement.parentElement.classList.contains("sb"))) ||
                            (headElement.parentElement.childElementCount === 1 && headElement.parentElement.classList.contains("protyle-wysiwyg"))  // 全选剪切标题
                        ) {
                            // https://github.com/siyuan-note/siyuan/issues/4040
                            const emptyId = Lute.NewNodeID();
                            const emptyElement = genEmptyElement(false, false, emptyId);
                            doOperations.push({
                                id: emptyId,
                                data: emptyElement.outerHTML,
                                action: "insert",
                                parentID: headElement.parentElement.getAttribute("data-node-id") || protyle.block.parentID
                            });
                            undoOperations.push({
                                id: emptyId,
                                action: "delete",
                            });
                            headElement.before(emptyElement);
                        }
                        focusSideBlock(headElement);
                        tempElement.append(headElement);
                    }
                    transaction(protyle, doOperations, undoOperations);
                } else if (range.toString() !== "" && startContainer.isSameNode(range.endContainer) && range.startContainer.nodeType === 3
                    && range.endOffset === range.endContainer.textContent.length && range.startOffset === 0 &&
                    !["DIV", "TD", "TH", "TR"].includes(range.startContainer.parentElement.tagName)) {
                    // 选中整个内联元素
                    tempElement.append(range.startContainer.parentElement);
                } else if (selectImgElement) {
                    tempElement.append(selectImgElement);
                } else if (range.startContainer.nodeType === 3 && range.startContainer.parentElement.tagName === "SPAN" &&
                    range.startContainer.parentElement.getAttribute("data-type") &&
                    range.startContainer.parentElement.isSameNode(range.endContainer.parentElement)) {
                    // 剪切粗体等字体中的一部分
                    const spanElement = range.startContainer.parentElement;
                    const attributes = spanElement.attributes;
                    const newSpanElement = document.createElement("span");
                    for (let i = 0; i < attributes.length; i++) {
                        newSpanElement.setAttribute(attributes[i].name, attributes[i].value);
                    }
                    if (spanElement.getAttribute("data-type").indexOf("block-ref") > -1 &&
                        spanElement.getAttribute("data-subtype") === "d") {
                        // 引用被剪切后需变为静态锚文本
                        newSpanElement.setAttribute("data-subtype", "s");
                        spanElement.setAttribute("data-subtype", "s");
                    }
                    newSpanElement.textContent = range.toString();
                    range.deleteContents();
                    tempElement.append(newSpanElement);
                } else {
                    if (range.cloneContents().querySelectorAll("td, th").length > 0) {
                        // 表格内多格子 cut https://github.com/siyuan-note/insider/issues/564
                        const wbrElement = document.createElement("wbr");
                        range.insertNode(wbrElement);
                        range.setStartAfter(wbrElement);
                        tempElement.append(range.extractContents());
                        nodeElement.outerHTML = protyle.lute.SpinBlockDOM(nodeElement.outerHTML);
                        nodeElement = protyle.wysiwyg.element.querySelector(`[data-node-id="${id}"]`) as HTMLElement;
                        mathRender(nodeElement);
                        focusByWbr(nodeElement, range);
                    } else {
                        const inlineMathElement = hasClosestByAttribute(range.commonAncestorContainer, "data-type", "inline-math");
                        if (inlineMathElement) {
                            // 表格内剪切数学公式 https://ld246.com/article/1631708573504
                            tempElement.append(inlineMathElement);
                        } else {
                            tempElement.append(range.extractContents());
                            let parentElement: Element | false;
                            // https://ld246.com/article/1647689760545
                            if (nodeElement.classList.contains("av")) {
                                updateAVName(protyle, nodeElement);
                            } else if (nodeElement.classList.contains("table")) {
                                parentElement = hasClosestByTag(range.startContainer, "TD") || hasClosestByTag(range.startContainer, "TH");
                            } else {
                                parentElement = getContenteditableElement(nodeElement);
                            }
                            if (parentElement) {
                                // 引用文本剪切 https://ld246.com/article/1647689760545
                                // 表格多行剪切 https://ld246.com/article/1652603836350
                                // 自定义表情的段落剪切后表情丢失 https://ld246.com/article/1668781478724
                                Array.from(parentElement.children).forEach(item => {
                                    if (item.textContent === "" && (item.nodeType === 1 && !["BR", "IMG"].includes(item.tagName))) {
                                        item.remove();
                                    }
                                });
                            }
                        }
                    }
                }
                this.emojiToMd(tempElement);
                html = tempElement.innerHTML;
                // https://github.com/siyuan-note/siyuan/issues/10722
                if (hasClosestByAttribute(range.startContainer, "data-type", "NodeCodeBlock") ||
                    hasClosestByTag(range.startContainer, "CODE")) {
                    textPlain = tempElement.textContent.replace(Constants.ZWSP, "");
                }
                // https://github.com/siyuan-note/siyuan/issues/4321
                if (!nodeElement.classList.contains("table")) {
                    const editableElement = getContenteditableElement(nodeElement);
                    if (editableElement && editableElement.textContent === "") {
                        editableElement.innerHTML = "";
                    }
                }
                nodeElement.setAttribute("updated", dayjs().format("YYYYMMDDHHmmss"));
                if (nodeElement.getAttribute("data-type") === "NodeCodeBlock") {
                    range.insertNode(document.createElement("wbr"));
                    nodeElement.querySelector('[data-render="true"]')?.removeAttribute("data-render");
                    highlightRender(nodeElement);
                }
                if (nodeElement.parentElement.parentElement && !isFoldHeading && !nodeElement.classList.contains("av")) {
                    // 选中 heading 时，使用删除的 transaction
                    setInsertWbrHTML(nodeElement, range, protyle);
                    updateTransaction(protyle, id, protyle.wysiwyg.lastHTMLs[id] || nodeElement.outerHTML, oldHTML);
                }
            }
            protyle.hint.render(protyle);
            if (!selectAVElement) {
                textPlain = textPlain || protyle.lute.BlockDOM2StdMd(html).trimEnd(); // 需要 trimEnd，否则 \n 会导致 https://github.com/siyuan-note/siyuan/issues/6218
            }
            textPlain = textPlain.replace(/\u00A0/g, " "); // Replace non-breaking spaces with normal spaces when copying https://github.com/siyuan-note/siyuan/issues/9382
            event.clipboardData.setData("text/plain", textPlain);
            event.clipboardData.setData("text/html", selectTableElement ? html : protyle.lute.BlockDOM2HTML(selectAVElement ? textPlain : html));
            event.clipboardData.setData("text/siyuan", selectTableElement ? protyle.lute.HTML2BlockDOM(html) : html);
        });

        let beforeContextmenuRange: Range;
        this.element.addEventListener("contextmenu", (event: MouseEvent & { detail: any }) => {
            if (event.shiftKey) {
                return;
            }
            event.stopPropagation();
            event.preventDefault();
            const x = event.clientX || event.detail.x;
            const y = event.clientY || event.detail.y;
            const selectElements = protyle.wysiwyg.element.querySelectorAll(".protyle-wysiwyg--select");
            if (selectElements.length > 1) {
                // 多选块
                hideElements(["util"], protyle);
                protyle.gutter.renderMenu(protyle, selectElements[0]);
                window.siyuan.menus.menu.popup({ x, y });
                return;
            }
            const target = event.detail.target || event.target as HTMLElement;
            const embedElement = isInEmbedBlock(target);
            if (embedElement) {
                if (getSelection().rangeCount === 0) {
                    focusSideBlock(embedElement);
                }
                protyle.gutter.renderMenu(protyle, embedElement);
                /// #if MOBILE
                window.siyuan.menus.menu.fullscreen();
                /// #else
                window.siyuan.menus.menu.popup({ x, y });
                /// #endif
                return false;
            }

            const nodeElement = hasClosestBlock(target);
            if (!nodeElement) {
                return false;
            }
            const avCellElement = hasClosestByClassName(target, "av__cell");
            if (avCellElement) {
                if (avCellElement.classList.contains("av__cell--header")) {
                    if (!protyle.disabled) {
                        showColMenu(protyle, nodeElement, avCellElement);
                    }
                    event.stopPropagation();
                    event.preventDefault();
                    return;
                }
                if (getTypeByCellElement(avCellElement) === "mAsset") {
                    const assetImgElement = hasClosestByClassName(target, "av__cellassetimg") || hasClosestByClassName(target, "av__celltext--url");
                    if (assetImgElement) {
                        let index = 0;
                        Array.from(avCellElement.children).find((item, i) => {
                            if (item === assetImgElement) {
                                index = i;
                                return true;
                            }
                        });
                        editAssetItem({
                            protyle,
                            cellElements: [avCellElement],
                            blockElement: hasClosestBlock(assetImgElement) as HTMLElement,
                            content: target.tagName === "IMG" ? target.getAttribute("src") : target.getAttribute("data-url"),
                            type: target.tagName === "IMG" ? "image" : "file",
                            name: target.tagName === "IMG" ? "" : target.getAttribute("data-name"),
                            index,
                            rect: target.getBoundingClientRect()
                        });
                        event.stopPropagation();
                        event.preventDefault();
                        return;
                    }
                }
            }
            // 在 span 前面，防止单元格哪 block-ref 被修改
            const avRowElement = hasClosestByClassName(target, "av__row");
            if (avRowElement && avContextmenu(protyle, avRowElement, {
                x: event.clientX,
                y: avRowElement.getBoundingClientRect().bottom,
                h: avRowElement.clientHeight
            })) {
                event.stopPropagation();
                event.preventDefault();
                return;
            }

            const avTabHeaderElement = hasClosestByClassName(target, "item");
            if (nodeElement.classList.contains("av") && avTabHeaderElement) {
                if (avTabHeaderElement.classList.contains("item--focus")) {
                    openViewMenu({ protyle, blockElement: nodeElement, element: avTabHeaderElement });
                } else {
                    nodeElement.removeAttribute("data-render");
                    avRender(nodeElement, protyle, () => {
                        openViewMenu({
                            protyle,
                            blockElement: nodeElement,
                            element: nodeElement.querySelector(".item.item--focus")
                        });
                    }, avTabHeaderElement.dataset.id);
                }
                event.stopPropagation();
                event.preventDefault();
                return;
            }

            protyle.toolbar.range = getEditorRange(protyle.element);

            if (target.tagName === "SPAN" && !isNotEditBlock(nodeElement)) { // https://ld246.com/article/1665141518103
                let types = target.getAttribute("data-type")?.split(" ") || [];
                if (types.length === 0) {
                    // https://github.com/siyuan-note/siyuan/issues/8960
                    types = (target.dataset.type || "").split(" ");
                }
                if (types.length > 0) {
                    removeSearchMark(target);
                }
                if (types.includes("block-ref")) {
                    refMenu(protyle, target);
                    // 阻止 popover
                    target.setAttribute("prevent-popover", "true");
                    setTimeout(() => {
                        target.removeAttribute("prevent-popover");
                    }, 620);
                    return false;
                } else if (types.includes("file-annotation-ref") && !protyle.disabled) {
                    fileAnnotationRefMenu(protyle, target);
                    return false;
                } else if (types.includes("tag") && !protyle.disabled) {
                    tagMenu(protyle, target);
                    return false;
                } else if (types.includes("inline-memo")) {
                    protyle.toolbar.showRender(protyle, target);
                    return false;
                } else if (types.includes("a")) {
                    linkMenu(protyle, target);
                    if (window.siyuan.config.editor.floatWindowMode === 0 &&
                        target.getAttribute("data-href")?.startsWith("siyuan://blocks")) {
                        // 阻止 popover
                        target.setAttribute("prevent-popover", "true");
                        setTimeout(() => {
                            target.removeAttribute("prevent-popover");
                        }, 620);
                    }
                    return false;
                }
            }
            const inlineMathElement = hasClosestByAttribute(target, "data-type", "inline-math");
            if (inlineMathElement) {
                inlineMathMenu(protyle, inlineMathElement);
                return false;
            }
            if (target.tagName === "IMG" && hasClosestByClassName(target, "img")) {
                imgMenu(protyle, protyle.toolbar.range, target.parentElement.parentElement, {
                    clientX: x + 4,
                    clientY: y
                });
                return false;
            }
            if (!isNotEditBlock(nodeElement) && !nodeElement.classList.contains("protyle-wysiwyg--select") &&
                !hasClosestByClassName(target, "protyle-action") && // https://github.com/siyuan-note/siyuan/issues/8983
                (isMobile() || event.detail.target || (beforeContextmenuRange && nodeElement.contains(beforeContextmenuRange.startContainer)))
            ) {
                if ((!isMobile() || protyle.toolbar?.element.classList.contains("fn__none")) && !nodeElement.classList.contains("av")) {
                    contentMenu(protyle, nodeElement);
                    window.siyuan.menus.menu.popup({ x, y: y + 13, h: 26 });
                    protyle.toolbar?.element.classList.add("fn__none");
                    if (nodeElement.classList.contains("table")) {
                        nodeElement.querySelector(".table__select").removeAttribute("style");
                    }
                }
            } else if (protyle.toolbar.range.toString() === "") {
                hideElements(["util"], protyle);
                if (protyle.gutter) {
                    protyle.gutter.renderMenu(protyle, nodeElement);
                }
                /// #if MOBILE
                window.siyuan.menus.menu.fullscreen();
                /// #else
                window.siyuan.menus.menu.popup({ x, y });
                /// #endif
                protyle.toolbar?.element.classList.add("fn__none");
            }
        });

        this.element.addEventListener("pointerdown", () => {
            if (getSelection().rangeCount > 0) {
                beforeContextmenuRange = getSelection().getRangeAt(0);
            } else {
                beforeContextmenuRange = undefined;
            }
            /// #if BROWSER && !MOBILE
            if (protyle.breadcrumb) {
                const indentElement = protyle.breadcrumb.element.parentElement.querySelector('[data-type="indent"]');
                if (indentElement && getSelection().rangeCount > 0) {
                    setTimeout(() => {
                        const newRange = getSelection().getRangeAt(0);
                        const blockElement = hasClosestBlock(newRange.startContainer);
                        if (!blockElement) {
                            return;
                        }
                        const outdentElement = protyle.breadcrumb.element.parentElement.querySelector('[data-type="outdent"]');
                        if (blockElement.parentElement.classList.contains("li")) {
                            indentElement.removeAttribute("disabled");
                            outdentElement.removeAttribute("disabled");
                        } else {
                            indentElement.setAttribute("disabled", "true");
                            outdentElement.setAttribute("disabled", "true");
                        }
                    }, 520);
                }
            }
            /// #endif
        });

        let preventGetTopHTML = false;
        this.element.addEventListener("mousewheel", (event: WheelEvent) => {
            hideTooltip();
            // https://ld246.com/article/1648865235549
            // 不能使用上一版本的 timeStamp，否则一直滚动将导致间隔不够 https://ld246.com/article/1662852664926
            if (!preventGetTopHTML &&
                event.deltaY < 0 && !protyle.scroll.element.classList.contains("fn__none") &&
                protyle.contentElement.clientHeight === protyle.contentElement.scrollHeight &&
                protyle.wysiwyg.element.firstElementChild.getAttribute("data-eof") !== "1") {
                fetchPost("/api/filetree/getDoc", {
                    id: protyle.wysiwyg.element.firstElementChild.getAttribute("data-node-id"),
                    mode: 1,
                    size: window.siyuan.config.editor.dynamicLoadBlocks,
                }, getResponse => {
                    preventGetTopHTML = false;
                    onGet({
                        data: getResponse,
                        protyle,
                        action: [Constants.CB_GET_BEFORE, Constants.CB_GET_UNCHANGEID],
                    });
                });
                preventGetTopHTML = true;
            }
            if (event.deltaX === 0) {
                return;
            }
            // https://github.com/siyuan-note/siyuan/issues/4099
            const tableElement = hasClosestByClassName(event.target as HTMLElement, "table");
            if (tableElement) {
                const tableSelectElement = tableElement.querySelector(".table__select") as HTMLElement;
                if (tableSelectElement?.style.width) {
                    tableSelectElement.removeAttribute("style");
                    window.siyuan.menus.menu.remove();
                }
            }
        }, { passive: true });

        let overAttr = false;
        this.element.addEventListener("mouseover", (event: MouseEvent & { target: Element }) => {
            const attrElement = hasClosestByClassName(event.target, "protyle-attr");
            if (attrElement) {
                overAttr = true;
                attrElement.parentElement.classList.add("protyle-wysiwyg--hl");
                return;
            } else if (overAttr) {
                const hlElement = protyle.wysiwyg.element.querySelector(".protyle-wysiwyg--hl");
                if (hlElement) {
                    hlElement.classList.remove("protyle-wysiwyg--hl");
                }
                overAttr = false;
            }
            if (hasClosestByClassName(event.target, "protyle-action") || !protyle.options.render.gutter) {
                return;
            }
            const nodeElement = hasClosestBlock(event.target);
            if (nodeElement && (nodeElement.classList.contains("list") || nodeElement.classList.contains("li"))) {
                // 光标在列表下部应显示右侧的元素，而不是列表本身。放在 windowEvent 中的 mousemove 下处理
                return;
            }
            if (nodeElement) {
                const embedElement = isInEmbedBlock(nodeElement);
                if (embedElement) {
                    protyle.gutter.render(protyle, embedElement, this.element);
                } else {
                    protyle.gutter.render(protyle, nodeElement, this.element, event.target);
                }
            }
        });

        this.element.addEventListener("paste", (event: ClipboardEvent & { target: HTMLElement }) => {
            // https://github.com/siyuan-note/siyuan/issues/11241
            if (event.target.localName === "input" && event.target.getAttribute("data-type") === "av-search") {
                return;
            }
            if (protyle.disabled) {
                event.stopPropagation();
                event.preventDefault();
                return;
            }
            window.siyuan.ctrlIsPressed = false; // https://github.com/siyuan-note/siyuan/issues/6373
            // https://github.com/siyuan-note/siyuan/issues/4600
            if (event.target.tagName === "PROTYLE-HTML" || event.target.localName === "input") {
                event.stopPropagation();
                return;
            }
            if (!hasClosestByAttribute(event.target, "contenteditable", "true")) {
                event.stopPropagation();
                event.preventDefault();
                return;
            }
            const blockElement = hasClosestBlock(event.target);
            if (blockElement && !getContenteditableElement(blockElement)) {
                event.stopPropagation();
                event.preventDefault();
                return;
            }
            if (!blockElement) {
                return;
            }
            // 链接，备注，样式，引用，pdf标注粘贴 https://github.com/siyuan-note/siyuan/issues/11572
            const range = getSelection().getRangeAt(0);
            const inlineElement = range.startContainer.parentElement;
            if (range.toString() === "" && inlineElement.tagName === "SPAN") {
                const currentTypes = (inlineElement.getAttribute("data-type") || "").split(" ");
                if (currentTypes.includes("inline-memo") || currentTypes.includes("text") ||
                    currentTypes.includes("block-ref") || currentTypes.includes("file-annotation-ref") ||
                    currentTypes.includes("a")) {
                    const offset = getSelectionOffset(inlineElement, blockElement, range);
                    if (offset.start === 0) {
                        range.setStartBefore(inlineElement);
                        range.collapse(true);
                    } else if (offset.start === inlineElement.textContent.length) {
                        range.setEndAfter(inlineElement);
                        range.collapse(false);
                    }
                }
            }
            paste(protyle, event);
        });

        // 输入法测试点 https://github.com/siyuan-note/siyuan/issues/3027
        let isComposition = false; // for iPhone
        this.element.addEventListener("compositionstart", (event) => {
            isComposition = true;
            // 微软双拼由于 focusByRange 导致无法输入文字，因此不再 keydown 中记录了，但 keyup 会记录拼音字符，因此使用 isComposition 阻止 keyup 记录。
            // 但搜狗输入法选中后继续输入不走 keydown，isComposition 阻止了 keyup 记录，因此需在此记录。
            const range = getEditorRange(protyle.wysiwyg.element);
            const nodeElement = hasClosestBlock(range.startContainer);
            if (!isMac() && nodeElement) {
                setInsertWbrHTML(nodeElement, range, protyle);
            }
            event.stopPropagation();
        });

        this.element.addEventListener("compositionend", (event: InputEvent) => {
            event.stopPropagation();
            isComposition = false;
            const range = getEditorRange(this.element);
            const blockElement = hasClosestBlock(range.startContainer);
            if (!blockElement) {
                return;
            }
            if ("" !== event.data) {
                this.escapeInline(protyle, range, event);
                // 小鹤音形 ;k 不能使用 setTimeout;
                // wysiwyg.element contenteditable 为 false 时，连拼 needRender 必须为 false
                // hr 渲染；任务列表、粗体、数学公示结尾 needRender 必须为 true
                input(protyle, blockElement, range, true);
            } else {
                const id = blockElement.getAttribute("data-node-id");
                if (protyle.wysiwyg.lastHTMLs[id]) {
                    updateTransaction(protyle, id, blockElement.outerHTML, protyle.wysiwyg.lastHTMLs[id]);
                }
            }
        });

        let timeout: number;
        this.element.addEventListener("input", (event: InputEvent) => {
            const target = event.target as HTMLElement;
            if (target.tagName === "VIDEO" || target.tagName === "AUDIO" || event.inputType === "historyRedo") {
                return;
            }
            if (event.inputType === "historyUndo") {
                /// #if !BROWSER
                ipcRenderer.send(Constants.SIYUAN_CMD, "redo");
                /// #endif
                window.siyuan.menus.menu.remove();
                return;
            }
            const range = getEditorRange(this.element);
            const blockElement = hasClosestBlock(range.startContainer);
            if (!blockElement) {
                return;
            }
            if ([":", "(", "【", "（", "[", "{", "「", "『", "#", "/", "、"].includes(event.data)) {
                protyle.hint.enableExtend = true;
            }
            if (event.isComposing || isComposition ||
                // https://github.com/siyuan-note/siyuan/issues/337 编辑器内容拖拽问题
                event.inputType === "deleteByDrag" || event.inputType === "insertFromDrop"
            ) {
                return;
            }
            this.escapeInline(protyle, range, event);

            if ((/^\d{1}$/.test(event.data) || event.data === "‘" || event.data === "“" ||
                // 百度输入法中文反双引号 https://github.com/siyuan-note/siyuan/issues/9686
                event.data === "”" ||
                event.data === "「")) {
                clearTimeout(timeout);  // https://github.com/siyuan-note/siyuan/issues/9179
                timeout = window.setTimeout(() => {
                    input(protyle, blockElement, range, true); // 搜狗拼音数字后面句号变为点；Mac 反向双引号无法输入
                });
            } else {
                input(protyle, blockElement, range, true, event);
            }
            event.stopPropagation();
        });

        this.element.addEventListener("keyup", (event) => {
            const range = getEditorRange(this.element).cloneRange();
            const nodeElement = hasClosestBlock(range.startContainer);

            if (event.key !== "PageUp" && event.key !== "PageDown" && event.key !== "Home" && event.key !== "End" &&
                event.key.indexOf("Arrow") === -1 && event.key !== "Escape" && event.key !== "Shift" &&
                event.key !== "Meta" && event.key !== "Alt" && event.key !== "Control" && event.key !== "CapsLock" &&
                !event.ctrlKey && !event.shiftKey && !event.metaKey && !event.altKey &&
                !/^F\d{1,2}$/.test(event.key)) {
                // 搜狗输入法不走 keydown，没有选中字符后不走 compositionstart，需重新记录历史状态
                if (!isMac() && nodeElement &&
                    // 微软双拼 keyup 会记录拼音字符，因此在 compositionstart 记录
                    !isComposition &&
                    (typeof protyle.wysiwyg.lastHTMLs[nodeElement.getAttribute("data-node-id")] === "undefined" || range.toString() !== "" || !this.preventKeyup)) {
                    setInsertWbrHTML(nodeElement, range, protyle);
                }
                this.preventKeyup = false;
                return;
            }

            // 需放在 lastHTMLs 后，否则 https://github.com/siyuan-note/siyuan/issues/4388
            if (this.preventKeyup) {
                this.preventKeyup = false;
                return;
            }

            if ((event.shiftKey || isOnlyMeta(event)) && !event.isComposing && range.toString() !== "") {
                // 工具栏
                protyle.toolbar.render(protyle, range, event);
                countSelectWord(range);
            }

            if (event.eventPhase !== 3 && !event.shiftKey && (event.key.indexOf("Arrow") > -1 || event.key === "Home" || event.key === "End" || event.key === "PageUp" || event.key === "PageDown") && !event.isComposing) {
                if (nodeElement) {
                    this.setEmptyOutline(protyle, nodeElement);
                    if (range.toString() === "" && !nodeElement.classList.contains("protyle-wysiwyg--select")) {
                        countSelectWord(range, protyle.block.rootID);
                    }
                    if (protyle.breadcrumb) {
                        const indentElement = protyle.breadcrumb.element.parentElement.querySelector('[data-type="indent"]');
                        if (indentElement) {
                            const outdentElement = protyle.breadcrumb.element.parentElement.querySelector('[data-type="outdent"]');
                            if (nodeElement.parentElement.classList.contains("li")) {
                                indentElement.removeAttribute("disabled");
                                outdentElement.removeAttribute("disabled");
                            } else {
                                indentElement.setAttribute("disabled", "true");
                                outdentElement.setAttribute("disabled", "true");
                            }
                        }
                    }
                }
                event.stopPropagation();
            }

            // 按下方向键后块高亮跟随光标移动 https://github.com/siyuan-note/siyuan/issues/8918
<<<<<<< HEAD
            if ((event.key === "ArrowLeft" || event.key === "ArrowRight" ||
                event.key === "Alt" || event.key === "Shift") &&    // 选中后 alt+shift+arrowRight 会导致光标和选中块不一致
=======
            if ((event.key === "ArrowLeft" || event.key === "ArrowRight") &&
>>>>>>> 2e284537
                nodeElement && !nodeElement.classList.contains("protyle-wysiwyg--select")) {
                const selectElements = Array.from(protyle.wysiwyg.element.querySelectorAll(".protyle-wysiwyg--select"));
                let containRange = false;
                selectElements.find(item => {
                    if (item.contains(range.startContainer)) {
                        containRange = true;
                        return true;
                    }
                });
                if (!containRange && selectElements.length > 0) {
                    selectElements.forEach(item => {
                        item.classList.remove("protyle-wysiwyg--select");
                    });
                    nodeElement.classList.add("protyle-wysiwyg--select");
                }
            }
        });

        this.element.addEventListener("dblclick", (event: MouseEvent & { target: HTMLElement }) => {
            if (event.target.tagName === "IMG" && !event.target.classList.contains("emoji")) {
                previewDocImage((event.target as HTMLElement).getAttribute("src"), protyle.block.rootID);
                return;
            }
        });

        this.element.addEventListener("click", (event: MouseEvent & { target: HTMLElement }) => {
            if (this.preventClick) {
                this.preventClick = false;
                return;
            }
            protyle.app.plugins.forEach(item => {
                item.eventBus.emit("click-editorcontent", {
                    protyle,
                    event
                });
            });
            hideElements(["hint", "util"], protyle);
            const ctrlIsPressed = isOnlyMeta(event);
            /// #if !MOBILE
            const backlinkBreadcrumbItemElement = hasClosestByClassName(event.target, "protyle-breadcrumb__item");
            if (backlinkBreadcrumbItemElement) {
                const breadcrumbId = backlinkBreadcrumbItemElement.getAttribute("data-id");
                if (breadcrumbId) {
                    if (ctrlIsPressed && !event.shiftKey && !event.altKey) {
                        checkFold(breadcrumbId, (zoomIn) => {
                            openFileById({
                                app: protyle.app,
                                id: breadcrumbId,
                                action: zoomIn ? [Constants.CB_GET_FOCUS, Constants.CB_GET_ALL] : [Constants.CB_GET_FOCUS, Constants.CB_GET_CONTEXT],
                                zoomIn
                            });
                        });
                    } else {
                        loadBreadcrumb(protyle, backlinkBreadcrumbItemElement);
                    }
                } else {
                    // 引用标题时的更多加载
                    getBacklinkHeadingMore(backlinkBreadcrumbItemElement);
                }
                event.stopPropagation();
                return;
            }
            /// #endif
            if (!event.shiftKey) {
                this.shiftStartElement = undefined;
            }
            this.setEmptyOutline(protyle, event.target);
            const tableElement = hasClosestByClassName(event.target, "table");
            this.element.querySelectorAll(".table").forEach(item => {
                if (!tableElement || !item.isSameNode(tableElement)) {
                    item.querySelector(".table__select").removeAttribute("style");
                }
                if (tableElement && tableElement.isSameNode(item) && item.querySelector(".table__select").getAttribute("style")) {
                    // 防止合并单元格的菜单消失
                    event.stopPropagation();
                }
            });
            // 面包屑定位，需至于前，否则 return 的元素就无法进行面包屑定位
            if (protyle.options.render.breadcrumb) {
                protyle.breadcrumb.render(protyle, false, hasClosestBlock(event.target));
            }
            const range = getEditorRange(this.element);
            // https://github.com/siyuan-note/siyuan/issues/12317
            if (range.startContainer.nodeType !== 3 &&
                (range.startContainer as Element).classList.contains("protyle-action") &&
                range.startContainer.parentElement.classList.contains("code-block")) {
                setFirstNodeRange(range.startContainer.parentElement.querySelector(".hljs").lastElementChild, range);
            }
            // 需放在嵌入块之前，否则嵌入块内的引用、链接、pdf 双链无法点击打开 https://ld246.com/article/1630479789513
            const aElement = hasClosestByAttribute(event.target, "data-type", "a") ||
                hasClosestByClassName(event.target, "av__celltext--url");   // 数据库中资源文件、链接、电话、邮箱单元格
            let aLink = aElement ? (aElement.getAttribute("data-href") || "") : "";
            if (aElement && !aLink && aElement.classList.contains("av__celltext--url")) {
                aLink = aElement.textContent.trim();
                if (aElement.dataset.type === "phone") {
                    aLink = "tel:" + aLink;
                } else if (aElement.dataset.type === "email") {
                    aLink = "mailto:" + aLink;
                } else if (aElement.classList.contains("b3-chip")) {
                    aLink = aElement.dataset.url;
                }
            }

            const blockRefElement = hasClosestByAttribute(event.target, "data-type", "block-ref");
            // [SiYuan点击属性视图时，跳转自动聚焦](siyuan://blocks/20241030201835-grxdl7n)
            const isInDatabase = hasClosestByAttribute(event.target, "class", "av__cell");

            // https://x.transmux.top/j/20241031103213-j817ond
            const isTransmuxUrl = aLink.startsWith("https://x.transmux.top/j/");
            const isSiYuanUrl = aLink.startsWith("siyuan://blocks/");

            if (blockRefElement || isSiYuanUrl || isTransmuxUrl) {
                event.stopPropagation();
                event.preventDefault();
                hideElements(["dialog", "toolbar"], protyle);
                if (range.toString() === "" || event.shiftKey) {
                    let refBlockId: string;
                    if (blockRefElement) {
                        refBlockId = blockRefElement.getAttribute("data-id");
                    } else if (isSiYuanUrl) {
                        refBlockId = aLink.substring(16, 38);
                    } else if (isTransmuxUrl) {
                        refBlockId = aLink.substring(25, 47);
                    }
                    checkFold(refBlockId, (zoomIn, action, isRoot) => {
                        // 块引用跳转后需要短暂高亮目标块 https://github.com/siyuan-note/siyuan/issues/11542
                        if (!isRoot) {
                            action.push(Constants.CB_GET_HL);
                        }
                        /// #if MOBILE
                        openMobileFileById(protyle.app, refBlockId, zoomIn ? [Constants.CB_GET_ALL] : [Constants.CB_GET_HL, Constants.CB_GET_CONTEXT, Constants.CB_GET_ROOTSCROLL]);
                        activeBlur();
                        hideKeyboardToolbar();
                        /// #else
                        if (isInDatabase) {
                            zoomIn = true;
                        }

                        if (event.shiftKey) {
                            openFileById({
                                app: protyle.app,
                                id: refBlockId,
                                position: "bottom",
                                action,
                                zoomIn
                            });
                            window.dispatchEvent(new KeyboardEvent("keydown", { key: "Escape" }));
                        } else if (event.altKey) {
                            openFileById({
                                app: protyle.app,
                                id: refBlockId,
                                position: "right",
                                action,
                                zoomIn
                            });
                        } else if (ctrlIsPressed) {
                            openFileById({
                                app: protyle.app,
                                id: refBlockId,
                                keepCursor: true,
                                action: zoomIn ? [Constants.CB_GET_HL, Constants.CB_GET_ALL] : [Constants.CB_GET_HL, Constants.CB_GET_CONTEXT, Constants.CB_GET_ROOTSCROLL],
                                zoomIn
                            });
                        } else {
                            openFileById({
                                app: protyle.app,
                                id: refBlockId,
                                action,
                                zoomIn
                            });
                        }
                        /// #endif
                    });
                    /// #if !MOBILE
                    if (protyle.model) {
                        // 打开双链需记录到后退中 https://github.com/siyuan-note/insider/issues/801
                        let blockElement: HTMLElement | false;
                        if (blockRefElement) {
                            blockElement = hasClosestBlock(blockRefElement);
                        } else if (aElement) {
                            blockElement = hasClosestBlock(aElement);
                        }
                        if (blockElement) {
                            pushBack(protyle, getEditorRange(this.element), blockElement);
                        }
                    }
                    /// #endif
                    return;
                }
            }
            /// #if MOBILE
            // https://github.com/siyuan-note/siyuan/issues/10513
            const virtualRefElement = hasClosestByAttribute(event.target, "data-type", "virtual-block-ref");
            if (virtualRefElement) {
                const blockElement = hasClosestBlock(virtualRefElement);
                if (blockElement) {
                    fetchPost("/api/block/getBlockDefIDsByRefText", {
                        anchor: virtualRefElement.textContent,
                        excludeIDs: [blockElement.getAttribute("data-node-id")]
                    }, (response) => {
                        checkFold(response.data[0], (zoomIn) => {
                            openMobileFileById(protyle.app, response.data[0], zoomIn ? [Constants.CB_GET_ALL] : [Constants.CB_GET_HL, Constants.CB_GET_CONTEXT, Constants.CB_GET_ROOTSCROLL]);
                            activeBlur();
                            hideKeyboardToolbar();
                        });
                    });
                }
                return;
            }
            /// #endif

            const fileElement = hasClosestByAttribute(event.target, "data-type", "file-annotation-ref");
            if (fileElement && range.toString() === "") {
                event.stopPropagation();
                event.preventDefault();
                // https://x.transmux.top/j/20241201141055-8cj3073 所有点击都会通过这里
                openLink(protyle, fileElement.getAttribute("data-id"), event, ctrlIsPressed);
                return;
            }

            if (aElement &&
                // https://github.com/siyuan-note/siyuan/issues/11980
                (event.shiftKey || range.toString() === "") &&
                // 如果aLink 为空时，当 data-type="a inline-math" 可继续后续操作
                aLink) {
                event.stopPropagation();
                event.preventDefault();
                openLink(protyle, aLink, event, ctrlIsPressed);
                return;
            }

            if (aElement && aElement.classList.contains("av__celltext--url") && !aLink) {
                let index = 0;
                Array.from(aElement.parentElement.children).find((item, i) => {
                    if (item === aElement) {
                        index = i;
                        return true;
                    }
                });
                editAssetItem({
                    protyle,
                    cellElements: [aElement.parentElement],
                    blockElement: hasClosestBlock(aElement) as HTMLElement,
                    content: aElement.getAttribute("data-url"),
                    type: "file",
                    name: aElement.getAttribute("data-name"),
                    index,
                    rect: aElement.getBoundingClientRect()
                });
                return;
            }

            const tagElement = hasClosestByAttribute(event.target, "data-type", "tag");
            if (tagElement && !event.altKey && !event.shiftKey && range.toString() === "") {
                /// #if !MOBILE
                openGlobalSearch(protyle.app, `#${tagElement.textContent}#`, !ctrlIsPressed, {method: 0});
                hideElements(["dialog"]);
                /// #else
                popSearch(protyle.app, {
                    hasReplace: false,
                    method: 0,
                    hPath: "",
                    idPath: [],
                    k: `#${tagElement.textContent}#`,
                    r: "",
                    page: 1,
                });
                /// #endif
                return;
            }

            const embedItemElement = hasClosestByClassName(event.target, "protyle-wysiwyg__embed");
            if (embedItemElement) {
                const embedId = embedItemElement.getAttribute("data-id");
                checkFold(embedId, (zoomIn, action) => {
                    /// #if MOBILE
                    openMobileFileById(protyle.app, embedId, zoomIn ? [Constants.CB_GET_ALL] : [Constants.CB_GET_HL, Constants.CB_GET_CONTEXT, Constants.CB_GET_ROOTSCROLL]);
                    activeBlur();
                    hideKeyboardToolbar();
                    /// #else
                    if (event.shiftKey) {
                        openFileById({
                            app: protyle.app,
                            id: embedId,
                            position: "bottom",
                            action,
                            zoomIn
                        });
                    } else if (event.altKey) {
                        openFileById({
                            app: protyle.app,
                            id: embedId,
                            position: "right",
                            action,
                            zoomIn
                        });
                    } else if (ctrlIsPressed) {
                        openFileById({
                            app: protyle.app,
                            id: embedId,
                            action: zoomIn ? [Constants.CB_GET_HL, Constants.CB_GET_ALL] : [Constants.CB_GET_HL, Constants.CB_GET_CONTEXT],
                            zoomIn,
                            keepCursor: true,
                        });
                    } else if (!protyle.disabled) {
                        window.siyuan.blockPanels.push(new BlockPanel({
                            app: protyle.app,
                            targetElement: embedItemElement,
                            isBacklink: false,
                            refDefs: [{refID: embedId}]
                        }));
                    }
                    /// #endif
                });
                // https://github.com/siyuan-note/siyuan/issues/12585
                if (!ctrlIsPressed) {
                    event.stopPropagation();
                    return;
                }
            }

            if (commonClick(event, protyle)) {
                return;
            }

            if (hasTopClosestByClassName(event.target, "protyle-action__copy")) {
                return;
            }

            const editElement = hasClosestByClassName(event.target, "protyle-action__edit");
            if (editElement && !protyle.disabled) {
                protyle.toolbar.showRender(protyle, editElement.parentElement.parentElement);
                event.stopPropagation();
                event.preventDefault();
                return;
            }

            const menuElement = hasClosestByClassName(event.target, "protyle-action__menu");
            if (menuElement) {
                protyle.gutter.renderMenu(protyle, menuElement.parentElement.parentElement);
                /// #if MOBILE
                window.siyuan.menus.menu.fullscreen();
                /// #else
                const rect = menuElement.getBoundingClientRect();
                window.siyuan.menus.menu.popup({
                    x: rect.left,
                    y: rect.top,
                    isLeft: true
                });
                /// #endif
                event.stopPropagation();
                event.preventDefault();
                return;
            }

            const reloadElement = hasClosestByClassName(event.target, "protyle-action__reload");
            if (reloadElement) {
                const embedReloadElement = isInEmbedBlock(reloadElement);
                if (embedReloadElement) {
                    embedReloadElement.removeAttribute("data-render");
                    blockRender(protyle, embedReloadElement);
                }
                event.stopPropagation();
                event.preventDefault();
                return;
            }

            const languageElement = hasClosestByClassName(event.target, "protyle-action__language");
            if (languageElement && !protyle.disabled && !ctrlIsPressed) {
                protyle.toolbar.showCodeLanguage(protyle, languageElement);
                event.stopPropagation();
                event.preventDefault();
                return;
            }

            // 需放在属性后，否则数学公式无法点击属性；需放在 action 后，否则嵌入块的的 action 无法打开；需放在嵌入块后，否则嵌入块中的数学公式会被打开
            const mathElement = hasClosestByAttribute(event.target, "data-subtype", "math");
            if (!event.shiftKey && !ctrlIsPressed && mathElement && !protyle.disabled) {
                protyle.toolbar.showRender(protyle, mathElement);
                event.stopPropagation();
                return;
            }

            const actionElement = hasClosestByClassName(event.target, "protyle-action");
            if (actionElement) {
                const type = actionElement.parentElement.parentElement.getAttribute("data-type");
                if (type === "img" && !protyle.disabled) {
                    imgMenu(protyle, range, actionElement.parentElement.parentElement, {
                        clientX: event.clientX + 4,
                        clientY: event.clientY
                    });
                    event.stopPropagation();
                    return;
                } else if (actionElement.parentElement.classList.contains("li")) {
                    const actionId = actionElement.parentElement.getAttribute("data-node-id");
                    if (event.altKey && !protyle.disabled) {
                        // 展开/折叠当前层级的所有列表项
                        if (actionElement.parentElement.parentElement.classList.contains("protyle-wysiwyg")) {
                            // 缩放列表项 https://ld246.com/article/1653123034794
                            setFold(protyle, actionElement.parentElement);
                        } else {
                            let hasFold = true;
                            const oldHTML = actionElement.parentElement.parentElement.outerHTML;
                            Array.from(actionElement.parentElement.parentElement.children).find((listItemElement) => {
                                if (listItemElement.classList.contains("li")) {
                                    if (listItemElement.getAttribute("fold") !== "1" && listItemElement.childElementCount > 3) {
                                        hasFold = false;
                                        return true;
                                    }
                                }
                            });
                            Array.from(actionElement.parentElement.parentElement.children).find((listItemElement) => {
                                if (listItemElement.classList.contains("li")) {
                                    if (hasFold) {
                                        listItemElement.removeAttribute("fold");
                                    } else if (listItemElement.childElementCount > 3) {
                                        listItemElement.setAttribute("fold", "1");
                                    }
                                }
                            });
                            updateTransaction(protyle, actionElement.parentElement.parentElement.getAttribute("data-node-id"), actionElement.parentElement.parentElement.outerHTML, oldHTML);
                        }
                        hideElements(["gutter"], protyle);
                    } else if (event.shiftKey && !protyle.disabled) {
                        openAttr(actionElement.parentElement, "bookmark", protyle);
                    } else if (ctrlIsPressed) {
                        zoomOut({ protyle, id: actionId });
                    } else {
                        if (actionElement.classList.contains("protyle-action--task")) {
                            if (!protyle.disabled) {
                                const html = actionElement.parentElement.outerHTML;
                                if (actionElement.parentElement.classList.contains("protyle-task--done")) {
                                    actionElement.querySelector("use").setAttribute("xlink:href", "#iconUncheck");
                                    actionElement.parentElement.classList.remove("protyle-task--done");
                                } else {
                                    actionElement.querySelector("use").setAttribute("xlink:href", "#iconCheck");
                                    actionElement.parentElement.classList.add("protyle-task--done");
                                }
                                actionElement.parentElement.setAttribute("updated", dayjs().format("YYYYMMDDHHmmss"));
                                updateTransaction(protyle, actionId, actionElement.parentElement.outerHTML, html);
                            }
                        } else if (window.siyuan.config.editor.listItemDotNumberClickFocus) {
                            if (protyle.block.showAll && protyle.block.id === actionId) {
                                enterBack(protyle, actionId);
                            } else {
                                zoomOut({ protyle, id: actionId });
                            }
                        }
                    }
                    event.stopPropagation();
                    return;
                }
            }

            const selectElement = hasClosestByClassName(event.target, "hr") ||
                hasClosestByClassName(event.target, "iframe");
            if (!event.shiftKey && !ctrlIsPressed && selectElement) {
                selectElement.classList.add("protyle-wysiwyg--select");
                globalClickHideMenu(event.target);
                event.stopPropagation();
                return;
            }

            const imgElement = hasTopClosestByClassName(event.target, "img");
            if (!event.shiftKey && !ctrlIsPressed && imgElement) {
                imgElement.classList.add("img--select");
                const nextSibling = hasNextSibling(imgElement);
                if (nextSibling) {
                    if (nextSibling.textContent.startsWith(Constants.ZWSP)) {
                        range.setStart(nextSibling, 1);
                    } else {
                        range.setStart(nextSibling, 0);
                    }
                    range.collapse(true);
                    focusByRange(range);
                    // 需等待 range 更新再次进行渲染
                    if (protyle.options.render.breadcrumb) {
                        protyle.breadcrumb.render(protyle);
                    }
                }
                return;
            }

            const emojiElement = hasTopClosestByClassName(event.target, "emoji");
            if (!protyle.disabled && !event.shiftKey && !ctrlIsPressed && emojiElement) {
                const nodeElement = hasClosestBlock(emojiElement);
                if (nodeElement) {
                    const emojiRect = emojiElement.getBoundingClientRect();
                    openEmojiPanel("", "av", {
                        x: emojiRect.left,
                        y: emojiRect.bottom,
                        h: emojiRect.height,
                        w: emojiRect.width
                    }, (unicode) => {
                        emojiElement.insertAdjacentHTML("afterend", "<wbr>");
                        const oldHTML = nodeElement.outerHTML;
                        let emojiHTML;
                        if (unicode.startsWith("api/icon/getDynamicIcon")) {
                            emojiHTML = `<img class="emoji" src="${unicode}"/>`;
                        } else if (unicode.indexOf(".") > -1) {
                            const emojiList = unicode.split(".");
                            emojiHTML = `<img alt="${emojiList[0]}" class="emoji" src="/emojis/${unicode}" title="${emojiList[0]}">`;
                        } else {
                            emojiHTML = unicode2Emoji(unicode);
                        }
                        emojiElement.outerHTML = emojiHTML;
                        hideElements(["dialog"]);
                        updateTransaction(protyle, nodeElement.getAttribute("data-node-id"), nodeElement.outerHTML, oldHTML);
                        focusByWbr(nodeElement, range);
                    }, emojiElement);
                }
                return;
            }

            if (avClick(protyle, event)) {
                return;
            }

            setTimeout(() => {
                // 选中后，在选中的文字上点击需等待 range 更新
                let newRange = getEditorRange(this.element);
                // https://github.com/siyuan-note/siyuan/issues/10357
                const attrElement = hasClosestByClassName(newRange.endContainer, "protyle-attr");
                if (attrElement) {
                    newRange = setLastNodeRange(attrElement.previousElementSibling, newRange, false);
                }
                /// #if !MOBILE
                if (newRange.toString().replace(Constants.ZWSP, "") !== "") {
                    protyle.toolbar.render(protyle, newRange);
                } else {
                    // https://github.com/siyuan-note/siyuan/issues/9785
                    protyle.toolbar.range = newRange;
                }
                /// #endif
                if (!protyle.wysiwyg.element.querySelector(".protyle-wysiwyg--select")) {
                    countSelectWord(newRange, protyle.block.rootID);
                }
                if (getSelection().rangeCount === 0) {
                    // https://github.com/siyuan-note/siyuan/issues/5901
                    focusByRange(newRange);
                }
                /// #if !MOBILE
                pushBack(protyle, newRange);
                /// #endif
            }, (isMobile() || isInIOS()) ? 520 : 0); // Android/iPad 双击慢了出不来
            protyle.hint.enableExtend = false;
            if (event.shiftKey) {
                event.preventDefault();
                event.stopPropagation();
                // shift 多选
                let startElement = this.shiftStartElement;
                let endElement = hasClosestBlock(event.target);
                if (this.shiftStartElement && endElement && !this.shiftStartElement.isSameNode(endElement)) {
                    let toDown = true;
                    range.collapse(true);
                    const startRect = startElement.getBoundingClientRect();
                    const endRect = endElement.getBoundingClientRect();
                    let startTop = startRect.top;
                    let endTop = endRect.top;
                    if (startTop === endTop) {
                        // 横排 https://ld246.com/article/1663036247544
                        startTop = startRect.left;
                        endTop = endRect.left;
                    }
                    if (startTop > endTop) {
                        const tempElement = endElement;
                        endElement = startElement;
                        startElement = tempElement;
                        const tempTop = endTop;
                        endTop = startTop;
                        startTop = tempTop;
                        toDown = false;
                    }
                    let selectElements: Element[] = [];
                    let currentElement: HTMLElement = startElement;
                    let hasJump = false;
                    while (currentElement) {
                        if (currentElement && !currentElement.classList.contains("protyle-attr")) {
                            const currentRect = currentElement.getBoundingClientRect();
                            if (startRect.top === endRect.top ? (currentRect.left <= endTop) : (currentRect.top <= endTop)) {
                                if (hasJump) {
                                    // 父节点的下个节点在选中范围内才可使用父节点作为选中节点
                                    if (currentElement.nextElementSibling && !currentElement.nextElementSibling.classList.contains("protyle-attr")) {
                                        const currentNextRect = currentElement.nextElementSibling.getBoundingClientRect();
                                        if (startRect.top === endRect.top ?
                                            (currentNextRect.left <= endTop && currentNextRect.bottom <= endRect.bottom) :
                                            (currentNextRect.top <= endTop)) {
                                            selectElements = [currentElement];
                                            currentElement = currentElement.nextElementSibling as HTMLElement;
                                            hasJump = false;
                                        } else if (currentElement.parentElement.classList.contains("sb")) {
                                            currentElement = hasClosestBlock(currentElement.parentElement) as HTMLElement;
                                            hasJump = true;
                                        } else {
                                            break;
                                        }
                                    } else {
                                        currentElement = hasClosestBlock(currentElement.parentElement) as HTMLElement;
                                        hasJump = true;
                                    }
                                } else {
                                    selectElements.push(currentElement);
                                    currentElement = currentElement.nextElementSibling as HTMLElement;
                                }
                            } else if (currentElement.parentElement.classList.contains("sb")) {
                                // 跳出超级块横向排版中的未选中元素
                                currentElement = hasClosestBlock(currentElement.parentElement) as HTMLElement;
                                hasJump = true;
                            } else {
                                break;
                            }
                        } else {
                            currentElement = hasClosestBlock(currentElement.parentElement) as HTMLElement;
                            hasJump = true;
                        }
                    }
                    if (selectElements.length === 1 && !selectElements[0].classList.contains("list") && !selectElements[0].classList.contains("bq") && !selectElements[0].classList.contains("sb")) {
                        // 单个 p 不选中
                        this.shiftStartElement = undefined;
                    } else {
                        const ids: string[] = [];
                        if (!protyle.wysiwyg.element.querySelector(".protyle-wysiwyg--select") && protyle.scroll && !protyle.scroll.element.classList.contains("fn__none") && !protyle.scroll.keepLazyLoad &&
                            (startElement.getBoundingClientRect().top < -protyle.contentElement.clientHeight * 2 || endElement.getBoundingClientRect().bottom > protyle.contentElement.clientHeight * 2)) {
                            showMessage(window.siyuan.languages.crossKeepLazyLoad);
                        }
                        selectElements.forEach(item => {
                            item.classList.add("protyle-wysiwyg--select");
                            ids.push(item.getAttribute("data-node-id"));
                            // 清除选中的子块 https://ld246.com/article/1667826582251
                            item.querySelectorAll(".protyle-wysiwyg--select").forEach(subItem => {
                                subItem.classList.remove("protyle-wysiwyg--select");
                            });
                        });
                        countBlockWord(ids);
                        if (toDown) {
                            focusBlock(selectElements[selectElements.length - 1], protyle.wysiwyg.element, false);
                        } else {
                            focusBlock(selectElements[0], protyle.wysiwyg.element, false);
                        }
                    }
                }
            }

            if (this.element.querySelector(".protyle-wysiwyg--select") && range.toString() !== "") {
                // 选中块后，文字不能被选中。需在 shift click 之后，防止shift点击单个块出现文字选中
                range.collapse(false);
                focusByRange(range);
            }

            if (ctrlIsPressed && range.toString() === "" && !event.shiftKey && !event.altKey) {
                let ctrlElement = hasClosestBlock(event.target);
                if (ctrlElement) {
                    const embedBlockElement = isInEmbedBlock(ctrlElement);
                    if (embedBlockElement) {
                        ctrlElement = embedBlockElement;
                    }
                    ctrlElement = getTopAloneElement(ctrlElement) as HTMLElement;
                    if (ctrlElement.classList.contains("protyle-wysiwyg--select")) {
                        ctrlElement.classList.remove("protyle-wysiwyg--select");
                        ctrlElement.removeAttribute("select-start");
                        ctrlElement.removeAttribute("select-end");
                    } else {
                        ctrlElement.classList.add("protyle-wysiwyg--select");
                    }
                    ctrlElement.querySelectorAll(".protyle-wysiwyg--select").forEach(item => {
                        item.classList.remove("protyle-wysiwyg--select");
                        item.removeAttribute("select-start");
                        item.removeAttribute("select-end");
                    });
                    const ctrlParentElement = hasClosestByClassName(ctrlElement.parentElement, "protyle-wysiwyg--select");
                    if (ctrlParentElement) {
                        ctrlParentElement.classList.remove("protyle-wysiwyg--select");
                        ctrlParentElement.removeAttribute("select-start");
                        ctrlParentElement.removeAttribute("select-end");
                    }
                    const ids: string[] = [];
                    protyle.wysiwyg.element.querySelectorAll(".protyle-wysiwyg--select").forEach(item => {
                        ids.push(item.getAttribute("data-node-id"));
                    });
                    countBlockWord(ids);
                }
            }
        });
    }
}<|MERGE_RESOLUTION|>--- conflicted
+++ resolved
@@ -2153,12 +2153,7 @@
             }
 
             // 按下方向键后块高亮跟随光标移动 https://github.com/siyuan-note/siyuan/issues/8918
-<<<<<<< HEAD
-            if ((event.key === "ArrowLeft" || event.key === "ArrowRight" ||
-                event.key === "Alt" || event.key === "Shift") &&    // 选中后 alt+shift+arrowRight 会导致光标和选中块不一致
-=======
             if ((event.key === "ArrowLeft" || event.key === "ArrowRight") &&
->>>>>>> 2e284537
                 nodeElement && !nodeElement.classList.contains("protyle-wysiwyg--select")) {
                 const selectElements = Array.from(protyle.wysiwyg.element.querySelectorAll(".protyle-wysiwyg--select"));
                 let containRange = false;
