--- conflicted
+++ resolved
@@ -99,14 +99,11 @@
 import {img3115} from "../../boot/compatibleVersion";
 import {globalClickHideMenu} from "../../boot/globalEvent/click";
 import {hideTooltip} from "../../dialog/tooltip";
-<<<<<<< HEAD
 // import the annotation panel display function
 import { showAnnotationEditPanel } from "../../mux/protyle-annotation";
 import { get } from "../../mux/settings";
-=======
 import {openGalleryItemMenu} from "../render/av/gallery/util";
 import {clearSelect} from "../util/clearSelect";
->>>>>>> dcae07d2
 
 export class WYSIWYG {
     public lastHTMLs: { [key: string]: string } = {};
@@ -2465,7 +2462,6 @@
                 return;
             }
 
-<<<<<<< HEAD
             // handle math ref & id ref click
             const target = event.target as HTMLElement;
             const hrefElement = target.querySelector('a[href^="#"]') || target.closest('a[href^="#"]');
@@ -2482,11 +2478,6 @@
                 }
             }
 
-            if (!event.shiftKey) {
-                this.shiftStartElement = undefined;
-            }
-=======
->>>>>>> dcae07d2
             this.setEmptyOutline(protyle, event.target);
             const tableElement = hasClosestByClassName(event.target, "table");
             this.element.querySelectorAll(".table").forEach(item => {
