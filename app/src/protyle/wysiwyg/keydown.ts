import {hideElements} from "../ui/hideElements";
import {isMac, isNotCtrl, isOnlyMeta, writeText} from "../util/compatibility";
import {
    focusBlock,
    focusByRange,
    focusByWbr,
    getEditorRange,
    getSelectionOffset,
    getSelectionPosition,
    selectAll,
    setFirstNodeRange, setInsertWbrHTML,
    setLastNodeRange,
} from "../util/selection";
import {
    hasClosestBlock,
    hasClosestByAttribute,
    hasClosestByClassName, hasClosestByTag,
    hasTopClosestByAttribute,
    isInEmbedBlock
} from "../util/hasClosest";
import {removeBlock, removeImage} from "./remove";
import {
    getContenteditableElement,
    getFirstBlock,
    getLastBlock,
    getNextBlock,
    getPreviousBlock,
    getTopAloneElement,
    hasNextSibling,
    hasPreviousSibling, isEndOfBlock,
    isNotEditBlock,
} from "./getBlock";
import {matchHotKey} from "../util/hotKey";
import {enter, softEnter} from "./enter";
import {clearTableCell, fixTable} from "../util/table";
import {
    transaction,
    turnsIntoOneTransaction,
    turnsIntoTransaction,
    turnsOneInto,
    updateBatchTransaction,
    updateTransaction
} from "./transaction";
import {fontEvent} from "../toolbar/Font";
import {addSubList, listIndent, listOutdent} from "./list";
import {newFileContentBySelect, rename, replaceFileName} from "../../editor/rename";
import {cancelSB, insertEmptyBlock, jumpToParent} from "../../block/util";
import {isLocalPath} from "../../util/pathName";
/// #if !MOBILE
import {openBy, openFileById} from "../../editor/util";
/// #endif
import {alignImgCenter, alignImgLeft, commonHotkey, downSelect, getStartEndElement, upSelect} from "./commonHotkey";
import {fileAnnotationRefMenu, inlineMathMenu, linkMenu, refMenu, setFold, tagMenu} from "../../menus/protyle";
import {openAttr} from "../../menus/commonMenuItem";
import {Constants} from "../../constants";
import {fetchPost} from "../../util/fetch";
import {scrollCenter} from "../../util/highlightById";
import {BlockPanel} from "../../block/Panel";
import * as dayjs from "dayjs";
import {highlightRender} from "../render/highlightRender";
import {countBlockWord} from "../../layout/status";
import {moveToDown, moveToUp} from "./move";
import {pasteAsPlainText} from "../util/paste";
import {preventScroll} from "../scroll/preventScroll";
import {getSavePath, newFileBySelect} from "../../util/newFile";
import {removeSearchMark} from "../toolbar/util";
import {avKeydown} from "../render/av/keydown";
import {checkFold} from "../../util/noRelyPCFunction";
import {AIActions} from "../../ai/actions";
import {openLink} from "../../editor/openLink";
import {onlyProtyleCommand} from "../../boot/globalEvent/command/protyle";
<<<<<<< HEAD
import { altx上色顺序Keys, altx上色顺序Values } from "../../mux/settings";
=======
import {AIChat} from "../../ai/chat";
>>>>>>> 5e79f142

export const getContentByInlineHTML = (range: Range, cb: (content: string) => void) => {
    let html = "";
    Array.from(range.cloneContents().childNodes).forEach((item: HTMLElement) => {
        if (item.nodeType === 3) {
            html += item.textContent;
        } else {
            html += item.outerHTML;
        }
    });
    fetchPost("/api/block/getDOMText", {dom: html}, (response) => {
        cb(response.data);
    });
};

export const keydown = (protyle: IProtyle, editorElement: HTMLElement) => {
    editorElement.addEventListener("keydown", (event: KeyboardEvent & { target: HTMLElement }) => {
        if (event.target.localName === "protyle-html" || event.target.localName === "input") {
            event.stopPropagation();
            return;
        }
        if (protyle.disabled || !protyle.selectElement.classList.contains("fn__none")) {
            event.stopPropagation();
            event.preventDefault();
            return;
        }
        protyle.wysiwyg.preventKeyup = false;
        hideElements(["util"], protyle);
        if (event.shiftKey && event.key.indexOf("Arrow") > -1) {
            // 防止连续选中的时候抖动 https://github.com/siyuan-note/insider/issues/657#issuecomment-851391217
        } else if (!event.repeat &&
            event.code !== "") { // 悬浮工具会触发但 code 为空 https://github.com/siyuan-note/siyuan/issues/6573
            hideElements(["toolbar"], protyle);
        }
        const range = getEditorRange(protyle.wysiwyg.element);
        const nodeElement = hasClosestBlock(range.startContainer);
        if (!nodeElement) {
            return;
        }

        // https://ld246.com/article/1694506408293
        const endElement = hasClosestBlock(range.endContainer);
        if (!matchHotKey("⌘C", event) && endElement && !nodeElement.isSameNode(endElement)) {
            event.stopPropagation();
            event.preventDefault();
            return;
        }

        if (avKeydown(event, nodeElement, protyle)) {
            return;
        }

        if (nodeElement.classList.contains("protyle-wysiwyg--select") && isNotCtrl(event) && !event.shiftKey && !event.altKey) {
            if (event.key.toLowerCase() === "a") {
                event.stopPropagation();
                event.preventDefault();
                protyle.wysiwyg.element.blur();
                // 阻止中文输入的残留
                setTimeout(() => {
                    insertEmptyBlock(protyle, "afterend");
                }, 100);
                return false;
            } else if (event.key.toLowerCase() === "b") {
                event.stopPropagation();
                event.preventDefault();
                protyle.wysiwyg.element.blur();
                setTimeout(() => {
                    insertEmptyBlock(protyle, "beforebegin");
                }, 100);
                return false;
            }
        }
        if (event.isComposing) {
            event.stopPropagation();
            return;
        }
        // https://github.com/siyuan-note/siyuan/issues/2261
        if (!["⌘", "⇧", "⌥", "⌃"].includes(Constants.KEYCODELIST[event.keyCode])) {
            if (Constants.KEYCODELIST[event.keyCode] === "/" ||
                // 德语
                event.key === "/" ||
                // windows 中文
                (event.code === "Slash" && event.key === "Process" && event.keyCode === 229)) {
                protyle.hint.enableSlash = true;
            } else if (Constants.KEYCODELIST[event.keyCode] === "\\" ||
                // 德语
                event.key === "\\" ||
                // Mac 日文-罗马字 https://github.com/siyuan-note/siyuan/issues/13725
                (event.key === "," && event.keyCode === 229) ||
                // windows 中文
                (event.code === "Backslash" && event.key === "Process" && event.keyCode === 229)) {
                protyle.hint.enableSlash = false;
                hideElements(["hint"], protyle);
                // 此处不能返回，否则无法撤销 https://github.com/siyuan-note/siyuan/issues/2795
            }
        }
        // 有可能输入 shift+. ，因此需要使用 event.key 来进行判断
        if (event.key !== "PageUp" && event.key !== "PageDown" && event.key !== "Home" && event.key !== "End" && event.key.indexOf("Arrow") === -1 &&
            event.key !== "Escape" && event.key !== "Shift" && event.key !== "Meta" && event.key !== "Alt" && event.key !== "Control" && event.key !== "CapsLock" &&
            !isNotEditBlock(nodeElement) && !/^F\d{1,2}$/.test(event.key) &&
            // 微软双拼使用 compositionstart，否则 focusByRange 导致无法输入文字
            event.key !== "Process") {
            setInsertWbrHTML(nodeElement, range, protyle);
            protyle.wysiwyg.preventKeyup = true;
        }

        if (!window.siyuan.menus.menu.element.classList.contains("fn__none") &&
            (["←", "↑", "→", "↓"].includes(Constants.KEYCODELIST[event.keyCode]) || Constants.KEYCODELIST[event.keyCode] === "↩") &&
            !event.altKey && !event.shiftKey && isNotCtrl(event)) {
            event.preventDefault();
            return;
        } else if (event.key !== "Escape") {
            window.siyuan.menus.menu.remove();
        }

        if (!["Alt", "Meta", "Shift", "Control", "CapsLock", "Escape"].includes(event.key) && protyle.options.render.breadcrumb) {
            protyle.breadcrumb.hide();
        }

        if (!event.altKey && !event.shiftKey && isNotCtrl(event) && (event.key === "ArrowDown" || event.key === "ArrowUp")) {
            const selectElements = protyle.wysiwyg.element.querySelectorAll(".protyle-wysiwyg--select");
            if (selectElements.length > 0) {
                event.preventDefault();
                event.stopPropagation();
                hideElements(["select"], protyle);
                if (event.key === "ArrowDown") {
                    const currentSelectElement = selectElements[selectElements.length - 1] as HTMLElement;
                    let nextElement = getNextBlock(currentSelectElement) as HTMLElement;
                    if (nextElement) {
                        if (nextElement.getBoundingClientRect().width === 0) {
                            // https://github.com/siyuan-note/siyuan/issues/4294
                            const foldElement = hasTopClosestByAttribute(nextElement, "fold", "1");
                            if (foldElement) {
                                nextElement = getNextBlock(foldElement) as HTMLElement;
                                if (nextElement) {
                                    nextElement = getFirstBlock(nextElement) as HTMLElement;
                                } else {
                                    nextElement = currentSelectElement;
                                }
                            } else {
                                nextElement = currentSelectElement;
                            }
                        } else if (nextElement.getAttribute("fold") === "1"
                            && (nextElement.classList.contains("sb") || nextElement.classList.contains("bq"))) {
                            // https://github.com/siyuan-note/siyuan/issues/3913
                        } else {
                            nextElement = getFirstBlock(nextElement) as HTMLElement;
                        }
                    } else {
                        nextElement = currentSelectElement;
                    }

                    nextElement.classList.add("protyle-wysiwyg--select");
                    countBlockWord([nextElement.getAttribute("data-node-id")]);
                    const bottom = nextElement.getBoundingClientRect().bottom - protyle.contentElement.getBoundingClientRect().bottom;
                    if (bottom > 0) {
                        protyle.contentElement.scrollTop = protyle.contentElement.scrollTop + bottom;
                        protyle.scroll.lastScrollTop = protyle.contentElement.scrollTop - 1;
                    }
                    focusBlock(nextElement);
                } else if (event.key === "ArrowUp") {
                    let previousElement: HTMLElement = getPreviousBlock(selectElements[0]) as HTMLElement;
                    if (previousElement) {
                        previousElement = getLastBlock(previousElement) as HTMLElement;
                        if (previousElement.getBoundingClientRect().width === 0) {
                            // https://github.com/siyuan-note/siyuan/issues/4294
                            const foldElement = hasTopClosestByAttribute(previousElement, "fold", "1");
                            if (foldElement) {
                                previousElement = getFirstBlock(foldElement) as HTMLElement;
                            } else {
                                previousElement = selectElements[0] as HTMLElement;
                            }
                        } else if (previousElement) {
                            // https://github.com/siyuan-note/siyuan/issues/3913
                            const foldElement = hasTopClosestByAttribute(previousElement, "fold", "1");
                            if (foldElement && (foldElement.classList.contains("sb") || foldElement.classList.contains("bq"))) {
                                previousElement = foldElement;
                            }
                        }
                    } else if (protyle.title && protyle.title.editElement &&
                        (protyle.wysiwyg.element.firstElementChild.getAttribute("data-eof") === "1" || protyle.contentElement.scrollTop === 0)) {
                        const titleRange = setLastNodeRange(protyle.title.editElement, range, false);
                        titleRange.collapse(false);
                        focusByRange(titleRange);
                        event.stopPropagation();
                        event.preventDefault();
                    } else if (protyle.contentElement.scrollTop !== 0) {
                        protyle.contentElement.scrollTop = 0;
                        protyle.scroll.lastScrollTop = 8;
                    } else {
                        previousElement = selectElements[0] as HTMLElement;
                    }
                    if (previousElement) {
                        previousElement.classList.add("protyle-wysiwyg--select");
                        countBlockWord([previousElement.getAttribute("data-node-id")]);
                        const top = previousElement.getBoundingClientRect().top - protyle.contentElement.getBoundingClientRect().top;
                        if (top < 0) {
                            protyle.contentElement.scrollTop = protyle.contentElement.scrollTop + top;
                            protyle.scroll.lastScrollTop = protyle.contentElement.scrollTop + 1;
                        }
                        focusBlock(previousElement);
                    }
                }
                return;
            }
        }

        // 仅处理以下快捷键操作
        if (event.key !== "PageUp" && event.key !== "PageDown" && event.key !== "Home" && event.key !== "End" && event.key.indexOf("Arrow") === -1 &&
            isNotCtrl(event) && event.key !== "Escape" && !event.shiftKey && !event.altKey && !/^F\d{1,2}$/.test(event.key) &&
            event.key !== "Enter" && event.key !== "Tab" && event.key !== "Backspace" && event.key !== "Delete" && event.key !== "ContextMenu") {
            event.stopPropagation();
            hideElements(["select"], protyle);
            return false;
        }
        if (matchHotKey(window.siyuan.config.keymap.editor.general.collapse.custom, event) && !event.repeat) {
            const selectElements = protyle.wysiwyg.element.querySelectorAll(".protyle-wysiwyg--select");
            if (selectElements.length > 0) {
                setFold(protyle, selectElements[0]);
            } else {
                if (nodeElement.parentElement.getAttribute("data-type") === "NodeListItem") {
                    if (nodeElement.parentElement.childElementCount > 3) {
                        setFold(protyle, nodeElement.parentElement);
                    } else {
                        setFold(protyle, nodeElement);
                    }
                } else if (nodeElement.getAttribute("data-type") === "NodeHeading") {
                    setFold(protyle, nodeElement);
                } else {
                    setFold(protyle, getTopAloneElement(nodeElement));
                }
            }
            event.stopPropagation();
            event.preventDefault();
            return false;
        }

        if (matchHotKey(window.siyuan.config.keymap.editor.general.expand.custom, event) && !event.repeat) {
            const selectElements = protyle.wysiwyg.element.querySelectorAll(".protyle-wysiwyg--select");
            if (selectElements.length > 0) {
                setFold(protyle, selectElements[0], true);
            } else {
                if (nodeElement.parentElement.getAttribute("data-type") === "NodeListItem") {
                    if (nodeElement.parentElement.childElementCount > 3) {
                        setFold(protyle, nodeElement.parentElement, true);
                    } else {
                        setFold(protyle, nodeElement, true);
                    }
                } else if (nodeElement.getAttribute("data-type") === "NodeHeading") {
                    setFold(protyle, nodeElement, true);
                } else {
                    setFold(protyle, getTopAloneElement(nodeElement), true);
                }
            }
            event.stopPropagation();
            event.preventDefault();
            return;
        }

        if (event.shiftKey && (event.key === "ArrowLeft" || event.key === "ArrowRight")) {
            const selectElements = protyle.wysiwyg.element.querySelectorAll(".protyle-wysiwyg--select");
            if (selectElements.length > 0) {
                event.stopPropagation();
                event.preventDefault();
                return;
            }

            if (!range.toString()) {
                if (event.key === "ArrowRight" && isEndOfBlock(range)) {
                    event.preventDefault();
                    event.stopPropagation();
                    return;
                }
                const nodeEditableElement = getContenteditableElement(nodeElement);
                const position = getSelectionOffset(nodeEditableElement, protyle.wysiwyg.element, range);
                if (position.start === 0 && event.key === "ArrowLeft") {
                    event.preventDefault();
                    event.stopPropagation();
                    return;
                }
            }
        }

        if (matchHotKey(window.siyuan.config.keymap.editor.general.expandUp.custom, event)) {
            upSelect({
                protyle, event, nodeElement, editorElement, range,
                cb(selectElements) {
                    const previousElement = selectElements[0].previousElementSibling as HTMLElement;
                    if (previousElement && previousElement.getAttribute("data-node-id")) {
                        previousElement.classList.add("protyle-wysiwyg--select");
                        selectElements.forEach(item => {
                            item.removeAttribute("select-end");
                        });
                        previousElement.setAttribute("select-end", "true");
                        const top = previousElement.getBoundingClientRect().top - protyle.contentElement.getBoundingClientRect().top;
                        if (top < 0) {
                            protyle.contentElement.scrollTop = protyle.contentElement.scrollTop + top;
                            protyle.scroll.lastScrollTop = protyle.contentElement.scrollTop + 1;
                        }
                    } else if (!selectElements[0].parentElement.classList.contains("protyle-wysiwyg")) {
                        hideElements(["select"], protyle);
                        selectElements[0].parentElement.classList.add("protyle-wysiwyg--select");
                    }
                }
            });
            return;
        }

        if (matchHotKey(window.siyuan.config.keymap.editor.general.expandDown.custom, event)) {
            downSelect({
                protyle, event, nodeElement, editorElement, range,
                cb(selectElements) {
                    const selectLastElement = selectElements[selectElements.length - 1];
                    const nextElement = selectLastElement.nextElementSibling as HTMLElement;
                    if (nextElement && nextElement.getAttribute("data-node-id")) {
                        nextElement.classList.add("protyle-wysiwyg--select");
                        selectElements.forEach(item => {
                            item.removeAttribute("select-end");
                        });
                        nextElement.setAttribute("select-end", "true");
                        const bottom = nextElement.getBoundingClientRect().bottom - protyle.contentElement.getBoundingClientRect().bottom;
                        if (bottom > 0) {
                            protyle.contentElement.scrollTop = protyle.contentElement.scrollTop + bottom;
                            protyle.scroll.lastScrollTop = protyle.contentElement.scrollTop - 1;
                        }
                    } else if (!selectLastElement.parentElement.classList.contains("protyle-wysiwyg")) {
                        hideElements(["select"], protyle);
                        selectLastElement.parentElement.classList.add("protyle-wysiwyg--select");
                    }
                }
            });
            return;
        }

        if (matchHotKey("⇧↑", event)) {
            upSelect({
                protyle, event, nodeElement, editorElement, range,
                cb(selectElements) {
                    const startEndElement = getStartEndElement(selectElements);
                    if (startEndElement.startElement.getBoundingClientRect().top >= startEndElement.endElement.getBoundingClientRect().top) {
                        const previousElement = startEndElement.endElement.previousElementSibling as HTMLElement;
                        if (previousElement && previousElement.getAttribute("data-node-id")) {
                            previousElement.classList.add("protyle-wysiwyg--select");
                            previousElement.setAttribute("select-end", "true");
                            startEndElement.endElement.removeAttribute("select-end");
                            const top = previousElement.getBoundingClientRect().top - protyle.contentElement.getBoundingClientRect().top;
                            if (top < 0) {
                                protyle.contentElement.scrollTop = protyle.contentElement.scrollTop + top;
                                protyle.scroll.lastScrollTop = protyle.contentElement.scrollTop + 1;
                            }
                        } else if (!startEndElement.endElement.parentElement.classList.contains("protyle-wysiwyg")) {
                            hideElements(["select"], protyle);
                            startEndElement.endElement.parentElement.classList.add("protyle-wysiwyg--select");
                        }
                    } else {
                        startEndElement.endElement.classList.remove("protyle-wysiwyg--select");
                        startEndElement.endElement.removeAttribute("select-end");
                        const previousElement = getPreviousBlock(startEndElement.endElement);
                        if (previousElement) {
                            previousElement.setAttribute("select-end", "true");
                            if (previousElement.getBoundingClientRect().top <= protyle.contentElement.getBoundingClientRect().top) {
                                preventScroll(protyle);
                                previousElement.scrollIntoView(true);
                            }
                        }
                    }
                }
            });
            return;
        }

        if (matchHotKey("⇧↓", event)) {
            downSelect({
                protyle,
                event,
                nodeElement,
                editorElement,
                range,
                cb(selectElements) {
                    const startEndElement = getStartEndElement(selectElements);
                    if (startEndElement.startElement.getBoundingClientRect().top <= startEndElement.endElement.getBoundingClientRect().top) {
                        const nextElement = startEndElement.endElement.nextElementSibling as HTMLElement;
                        if (nextElement && nextElement.getAttribute("data-node-id")) {
                            if (nextElement.getBoundingClientRect().width === 0) {
                                // https://github.com/siyuan-note/siyuan/issues/11194
                                hideElements(["select"], protyle);
                                startEndElement.endElement.parentElement.classList.add("protyle-wysiwyg--select");
                            } else {
                                nextElement.classList.add("protyle-wysiwyg--select");
                                nextElement.setAttribute("select-end", "true");
                                startEndElement.endElement.removeAttribute("select-end");
                                const bottom = nextElement.getBoundingClientRect().bottom - protyle.contentElement.getBoundingClientRect().bottom;
                                if (bottom > 0) {
                                    protyle.contentElement.scrollTop = protyle.contentElement.scrollTop + bottom;
                                    protyle.scroll.lastScrollTop = protyle.contentElement.scrollTop - 1;
                                }
                            }
                        } else if (!startEndElement.endElement.parentElement.classList.contains("protyle-wysiwyg")) {
                            hideElements(["select"], protyle);
                            startEndElement.endElement.parentElement.classList.add("protyle-wysiwyg--select");
                        }
                    } else {
                        startEndElement.endElement.classList.remove("protyle-wysiwyg--select");
                        startEndElement.endElement.removeAttribute("select-end");
                        const nextElement = getNextBlock(startEndElement.endElement);
                        if (nextElement) {
                            nextElement.setAttribute("select-end", "true");
                            if (nextElement.getBoundingClientRect().bottom >= protyle.contentElement.getBoundingClientRect().bottom) {
                                preventScroll(protyle);
                                nextElement.scrollIntoView(false);
                            }
                        }
                    }
                }
            });
            return;
        }

        if (matchHotKey(window.siyuan.config.keymap.general.enter.custom, event)) {
            onlyProtyleCommand({
                protyle,
                command: "enter",
                previousRange: range,
            });
            event.preventDefault();
            event.stopPropagation();
            return;
        }

        if (matchHotKey(window.siyuan.config.keymap.general.enterBack.custom, event)) {
            onlyProtyleCommand({
                protyle,
                command: "enterBack",
                previousRange: range,
            });
            event.preventDefault();
            event.stopPropagation();
            return;
        }

        if ((event.shiftKey && !event.altKey && isNotCtrl(event) && (event.key === "Home" || event.key === "End") && isMac()) ||
            (event.shiftKey && !event.altKey && isOnlyMeta(event) && (event.key === "Home" || event.key === "End") && !isMac())) {
            const topElement = hasTopClosestByAttribute(nodeElement, "data-node-id", null);
            if (topElement) {
                // 超级块内已选中某个块
                topElement.querySelectorAll(".protyle-wysiwyg--select").forEach(item => {
                    item.classList.remove("protyle-wysiwyg--select");
                });
                topElement.classList.add("protyle-wysiwyg--select");
                let nextElement = event.key === "Home" ? topElement.previousElementSibling : topElement.nextElementSibling;
                while (nextElement) {
                    nextElement.classList.add("protyle-wysiwyg--select");
                    nextElement = event.key === "Home" ? nextElement.previousElementSibling : nextElement.nextElementSibling;
                }
                if (event.key === "Home") {
                    protyle.wysiwyg.element.firstElementChild.scrollIntoView();
                } else {
                    protyle.wysiwyg.element.lastElementChild.scrollIntoView(false);
                }
            }
            event.stopPropagation();
            event.preventDefault();
            return;
        }
        // https://github.com/siyuan-note/siyuan/issues/11726
        if ((event.key === "Home" || event.key === "End") && !event.shiftKey && !event.altKey && isNotCtrl(event)) {
            hideElements(["hint"], protyle);
        }
        // 向上/下滚动一屏
        if (!event.altKey && !event.shiftKey && isNotCtrl(event) && (event.key === "PageUp" || event.key === "PageDown")) {
            if (event.key === "PageUp") {
                protyle.contentElement.scrollTop = protyle.contentElement.scrollTop - protyle.contentElement.clientHeight + 60;
                protyle.scroll.lastScrollTop = protyle.contentElement.scrollTop + 1;
            } else {
                protyle.contentElement.scrollTop = protyle.contentElement.scrollTop + protyle.contentElement.clientHeight - 60;
                protyle.scroll.lastScrollTop = protyle.contentElement.scrollTop - 1;
            }
            const contentRect = protyle.contentElement.getBoundingClientRect();
            let centerElement = document.elementFromPoint(contentRect.x + contentRect.width / 2, contentRect.y + contentRect.height / 2);
            if (centerElement.classList.contains("protyle-wysiwyg")) {
                centerElement = document.elementFromPoint(contentRect.x + contentRect.width / 2, contentRect.y + contentRect.height / 2 + Constants.SIZE_TOOLBAR_HEIGHT);
            }
            const centerBlockElement = hasClosestBlock(centerElement);
            if (centerBlockElement && !centerBlockElement.isSameNode(nodeElement)) {
                focusBlock(centerBlockElement, undefined, false);
            }
            event.stopPropagation();
            event.preventDefault();
            return;
        }
        // hint: 上下、回车选择
        if (!event.altKey && !event.shiftKey &&
            ((event.key.indexOf("Arrow") > -1 && isNotCtrl(event)) || event.key === "Enter") &&
            !protyle.hint.element.classList.contains("fn__none") && protyle.hint.select(event, protyle)) {
            return;
        }
        if (matchHotKey("⌘/", event)) {
            event.stopPropagation();
            event.preventDefault();
            const selectElements = Array.from(protyle.wysiwyg.element.querySelectorAll(".protyle-wysiwyg--select"));
            if (selectElements.length === 0) {
                const inlineElement = hasClosestByAttribute(range.startContainer, "data-type", null);
                if (inlineElement && inlineElement.tagName === "SPAN") {
                    const types = inlineElement.getAttribute("data-type").split(" ");
                    if (types.length > 0) {
                        protyle.toolbar.range = range;
                        removeSearchMark(inlineElement);
                    }
                    if (types.includes("block-ref")) {
                        refMenu(protyle, inlineElement);
                        return;
                    } else if (types.includes("inline-memo")) {
                        protyle.toolbar.showRender(protyle, inlineElement);
                        return;
                    } else if (types.includes("file-annotation-ref")) {
                        fileAnnotationRefMenu(protyle, inlineElement);
                        return;
                    } else if (types.includes("a")) {
                        linkMenu(protyle, inlineElement);
                        return;
                    } else if (types.includes("tag")) {
                        tagMenu(protyle, inlineElement);
                        return;
                    }
                }

                // https://github.com/siyuan-note/siyuan/issues/5185
                if (range.startOffset === 0 && range.startContainer.nodeType === 3) {
                    const previousSibling = hasPreviousSibling(range.startContainer) as HTMLElement;
                    if (previousSibling &&
                        previousSibling.nodeType !== 3 &&
                        previousSibling.getAttribute("data-type")?.indexOf("inline-math") > -1
                    ) {
                        inlineMathMenu(protyle, previousSibling);
                        return;
                    } else if (!previousSibling &&
                        range.startContainer.parentElement.previousSibling &&
                        range.startContainer.parentElement.previousSibling.isSameNode(range.startContainer.parentElement.previousElementSibling) &&
                        range.startContainer.parentElement.previousElementSibling.getAttribute("data-type")?.indexOf("inline-math") > -1
                    ) {
                        inlineMathMenu(protyle, range.startContainer.parentElement.previousElementSibling);
                        return;
                    }
                }

                selectElements.push(nodeElement);
            }
            if (selectElements.length === 1) {
                protyle.gutter.renderMenu(protyle, selectElements[0]);
            } else {
                protyle.gutter.renderMultipleMenu(protyle, selectElements);
            }
            const rect = nodeElement.getBoundingClientRect();
            window.siyuan.menus.menu.popup({x: rect.left, y: rect.top, isLeft: true});
            return;
        }

        if (fixTable(protyle, event, range)) {
            event.preventDefault();
            return;
        }
        const selectText = range.toString();

        // 上下左右光标移动
        if (!event.altKey && !event.shiftKey && isNotCtrl(event) && !event.isComposing && (event.key.indexOf("Arrow") > -1)) {
            // 需使用 editabled，否则代码块会把语言字数算入
            const tdElement = hasClosestByTag(range.startContainer, "TD") || hasClosestByTag(range.startContainer, "TH");
            const nodeEditableElement = (tdElement || getContenteditableElement(nodeElement) || nodeElement) as HTMLElement;
            const position = getSelectionOffset(nodeEditableElement, protyle.wysiwyg.element, range);
            if (nodeElement.classList.contains("code-block") && position.end === nodeEditableElement.innerText.length) {
                // 代码块换最后一个 /n 肉眼是无法区分是否在其后的，因此统一在之前
                position.end -= 1;

            }
            // 需使用 innerText 否则表格内 br 无法传唤为 /n
            if (event.key === "ArrowDown" && nodeEditableElement?.innerText.trimRight().substr(position.start).indexOf("\n") === -1 && (
                (tdElement && !tdElement.parentElement.nextElementSibling && nodeElement.getAttribute("data-type") === "NodeTable" && !getNextBlock(nodeElement)) ||
                (nodeElement.getAttribute("data-type") === "NodeCodeBlock" && !getNextBlock(nodeElement)) ||
                (nodeElement.parentElement.getAttribute("data-type") === "NodeBlockquote" && nodeElement.nextElementSibling.classList.contains("protyle-attr") && !getNextBlock(nodeElement.parentElement))
            )) {
                // 跳出代码块和bq
                if (nodeElement.parentElement.getAttribute("data-type") === "NodeBlockquote") {
                    insertEmptyBlock(protyle, "afterend", nodeElement.parentElement.getAttribute("data-node-id"));
                } else {
                    insertEmptyBlock(protyle, "afterend", nodeElement.getAttribute("data-node-id"));
                }
            } else if (event.key === "ArrowUp") {
                const firstEditElement = getContenteditableElement(protyle.wysiwyg.element.firstElementChild);
                if ((
                        !getPreviousBlock(nodeElement) &&  // 列表第一个块为嵌入块，第二个块为段落块，上键应选中第一个块 https://ld246.com/article/1652667912155
                        nodeElement.contains(firstEditElement)
                    ) ||
                    (!firstEditElement && nodeElement.isSameNode(protyle.wysiwyg.element.firstElementChild))) {
                    // 不能用\n判断，否则文字过长折行将错误 https://github.com/siyuan-note/siyuan/issues/6156
                    if (getSelectionPosition(nodeEditableElement, range).top - nodeEditableElement.getBoundingClientRect().top < 20 || nodeElement.classList.contains("av")) {
                        if (protyle.title && protyle.title.editElement &&
                            (protyle.wysiwyg.element.firstElementChild.getAttribute("data-eof") === "1" ||
                                protyle.contentElement.scrollTop === 0)) {
                            const titleRange = setLastNodeRange(protyle.title.editElement, range, false);
                            titleRange.collapse(false);
                            focusByRange(titleRange);
                            event.stopPropagation();
                            event.preventDefault();
                        } else {
                            protyle.contentElement.scrollTop = 0;
                            protyle.scroll.lastScrollTop = 8;
                        }
                    }
                } else {
                    if (((nodeEditableElement?.innerText.substr(0, position.end).indexOf("\n") === -1 || position.start === 0) &&
                        getSelectionPosition(nodeEditableElement, range).top - nodeEditableElement.getBoundingClientRect().top < 20)) {
                        let previousElement: HTMLElement = getPreviousBlock(nodeElement) as HTMLElement;
                        if (previousElement) {
                            previousElement = getLastBlock(previousElement) as HTMLElement;
                            if (previousElement) {
                                const foldElement = hasClosestByAttribute(previousElement, "fold", "1") as HTMLElement;
                                // 代码块或以软换行结尾的块移动光标 ↑ 会跳过 https://github.com/siyuan-note/siyuan/issues/5498
                                // 代码块全选后 ↑ 光标不会上移 https://github.com/siyuan-note/siyuan/issues/11581
                                // 段落块不能设置，否则 ↑ 后光标位置不能保持 https://github.com/siyuan-note/siyuan/issues/12710
                                if (!foldElement && previousElement.classList.contains("code-block")) {
                                    focusBlock(previousElement, undefined, false);
                                    scrollCenter(protyle, previousElement);
                                    event.stopPropagation();
                                    event.preventDefault();
                                } else if (foldElement && foldElement.getAttribute("data-type") !== "NodeListItem") {
                                    // 遇到折叠块
                                    foldElement.scrollTop = 0;
                                    focusBlock(foldElement, undefined, true);
                                    scrollCenter(protyle, foldElement);
                                    event.stopPropagation();
                                    event.preventDefault();
                                }
                            }
                        }
                    }
                }
            } else if (selectText === "" && (event.key === "ArrowDown" || event.key === "ArrowRight") && nodeElement.isSameNode(getLastBlock(protyle.wysiwyg.element.lastElementChild)) &&
                // 表格无法右移动 https://ld246.com/article/1631434502215
                !hasClosestByTag(range.startContainer, "TD") && !hasClosestByTag(range.startContainer, "TH")) {
                // 页面按向下/右箭头丢失焦点 https://ld246.com/article/1629954026096
                const lastEditElement = getContenteditableElement(nodeElement);
                // 代码块需替换最后一个 /n  https://github.com/siyuan-note/siyuan/issues/3221
                if (lastEditElement && !lastEditElement.querySelector(".emoji") && lastEditElement.textContent.replace(/\n$/, "").length <= getSelectionOffset(lastEditElement, undefined, range).end) {
                    event.stopPropagation();
                    event.preventDefault();
                    focusByRange(range);
                }
            } else if (selectText === "" && event.key === "ArrowLeft" && nodeElement.isSameNode(getFirstBlock(protyle.wysiwyg.element.firstElementChild))) {
                // 页面向左箭头丢失焦点 https://github.com/siyuan-note/siyuan/issues/2768
                const firstEditElement = getContenteditableElement(nodeElement);
                if (firstEditElement && getSelectionOffset(firstEditElement, undefined, range).start === 0) {
                    event.stopPropagation();
                    event.preventDefault();
                    focusByRange(range);
                }
            }
            if (event.key === "ArrowDown") {
                if (nodeEditableElement?.innerText.trimRight().substr(position.start).indexOf("\n") === -1 &&
                    nodeElement.isSameNode(protyle.wysiwyg.element.lastElementChild)) {
                    setLastNodeRange(getContenteditableElement(nodeEditableElement), range, false);
                    range.collapse(false);
                    event.stopPropagation();
                    event.preventDefault();
                    return;
                }
                const foldElement = hasClosestByAttribute(range.startContainer, "fold", "1");
                if (foldElement) {
                    // 本身为折叠块
                    let nextElement = getNextBlock(foldElement) as HTMLElement;
                    if (nextElement) {
                        if (nextElement.getAttribute("fold") === "1"
                            && (nextElement.classList.contains("sb") || nextElement.classList.contains("bq"))) {
                            // https://github.com/siyuan-note/siyuan/issues/3913
                        } else {
                            nextElement = getFirstBlock(nextElement) as HTMLElement;
                        }
                        focusBlock(nextElement);
                        scrollCenter(protyle, nextElement);
                    }
                    event.stopPropagation();
                    event.preventDefault();
                } else if (nodeEditableElement?.innerText.substr(position.end).indexOf("\n") === -1 || position.end >= nodeEditableElement.innerText.trimEnd().length) {
                    // 需使用 innerText，否则 td 中的 br 无法转换为 \n; position.end 不能加1，否则倒数第二行行末无法下移
                    range.collapse(false);
                    const nextElement = getNextBlock(nodeElement) as HTMLElement;
                    if (nextElement &&
                        (nextElement.getAttribute("fold") === "1" || nextElement.classList.contains("code-block")) &&
                        nodeEditableElement.getBoundingClientRect().bottom - getSelectionPosition(nodeElement, range).top < 40) {
                        focusBlock(nextElement);
                        scrollCenter(protyle, nextElement);
                        event.stopPropagation();
                        event.preventDefault();
                    }
                }
            }
            return;
        }

        // 删除，不可使用 isNotCtrl(event)，否则软删除回导致 https://github.com/siyuan-note/siyuan/issues/5607
        // 不可使用 !event.shiftKey，否则 https://ld246.com/article/1666434796806
        if ((!event.altKey && (event.key === "Backspace" || event.key === "Delete")) ||
            matchHotKey("⌃D", event)) {
            if (protyle.wysiwyg.element.querySelector(".protyle-wysiwyg--select")) {
                removeBlock(protyle, nodeElement, range, event.key === "Backspace" ? "Backspace" : "Delete");
                event.stopPropagation();
                event.preventDefault();
                return;
            }
            // https://github.com/siyuan-note/siyuan/issues/6796
            if (selectText === "" && event.key === "Backspace" &&
                range.startOffset === range.startContainer.textContent.length &&
                range.startContainer.textContent.endsWith("\n" + Constants.ZWSP)) {
                range.setStart(range.startContainer, range.startOffset - 1);
                range.collapse(true);
                event.stopPropagation();
                event.preventDefault();
                return;
            }
            const previousSibling = hasPreviousSibling(range.startContainer) as HTMLElement;
            // https://github.com/siyuan-note/siyuan/issues/5547
            if (range.startOffset === 1 && range.startContainer.textContent === Constants.ZWSP &&
                previousSibling && previousSibling.nodeType !== 3 &&
                event.key === "Backspace" // https://github.com/siyuan-note/siyuan/issues/6786
            ) {
                if (previousSibling.classList.contains("img")) {
                    previousSibling.classList.add("img--select");
                } else if (previousSibling.getAttribute("data-type")?.indexOf("inline-math") > -1) {
                    // 数学公式相邻中有 zwsp,无法删除
                    previousSibling.after(document.createElement("wbr"));
                    const oldHTML = nodeElement.outerHTML;
                    range.startContainer.textContent = "";
                    previousSibling.remove();
                    updateTransaction(protyle, nodeElement.getAttribute("data-node-id"), nodeElement.outerHTML, oldHTML);
                    focusByWbr(nodeElement, range);
                    event.stopPropagation();
                    event.preventDefault();
                    return;
                }
            }
            const imgSelectElement = protyle.wysiwyg.element.querySelector(".img--select");
            if (imgSelectElement) {
                imgSelectElement.classList.remove("img--select");
                if (nodeElement.contains(imgSelectElement)) {
                    removeImage(imgSelectElement, nodeElement, range, protyle);
                    event.stopPropagation();
                    event.preventDefault();
                    return;
                }
            } else if (selectText === "") {
                if (nodeElement.classList.contains("table") && nodeElement.querySelector(".table__select").clientHeight > 0) {
                    clearTableCell(protyle, nodeElement);
                    event.stopPropagation();
                    event.preventDefault();
                    return;
                }
                const editElement = getContenteditableElement(nodeElement) as HTMLElement;
                if (!editElement) {
                    nodeElement.classList.add("protyle-wysiwyg--select");
                    removeBlock(protyle, nodeElement, range, event.key === "Backspace" ? "Backspace" : "Delete");
                    event.stopPropagation();
                    event.preventDefault();
                    return;
                }
                const position = getSelectionOffset(editElement, protyle.wysiwyg.element, range);
                if (event.key === "Delete" || matchHotKey("⌃D", event)) {
                    // 图片后为空格，在空格后删除 https://github.com/siyuan-note/siyuan/issues/13949
                    if (range.startOffset === 0 && range.startContainer.textContent.length === 1) {
                        const rangePreviousElement = hasPreviousSibling(range.startContainer) as HTMLElement;
                        const rangeNextElement = hasNextSibling(range.startContainer) as HTMLElement;
                        if (rangePreviousElement && rangePreviousElement.nodeType === 1 && rangePreviousElement.classList.contains("img") &&
                            rangeNextElement && rangeNextElement.nodeType === 1 && rangeNextElement.classList.contains("img")) {
                            const wbrElement = document.createElement("wbr");
                            range.insertNode(wbrElement);
                            const oldHTML = nodeElement.outerHTML;
                            wbrElement.nextSibling.textContent = Constants.ZWSP;
                            updateTransaction(protyle, nodeElement.getAttribute("data-node-id"), nodeElement.outerHTML, oldHTML);
                            focusByWbr(nodeElement, range);
                            event.preventDefault();
                            return;
                        }
                    }
                    // 需使用 innerText，否则 br 无法传唤为 /n https://github.com/siyuan-note/siyuan/issues/12066
                    // 段末反向删除 https://github.com/siyuan-note/insider/issues/274
                    if (position.end === editElement.innerText.length ||
                        // 软换行后删除 https://github.com/siyuan-note/siyuan/issues/11118
                        (position.end === editElement.innerText.length - 1 && editElement.innerText.endsWith("\n")) ||
                        // 图片后无内容删除 https://github.com/siyuan-note/siyuan/issues/11868
                        (position.end === editElement.innerText.length - 1 && editElement.innerText.endsWith(Constants.ZWSP))) {
                        const nextElement = getNextBlock(getTopAloneElement(nodeElement));
                        if (nextElement) {
                            const nextRange = focusBlock(nextElement);
                            if (nextRange) {
                                const nextBlockElement = hasClosestBlock(nextRange.startContainer);
                                if (nextBlockElement) {
                                    removeBlock(protyle, nextBlockElement, nextRange, "Delete");
                                }
                            }
                            event.stopPropagation();
                            event.preventDefault();
                            return;
                        }
                    } else if (position.end === editElement.innerText.length - 1 && nodeElement.getAttribute("data-type") === "NodeCodeBlock") {
                        event.stopPropagation();
                        event.preventDefault();
                        return;
                    } else {
                        // 图片前 Delete 无效 https://github.com/siyuan-note/siyuan/issues/11209
                        let nextSibling = hasNextSibling(range.startContainer) as Element;
                        if (nextSibling) {
                            if (nextSibling.nodeType === 3 && nextSibling.textContent === Constants.ZWSP) {
                                if (!nextSibling.nextSibling) {
                                    // https://github.com/siyuan-note/siyuan/issues/13524
                                    const nextBlockElement = getNextBlock(nodeElement);
                                    if (nextBlockElement) {
                                        removeBlock(protyle, nextBlockElement, range, "remove");
                                    }
                                    event.stopPropagation();
                                    event.preventDefault();
                                    return;
                                }
                                nextSibling = nextSibling.nextSibling as Element;
                            }

                            if (nextSibling.nodeType === 1 && nextSibling.classList.contains("img")) {
                                // 光标需在图片前 https://github.com/siyuan-note/siyuan/issues/12452
                                const textPosition = getSelectionOffset(range.startContainer, protyle.wysiwyg.element, range);
                                if (textPosition.start === range.startContainer.textContent.length) {
                                    removeImage(nextSibling as Element, nodeElement, range, protyle);
                                    event.stopPropagation();
                                    event.preventDefault();
                                    return;
                                }
                            }
                        }
                    }
                } else {
                    const currentNode = range.startContainer.childNodes[range.startOffset - 1] as HTMLElement;
                    if (position.start === 0 && (
                        range.startOffset === 0 ||
                        (currentNode && currentNode.nodeType === 3 && !hasPreviousSibling(currentNode) &&
                            // 需使用 textContent，文本元素没有 innerText
                            currentNode.textContent === "") // https://ld246.com/article/1649251218696
                    )) {
                        removeBlock(protyle, nodeElement, range, "Backspace");
                        event.stopPropagation();
                        event.preventDefault();
                        return;
                    }
                    if (range.startContainer.nodeType !== 3 &&
                        nodeElement.getAttribute("data-type") === "NodeTable" &&
                        (range.startContainer as HTMLElement).children[range.startOffset - 1]?.tagName === "TABLE") {
                        nodeElement.classList.add("protyle-wysiwyg--select");
                        removeBlock(protyle, nodeElement, range, "Backspace");
                        event.stopPropagation();
                        event.preventDefault();
                        return;
                    }
                    // 图片后为 br，在 br 后删除 https://github.com/siyuan-note/siyuan/issues/4963
                    if (currentNode && currentNode.nodeType !== 3 && currentNode.classList.contains("img")) {
                        removeImage(currentNode, nodeElement, range, protyle);
                        event.stopPropagation();
                        event.preventDefault();
                        return;
                    }
                    // 图片后为空格，在空格后删除 https://github.com/siyuan-note/siyuan/issues/13949
                    if (range.startOffset === 1 && range.startContainer.textContent.length === 1) {
                        const rangePreviousElement = hasPreviousSibling(range.startContainer) as HTMLElement;
                        const rangeNextElement = hasNextSibling(range.startContainer) as HTMLElement;
                        if (rangePreviousElement && rangePreviousElement.nodeType === 1 && rangePreviousElement.classList.contains("img") &&
                            rangeNextElement && rangeNextElement.nodeType === 1 && rangeNextElement.classList.contains("img")) {
                            const wbrElement = document.createElement("wbr");
                            range.insertNode(wbrElement);
                            const oldHTML = nodeElement.outerHTML;
                            wbrElement.previousSibling.textContent = Constants.ZWSP;
                            updateTransaction(protyle, nodeElement.getAttribute("data-node-id"), nodeElement.outerHTML, oldHTML);
                            focusByWbr(nodeElement, range);
                            event.preventDefault();
                            return;
                        }
                    }
                    // 代码块中空行 ⌘+Del 异常 https://ld246.com/article/1663166544901
                    if (nodeElement.classList.contains("code-block") && isOnlyMeta(event) &&
                        range.startContainer.nodeType === 3 && range.startContainer.textContent.substring(range.startOffset - 1, range.startOffset) === "\n") {
                        event.stopPropagation();
                        event.preventDefault();
                        return;
                    }
                    // https://github.com/siyuan-note/siyuan/issues/9690
                    const inlineElement = hasClosestByTag(range.startContainer, "SPAN");
                    if (position.start === 2 && inlineElement &&
                        getSelectionOffset(inlineElement, protyle.wysiwyg.element, range).start === 1 &&
                        inlineElement.innerText.startsWith(Constants.ZWSP) &&
                        // 需排除行内代码前有一个字符的情况
                        editElement.innerText.startsWith(Constants.ZWSP)) {
                        focusBlock(nodeElement);
                        event.stopPropagation();
                        event.preventDefault();
                        return;
                    }
                    if (position.start === 1 && !inlineElement && editElement.innerText.startsWith(Constants.ZWSP) &&
                        // https://github.com/siyuan-note/siyuan/issues/12149
                        editElement.innerText.length > 1) {
                        setFirstNodeRange(editElement, range);
                        removeBlock(protyle, nodeElement, range, "Backspace");
                        event.stopPropagation();
                        event.preventDefault();
                        return;
                    }
                }
            } else if (nodeElement.classList.contains("code-block") && getContenteditableElement(nodeElement).textContent === "\n") {
                // 空代码块全选删除异常 https://github.com/siyuan-note/siyuan/issues/6706
                range.collapse(true);
                event.stopPropagation();
                event.preventDefault();
                return;
            }
        }

        // 软换行
        if (matchHotKey("⇧↩", event) && selectText === "" && softEnter(range, nodeElement, protyle)) {
            event.stopPropagation();
            event.preventDefault();
            return;
        }

        // 回车
        if (isNotCtrl(event) && event.key === "Enter") {
            if (event.altKey) {
                addSubList(protyle, nodeElement, range);
            } else if (!event.shiftKey) {
                enter(nodeElement, range, protyle);
                event.stopPropagation();
                event.preventDefault();
                return;
            }
        }

        if (matchHotKey("⌘A", event)) {
            event.preventDefault();
            selectAll(protyle, nodeElement, range);
            return true;
        }

        if (matchHotKey(window.siyuan.config.keymap.editor.general.undo.custom, event)) {
            protyle.undo.undo(protyle);
            event.preventDefault();
            event.stopPropagation();
            return;
        }

        if (matchHotKey(window.siyuan.config.keymap.editor.general.redo.custom, event)) {
            protyle.undo.redo(protyle);
            event.preventDefault();
            event.stopPropagation();
            return;
        }

        /// #if !MOBILE
        if (commonHotkey(protyle, event, nodeElement)) {
            return true;
        }
        /// #endif

        if (matchHotKey(window.siyuan.config.keymap.editor.general.copyText.custom, event)) {
            // 用于标识复制文本 *
            if (selectText !== "") {
                // 和复制块引用保持一致 https://github.com/siyuan-note/siyuan/issues/9093
                getContentByInlineHTML(range, (content) => {
                    writeText(`${content.trim()} ((${nodeElement.getAttribute("data-node-id")} "*"))`);
                });
            } else {
                const selectElements = protyle.wysiwyg.element.querySelectorAll(".protyle-wysiwyg--select");
                if (selectElements.length > 0) {
                    selectElements[0].setAttribute("data-reftext", "true");
                    focusByRange(getEditorRange(nodeElement));
                    document.execCommand("copy");
                } else {
                    writeText(`((${nodeElement.getAttribute("data-node-id")} "*"))`);
                }
            }
            event.preventDefault();
            event.stopPropagation();
            return true;
        }
        if (matchHotKey(window.siyuan.config.keymap.editor.general.attr.custom, event)) {
            const topElement = getTopAloneElement(nodeElement);
            if (selectText === "") {
                const selectElements = protyle.wysiwyg.element.querySelectorAll(".protyle-wysiwyg--select");
                let actionElement;
                if (selectElements.length === 1) {
                    actionElement = selectElements[0];
                } else {
                    actionElement = topElement;
                }
                openAttr(actionElement, "bookmark", protyle);
            } else {
                getContentByInlineHTML(range, (content) => {
                    const oldHTML = topElement.outerHTML;
                    const nameElement = topElement.lastElementChild.querySelector(".protyle-attr--name");
                    if (nameElement) {
                        nameElement.innerHTML = `<svg><use xlink:href="#iconN"></use></svg>${content.trim()}`;
                    } else {
                        topElement.lastElementChild.insertAdjacentHTML("afterbegin", `<div class="protyle-attr--name"><svg><use xlink:href="#iconN"></use></svg>${content.trim()}</div>`);
                    }
                    topElement.setAttribute("name", content.trim());
                    updateTransaction(protyle, topElement.getAttribute("data-node-id"), topElement.outerHTML, oldHTML);
                });
            }
            event.preventDefault();
            event.stopPropagation();
            return true;
        }
        if (matchHotKey(window.siyuan.config.keymap.editor.general.rename.custom, event) && !protyle.disabled) {
            if (selectText === "") {
                fetchPost("/api/block/getDocInfo", {
                    id: protyle.block.rootID
                }, (response) => {
                    rename({
                        notebookId: protyle.notebookId,
                        path: protyle.path,
                        name: response.data.ial.title,
                        range,
                        type: "file",
                    });
                });
            } else {
                fetchPost("/api/filetree/renameDoc", {
                    notebook: protyle.notebookId,
                    path: protyle.path,
                    title: replaceFileName(selectText),
                });
            }
            event.preventDefault();
            event.stopPropagation();
            return;
        }

        const isNewNameFile = matchHotKey(window.siyuan.config.keymap.editor.general.newNameFile.custom, event);
        if (isNewNameFile || matchHotKey(window.siyuan.config.keymap.editor.general.newNameSettingFile.custom, event)) {
            if (!selectText.trim() && (nodeElement.querySelector("tr") || nodeElement.querySelector("span"))) {
                // 没选中时，都是纯文本就创建子文档 https://ld246.com/article/1663073488381/comment/1664804353295#comments
            } else {
                if (!selectText.trim() &&
                    getContenteditableElement(nodeElement).textContent  // https://github.com/siyuan-note/siyuan/issues/8099
                ) {
                    selectAll(protyle, nodeElement, range);
                }
                if (isNewNameFile) {
                    fetchPost("/api/filetree/getHPathByPath", {
                        notebook: protyle.notebookId,
                        path: protyle.path,
                    }, (response) => {
                        newFileBySelect(protyle, selectText, nodeElement, response.data, protyle.notebookId);
                    });
                } else {
                    getSavePath(protyle.path, protyle.notebookId, (pathString, targetNotebookId) => {
                        newFileBySelect(protyle, selectText, nodeElement, pathString, targetNotebookId);
                    });
                }
            }
            event.preventDefault();
            event.stopPropagation();
            return;
        }

        if (matchHotKey(window.siyuan.config.keymap.editor.general.newContentFile.custom, event)) {
            newFileContentBySelect(protyle);
            event.preventDefault();
            event.stopPropagation();
            return;
        }
        if (matchHotKey(window.siyuan.config.keymap.editor.general.alignLeft.custom, event)) {
            const imgSelectElements = nodeElement.querySelectorAll(".img--select");
            if (imgSelectElements.length > 0) {
                alignImgLeft(protyle, nodeElement, Array.from(imgSelectElements), nodeElement.getAttribute("data-node-id"), nodeElement.outerHTML);
            } else {
                let selectElements: HTMLElement[] = Array.from(protyle.wysiwyg.element.querySelectorAll(".protyle-wysiwyg--select"));
                if (selectElements.length === 0) {
                    selectElements = [nodeElement];
                }
                updateBatchTransaction(selectElements, protyle, (e: HTMLElement) => {
                    if (e.classList.contains("av")) {
                        e.style.justifyContent = "";
                    } else {
                        e.style.textAlign = "left";
                    }
                });
            }
            event.stopPropagation();
            event.preventDefault();
            return;
        }
        if (matchHotKey(window.siyuan.config.keymap.editor.general.alignCenter.custom, event)) {
            const imgSelectElements = nodeElement.querySelectorAll(".img--select");
            if (imgSelectElements.length > 0) {
                alignImgCenter(protyle, nodeElement, Array.from(imgSelectElements), nodeElement.getAttribute("data-node-id"), nodeElement.outerHTML);
            } else {
                let selectElements: HTMLElement[] = Array.from(protyle.wysiwyg.element.querySelectorAll(".protyle-wysiwyg--select"));
                if (selectElements.length === 0) {
                    selectElements = [nodeElement];
                }
                updateBatchTransaction(selectElements, protyle, (e: HTMLElement) => {
                    if (e.classList.contains("av")) {
                        e.style.justifyContent = "center";
                    } else {
                        e.style.textAlign = "center";
                    }
                });
            }
            event.stopPropagation();
            event.preventDefault();
            return;
        }
        if (matchHotKey(window.siyuan.config.keymap.editor.general.alignRight.custom, event)) {
            let selectElements: HTMLElement[] = Array.from(protyle.wysiwyg.element.querySelectorAll(".protyle-wysiwyg--select"));
            if (selectElements.length === 0) {
                selectElements = [nodeElement];
            }
            updateBatchTransaction(selectElements, protyle, (e: HTMLElement) => {
                if (e.classList.contains("av")) {
                    e.style.justifyContent = "flex-end";
                } else {
                    e.style.textAlign = "right";
                }
            });
            event.stopPropagation();
            event.preventDefault();
            return;
        }
        if (matchHotKey(window.siyuan.config.keymap.editor.general.rtl.custom, event)) {
            let selectElements: HTMLElement[] = Array.from(protyle.wysiwyg.element.querySelectorAll(".protyle-wysiwyg--select"));
            if (selectElements.length === 0) {
                selectElements = [nodeElement];
            }
            updateBatchTransaction(selectElements, protyle, (e: HTMLElement) => {
                e.style.direction = "rtl";
            });
            event.stopPropagation();
            event.preventDefault();
            return;
        }
        if (matchHotKey(window.siyuan.config.keymap.editor.general.ltr.custom, event)) {
            let selectElements: HTMLElement[] = Array.from(protyle.wysiwyg.element.querySelectorAll(".protyle-wysiwyg--select"));
            if (selectElements.length === 0) {
                selectElements = [nodeElement];
            }
            updateBatchTransaction(selectElements, protyle, (e: HTMLElement) => {
                e.style.direction = "ltr";
            });
            event.stopPropagation();
            event.preventDefault();
            return;
        }

        // esc
        if (event.key === "Escape") {
            if (event.repeat) {
                // https://github.com/siyuan-note/siyuan/issues/12989
                const cardElement = hasClosestByClassName(range.startContainer, "card__main", true);
                if (cardElement && document.activeElement && document.activeElement.classList.contains("protyle-wysiwyg")) {
                    (cardElement.querySelector(".card__action:not(.fn__none) button:not([disabled])") as HTMLElement).focus();
                    hideElements(["select"], protyle);
                }
            } else {
                if (!protyle.toolbar.element.classList.contains("fn__none") ||
                    !protyle.hint.element.classList.contains("fn__none") ||
                    !protyle.toolbar.subElement.classList.contains("fn__none")) {
                    hideElements(["toolbar", "hint", "util"], protyle);
                    protyle.hint.enableExtend = false;
                } else if (nodeElement.classList.contains("protyle-wysiwyg--select")) {
                    hideElements(["select"], protyle);
                    countBlockWord([], protyle.block.rootID);
                } else if (!window.siyuan.menus.menu.element.classList.contains("fn__none")) {
                    // 防止 ESC 时选中当前块
                    window.siyuan.menus.menu.remove();
                } else {
                    hideElements(["select"], protyle);
                    range.collapse(false);
                    nodeElement.classList.add("protyle-wysiwyg--select");
                    countBlockWord([nodeElement.getAttribute("data-node-id")], protyle.block.rootID);
                }
            }
            event.stopPropagation();
            event.preventDefault();
            return;
        }

        // h1 - h6 hotkey
        if (matchHotKey(window.siyuan.config.keymap.editor.heading.paragraph.custom, event)) {
            const selectsElement = Array.from(protyle.wysiwyg.element.querySelectorAll(".protyle-wysiwyg--select"));
            if (selectsElement.length === 0) {
                selectsElement.push(nodeElement);
            }
            if (selectsElement.length > 1) {
                turnsIntoTransaction({
                    protyle,
                    nodeElement: selectsElement[0],
                    type: "Blocks2Ps",
                });
            } else {
                const type = selectsElement[0].getAttribute("data-type");
                if (type === "NodeHeading") {
                    turnsIntoTransaction({
                        protyle,
                        nodeElement: selectsElement[0],
                        type: "Blocks2Ps",
                    });
                } else if (type === "NodeList") {
                    turnsOneInto({
                        protyle,
                        nodeElement: selectsElement[0],
                        id: selectsElement[0].getAttribute("data-node-id"),
                        type: "CancelList",
                    });
                } else if (type === "NodeBlockquote") {
                    turnsOneInto({
                        protyle,
                        nodeElement: selectsElement[0],
                        id: selectsElement[0].getAttribute("data-node-id"),
                        type: "CancelBlockquote",
                    });
                }
            }
            event.preventDefault();
            event.stopPropagation();
            return true;
        }
        if (matchHotKey(window.siyuan.config.keymap.editor.heading.heading1.custom, event)) {
            turnsIntoTransaction({
                protyle,
                nodeElement,
                type: "Blocks2Hs",
                level: 1
            });
            event.preventDefault();
            event.stopPropagation();
            return true;
        }
        if (matchHotKey(window.siyuan.config.keymap.editor.heading.heading2.custom, event)) {
            turnsIntoTransaction({
                protyle,
                nodeElement,
                type: "Blocks2Hs",
                level: 2
            });
            event.preventDefault();
            event.stopPropagation();
            return true;
        }
        if (matchHotKey(window.siyuan.config.keymap.editor.heading.heading3.custom, event)) {
            turnsIntoTransaction({
                protyle,
                nodeElement,
                type: "Blocks2Hs",
                level: 3
            });
            event.preventDefault();
            event.stopPropagation();
            return true;
        }
        if (matchHotKey(window.siyuan.config.keymap.editor.heading.heading4.custom, event)) {
            turnsIntoTransaction({
                protyle,
                nodeElement,
                type: "Blocks2Hs",
                level: 4
            });
            event.preventDefault();
            event.stopPropagation();
            return true;
        }
        if (matchHotKey(window.siyuan.config.keymap.editor.heading.heading5.custom, event)) {
            turnsIntoTransaction({
                protyle,
                nodeElement,
                type: "Blocks2Hs",
                level: 5
            });
            event.preventDefault();
            event.stopPropagation();
            return true;
        }
        if (matchHotKey(window.siyuan.config.keymap.editor.heading.heading6.custom, event)) {
            turnsIntoTransaction({
                protyle,
                nodeElement,
                type: "Blocks2Hs",
                level: 6
            });
            event.preventDefault();
            event.stopPropagation();
            return true;
        }
        if (matchHotKey(window.siyuan.config.keymap.editor.insert.code.custom, event) &&
            !["NodeCodeBlock", "NodeHeading"].includes(nodeElement.getAttribute("data-type"))) {
            const id = nodeElement.getAttribute("data-node-id");
            const html = nodeElement.outerHTML;
            const editElement = getContenteditableElement(nodeElement);
            // 需要 EscapeHTMLStr https://github.com/siyuan-note/siyuan/issues/11451
            editElement.innerHTML = "```" + window.siyuan.storage[Constants.LOCAL_CODELANG] + "\n" + Lute.EscapeHTMLStr(editElement.textContent) + "<wbr>\n```";
            const newHTML = protyle.lute.SpinBlockDOM(nodeElement.outerHTML);
            nodeElement.outerHTML = newHTML;
            const newNodeElement = protyle.wysiwyg.element.querySelector(`[data-node-id="${id}"]`);
            updateTransaction(protyle, id, newHTML, html);
            highlightRender(newNodeElement);
            event.preventDefault();
            event.stopPropagation();
            return true;
        }

        // toolbar action
        if (matchHotKey(window.siyuan.config.keymap.editor.insert.lastUsed.custom, event)) {
            protyle.toolbar.range = range;
            const selectElements: Element[] = Array.from(protyle.wysiwyg.element.querySelectorAll(".protyle-wysiwyg--select"));
            if (selectText === "" && selectElements.length === 0) {
                selectElements.push(nodeElement);
            }
            if (selectElements.length > 0) {
                fontEvent(protyle, selectElements);
            } else {
                // 如果选择的元素没有跨block，也就是说，在一个block中选择的

                // 1. 获取当前range的commonAncestorContainer的color样式
                const commonAncestorContainer = range.commonAncestorContainer;
                // 如果 commonAncestorContainer 不是元素节点，则使用其父元素
                const containerElement = commonAncestorContainer.nodeType === Node.ELEMENT_NODE
                    ? (commonAncestorContainer as HTMLElement)
                    : (commonAncestorContainer.parentElement as HTMLElement);

                const computedColor = containerElement.style.color;

                // 2. 匹配 altx上色顺序，应用匹配到的下一个颜色
                const matchColorIndex = altx上色顺序Keys.findIndex(key => computedColor.includes(key));
                if (matchColorIndex !== -1) {
                    const nextColor = altx上色顺序Values[matchColorIndex + 1];
                    if (nextColor.type === "clear") {
                        protyle.toolbar.setInlineMark(protyle, "clear", "range", { type: "text" });
                    } else {
                        // 在有背景的情况下进行设置，会导致背景颜色和字体颜色同时存在
                        // protyle.toolbar.setInlineMark(protyle, "clear", "range", { type: "text" });
                        protyle.toolbar.setInlineMark(protyle, "text", "range", nextColor);
                    }
                } else {
                    // 如果匹配不到，则应用最弱的颜色
                    const nextColor = altx上色顺序Values[0];
                    protyle.toolbar.setInlineMark(protyle, "text", "range", nextColor);
                }
            }
            event.stopPropagation();
            event.preventDefault();
            return;
        }

        if (!nodeElement.classList.contains("code-block") && !event.repeat && !isInEmbedBlock(nodeElement)) {
            let findToolbar = false;
            protyle.options.toolbar.find((menuItem: IMenuItem) => {
                if (!menuItem.hotkey) {
                    return false;
                }
                if (matchHotKey(menuItem.hotkey, event)) {
                    // 设置 lastHTMLs 会导致  protyle.toolbar.range 和 range 不一致，需重置一下 https://github.com/siyuan-note/siyuan/issues/10933
                    protyle.toolbar.range = range;
                    if (["block-ref"].includes(menuItem.name) && protyle.toolbar.range.toString() === "") {
                        return true;
                    }
                    findToolbar = true;
                    if (["a", "block-ref", "inline-math", "inline-memo", "text"].includes(menuItem.name)) {
                        protyle.toolbar.element.querySelector(`[data-type="${menuItem.name}"]`).dispatchEvent(new CustomEvent("click"));
                    } else if (Constants.INLINE_TYPE.includes(menuItem.name)) {
                        protyle.toolbar.setInlineMark(protyle, menuItem.name, "range");
                    } else if (menuItem.click) {
                        menuItem.click(protyle.getInstance());
                    }
                    return true;
                }
            });
            if (findToolbar) {
                event.preventDefault();
                event.stopPropagation();
                protyle.wysiwyg.preventKeyup = true;
                return true;
            }
        }
        if (matchHotKey(window.siyuan.config.keymap.editor.list.outdent.custom, event)) {
            const selectElements = protyle.wysiwyg.element.querySelectorAll(".protyle-wysiwyg--select");
            if (selectElements.length > 0) {
                let isContinuous = true;
                selectElements.forEach((item, index) => {
                    if (item.nextElementSibling && selectElements[index + 1]) {
                        if (!selectElements[index + 1].isSameNode(item.nextElementSibling)) {
                            isContinuous = false;
                        }
                    }
                });
                if (isContinuous &&
                    (selectElements[0].classList.contains("li") || selectElements[0].parentElement.classList.contains("li"))) {
                    listOutdent(protyle, Array.from(selectElements), range);
                }
                event.preventDefault();
                event.stopPropagation();
                return true;
            } else if (nodeElement.parentElement.classList.contains("li") && nodeElement.getAttribute("data-type") !== "NodeCodeBlock") {
                listOutdent(protyle, [nodeElement.parentElement], range);
                event.preventDefault();
                event.stopPropagation();
                return true;
            }
        }

        if (matchHotKey(window.siyuan.config.keymap.editor.list.indent.custom, event)) {
            const selectElements = protyle.wysiwyg.element.querySelectorAll(".protyle-wysiwyg--select");
            if (selectElements.length > 0) {
                let isContinuous = true;
                selectElements.forEach((item, index) => {
                    if (item.nextElementSibling && selectElements[index + 1]) {
                        if (!selectElements[index + 1].isSameNode(item.nextElementSibling)) {
                            isContinuous = false;
                        }
                    }
                });
                if (isContinuous &&
                    (selectElements[0].classList.contains("li") || selectElements[0].parentElement.classList.contains("li"))) {
                    listIndent(protyle, Array.from(selectElements), range);
                }
                event.preventDefault();
                event.stopPropagation();
                return true;
            } else if (nodeElement.parentElement.classList.contains("li") && nodeElement.getAttribute("data-type") !== "NodeCodeBlock") {
                listIndent(protyle, [nodeElement.parentElement], range);
                event.preventDefault();
                event.stopPropagation();
                return true;
            }
        }
        const isMatchList = matchHotKey(window.siyuan.config.keymap.editor.insert.list.custom, event);
        const isMatchCheck = matchHotKey(window.siyuan.config.keymap.editor.insert.check.custom, event);
        const isMatchOList = matchHotKey(window.siyuan.config.keymap.editor.insert["ordered-list"].custom, event);
        const isMatchQuote = matchHotKey(window.siyuan.config.keymap.editor.insert.quote.custom, event);
        if (isMatchList || isMatchOList || isMatchCheck || isMatchQuote) {
            const selectsElement: HTMLElement[] = Array.from(protyle.wysiwyg.element.querySelectorAll(".protyle-wysiwyg--select"));
            if (selectsElement.length === 0) {
                selectsElement.push(nodeElement);
            }
            if (selectsElement.length === 1) {
                const subType = selectsElement[0].dataset.subtype;
                const type = selectsElement[0].dataset.type;
                if (isMatchQuote) {
                    if (["NodeHeading", "NodeParagraph", "NodeList"].includes(type)) {
                        turnsIntoOneTransaction({
                            protyle,
                            selectsElement,
                            type: "Blocks2Blockquote"
                        });
                    } else {
                        protyle.hint.splitChar = "/";
                        protyle.hint.lastIndex = -1;
                        protyle.hint.fill(">" + Lute.Caret, protyle);
                    }
                } else {
                    if (type === "NodeParagraph") {
                        turnsIntoOneTransaction({
                            protyle,
                            selectsElement,
                            type: isMatchCheck ? "Blocks2TLs" : (isMatchList ? "Blocks2ULs" : "Blocks2OLs")
                        });
                    } else if (type === "NodeList") {
                        const id = selectsElement[0].dataset.nodeId;
                        if (subType === "o" && (isMatchList || isMatchCheck)) {
                            turnsOneInto({
                                protyle,
                                nodeElement: selectsElement[0],
                                id,
                                type: isMatchCheck ? "UL2TL" : "OL2UL",
                            });
                        } else if (subType === "t" && (isMatchList || isMatchOList)) {
                            turnsOneInto({
                                protyle,
                                nodeElement: selectsElement[0],
                                id,
                                type: isMatchList ? "TL2UL" : "TL2OL",
                            });
                        } else if (subType === "u" && (isMatchCheck || isMatchOList)) {
                            turnsOneInto({
                                protyle,
                                nodeElement: selectsElement[0],
                                id,
                                type: isMatchCheck ? "OL2TL" : "UL2OL",
                            });
                        }
                    } else {
                        protyle.hint.splitChar = "/";
                        protyle.hint.lastIndex = -1;
                        protyle.hint.fill((isMatchCheck ? "* [ ] " : (isMatchList ? "* " : "1. ")) + Lute.Caret, protyle);
                    }
                }
            } else {
                let isList = false;
                let isContinue = false;
                selectsElement.find((item, index) => {
                    if (item.classList.contains("li")) {
                        isList = true;
                        return true;
                    }
                    if (item.nextElementSibling && selectsElement[index + 1] &&
                        item.nextElementSibling.isSameNode(selectsElement[index + 1])) {
                        isContinue = true;
                    } else if (index !== selectsElement.length - 1) {
                        isContinue = false;
                        return true;
                    }
                });
                if (!isList && isContinue) {
                    turnsIntoOneTransaction({
                        protyle,
                        selectsElement,
                        type: isMatchQuote ? "Blocks2Blockquote" : (isMatchCheck ? "Blocks2TLs" : (isMatchList ? "Blocks2ULs" : "Blocks2OLs"))
                    });
                }
            }
            event.preventDefault();
            event.stopPropagation();
            return;
        }

        if (matchHotKey(window.siyuan.config.keymap.editor.insert.table.custom, event)) {
            protyle.hint.splitChar = "/";
            protyle.hint.lastIndex = -1;
            protyle.hint.fill(`| ${Lute.Caret} |  |  |\n| --- | --- | --- |\n|  |  |  |\n|  |  |  |`, protyle);
            event.preventDefault();
            event.stopPropagation();
            return;
        }

        if (matchHotKey(window.siyuan.config.keymap.editor.list.checkToggle.custom, event)) {
            const taskItemElement = hasClosestByAttribute(range.startContainer, "data-subtype", "t");
            if (!taskItemElement) {
                return;
            }
            const html = taskItemElement.outerHTML;
            if (taskItemElement.classList.contains("protyle-task--done")) {
                taskItemElement.querySelector("use").setAttribute("xlink:href", "#iconUncheck");
                taskItemElement.classList.remove("protyle-task--done");
            } else {
                taskItemElement.querySelector("use").setAttribute("xlink:href", "#iconCheck");
                taskItemElement.classList.add("protyle-task--done");
            }
            taskItemElement.setAttribute("updated", dayjs().format("YYYYMMDDHHmmss"));
            updateTransaction(protyle, taskItemElement.getAttribute("data-node-id"), taskItemElement.outerHTML, html);
            event.preventDefault();
            event.stopPropagation();
            return;
        }
        if (matchHotKey(window.siyuan.config.keymap.editor.general.insertBefore.custom, event)) {
            insertEmptyBlock(protyle, "beforebegin");
            event.preventDefault();
            return true;
        }
        if (matchHotKey(window.siyuan.config.keymap.editor.general.insertAfter.custom, event)) {
            insertEmptyBlock(protyle, "afterend");
            event.preventDefault();
            event.stopPropagation();
            return true;
        }
        if (matchHotKey(window.siyuan.config.keymap.editor.general.jumpToParentNext.custom, event)) {
            jumpToParent(protyle, nodeElement, "next");
            event.preventDefault();
            event.stopPropagation();
            return true;
        }
        if (matchHotKey(window.siyuan.config.keymap.editor.general.jumpToParent.custom, event)) {
            jumpToParent(protyle, nodeElement, "parent");
            event.preventDefault();
            event.stopPropagation();
            return true;
        }
        if (matchHotKey(window.siyuan.config.keymap.editor.general.jumpToParentPrev.custom, event)) {
            jumpToParent(protyle, nodeElement, "previous");
            event.preventDefault();
            event.stopPropagation();
            return true;
        }

        if (matchHotKey(window.siyuan.config.keymap.editor.general.moveToUp.custom, event)) {
            event.preventDefault();
            event.stopPropagation();
            moveToUp(protyle, nodeElement, range);
            return;
        }

        if (matchHotKey(window.siyuan.config.keymap.editor.general.moveToDown.custom, event)) {
            event.preventDefault();
            event.stopPropagation();
            moveToDown(protyle, nodeElement, range);
            return;
        }

        if (matchHotKey(window.siyuan.config.keymap.editor.general.vLayout.custom, event)) {
            event.preventDefault();
            event.stopPropagation();
            const selectsElement: HTMLElement[] = Array.from(protyle.wysiwyg.element.querySelectorAll(".protyle-wysiwyg--select"));
            if (selectsElement.length === 1 && selectsElement[0].getAttribute("data-type") === "NodeSuperBlock") {
                if (selectsElement[0].getAttribute("data-sb-layout") === "col") {
                    const oldHTML = selectsElement[0].outerHTML;
                    selectsElement[0].setAttribute("data-sb-layout", "row");
                    selectsElement[0].setAttribute("updated", dayjs().format("YYYYMMDDHHmmss"));
                    updateTransaction(protyle, selectsElement[0].getAttribute("data-node-id"), selectsElement[0].outerHTML, oldHTML);
                } else {
                    range.insertNode(document.createElement("wbr"));
                    const sbData = cancelSB(protyle, selectsElement[0]);
                    transaction(protyle, sbData.doOperations, sbData.undoOperations);
                    focusByWbr(protyle.wysiwyg.element, range);
                }
                return;
            }
            if (selectsElement.length < 2 || selectsElement[0]?.classList.contains("li")) {
                return;
            }
            turnsIntoOneTransaction({
                protyle, selectsElement,
                type: "BlocksMergeSuperBlock",
                level: "row"
            });
            return;
        }

        if (matchHotKey(window.siyuan.config.keymap.editor.general.hLayout.custom, event)) {
            event.preventDefault();
            event.stopPropagation();
            const selectsElement: HTMLElement[] = Array.from(protyle.wysiwyg.element.querySelectorAll(".protyle-wysiwyg--select"));
            if (selectsElement.length === 1 && selectsElement[0].getAttribute("data-type") === "NodeSuperBlock") {
                if (selectsElement[0].getAttribute("data-sb-layout") === "row") {
                    const oldHTML = selectsElement[0].outerHTML;
                    selectsElement[0].setAttribute("data-sb-layout", "col");
                    selectsElement[0].setAttribute("updated", dayjs().format("YYYYMMDDHHmmss"));
                    updateTransaction(protyle, selectsElement[0].getAttribute("data-node-id"), selectsElement[0].outerHTML, oldHTML);
                } else {
                    range.insertNode(document.createElement("wbr"));
                    const sbData = cancelSB(protyle, selectsElement[0]);
                    transaction(protyle, sbData.doOperations, sbData.undoOperations);
                    focusByWbr(protyle.wysiwyg.element, range);
                }
                return;
            }
            if (selectsElement.length < 2 || selectsElement[0]?.classList.contains("li")) {
                return;
            }
            turnsIntoOneTransaction({
                protyle, selectsElement,
                type: "BlocksMergeSuperBlock",
                level: "col"
            });
            return;
        }

        if (!event.repeat && matchHotKey(window.siyuan.config.keymap.editor.general.ai.custom, event)) {
            event.preventDefault();
            event.stopPropagation();
            let selectsElement: HTMLElement[] = Array.from(protyle.wysiwyg.element.querySelectorAll(".protyle-wysiwyg--select"));
            if (selectsElement.length === 0) {
                selectsElement = [nodeElement];
            }
            AIActions(selectsElement, protyle);
            return;
        }

        if (!event.repeat && matchHotKey(window.siyuan.config.keymap.editor.general.aiWriting.custom, event)) {
            event.preventDefault();
            event.stopPropagation();
            AIChat(protyle, nodeElement);
            return;
        }

        if (!event.repeat && matchHotKey(window.siyuan.config.keymap.editor.general.openInNewTab.custom, event)) {
            event.preventDefault();
            event.stopPropagation();
            const blockPanel = window.siyuan.blockPanels.find(item => {
                if (item.element.contains(nodeElement)) {
                    return true;
                }
            });
            const id = nodeElement.getAttribute("data-node-id");
            checkFold(id, (zoomIn, action) => {
                openFileById({
                    app: protyle.app,
                    id,
                    action,
                    zoomIn,
                    openNewTab: true
                });
                blockPanel.destroy();
            });
            return;
        }

        // tab 需等待 list 和 table 处理完成
        if (event.key === "Tab" && isNotCtrl(event) && !event.altKey) {
            event.preventDefault();
            const tabSpace = window.siyuan.config.editor.codeTabSpaces === 0 ? "\t" : "".padStart(window.siyuan.config.editor.codeTabSpaces, " ");
            if (nodeElement.getAttribute("data-type") === "NodeCodeBlock" && selectText !== "") {
                // https://github.com/siyuan-note/siyuan/issues/12650
                if (!hasNextSibling(range.endContainer) && range.endContainer.textContent.endsWith("\n") && range.endOffset > 0) {
                    range.setEnd(range.endContainer, range.endOffset - 1);
                }
                const wbrElement = document.createElement("wbr");
                range.insertNode(wbrElement);
                range.setStartAfter(wbrElement);
                const oldHTML = nodeElement.outerHTML;
                let text = "";
                if (!event.shiftKey) {
                    range.extractContents().textContent.split("\n").forEach((item) => {
                        text += tabSpace + item + "\n";
                    });
                } else {
                    range.extractContents().textContent.split("\n").forEach((item) => {
                        if (item.startsWith(tabSpace)) {
                            text += item.replace(tabSpace, "") + "\n";
                        } else {
                            text += item + "\n";
                        }
                    });
                }
                let language = nodeElement.querySelector(".protyle-action__language").textContent;
                if (!window.hljs.getLanguage(language)) {
                    language = "plaintext";
                }
                wbrElement.insertAdjacentHTML("afterend", window.hljs.highlight(text.substr(0, text.length - 1), {
                    language,
                    ignoreIllegals: true
                }).value + "<br>");
                range.setStart(wbrElement.nextSibling, 0);
                const brElement = wbrElement.parentElement.querySelector("br");
                setLastNodeRange(brElement.previousSibling as Element, range, false);
                brElement.remove();
                updateTransaction(protyle, nodeElement.getAttribute("data-node-id"), nodeElement.outerHTML, oldHTML);
                wbrElement.remove();
                return;
            }
            if (!event.shiftKey) {
                const wbrElement = document.createElement("wbr");
                range.insertNode(wbrElement);
                const oldHTML = nodeElement.outerHTML;
                range.extractContents();
                range.insertNode(document.createTextNode(tabSpace));
                range.collapse(false);
                focusByRange(range);
                wbrElement.remove();
                updateTransaction(protyle, nodeElement.getAttribute("data-node-id"), nodeElement.outerHTML, oldHTML);
                return true;
            }
        }

        if (event.key === "ContextMenu") {
            const rangePosition = getSelectionPosition(nodeElement, range);
            protyle.wysiwyg.element.dispatchEvent(new CustomEvent("contextmenu", {
                detail: {
                    target: nodeElement,
                    y: rangePosition.top + 8,
                    x: rangePosition.left
                }
            }));
            event.preventDefault();
            event.stopPropagation();
            return;
        }

        /// #if !MOBILE
        const refElement = hasClosestByAttribute(range.startContainer, "data-type", "block-ref");
        if (refElement) {
            const id = refElement.getAttribute("data-id");
            if (matchHotKey(window.siyuan.config.keymap.editor.general.openBy.custom, event)) {
                checkFold(id, (zoomIn, action, isRoot) => {
                    if (!isRoot) {
                        action.push(Constants.CB_GET_HL);
                    }
                    openFileById({
                        app: protyle.app,
                        id,
                        action,
                        zoomIn
                    });
                });
                event.preventDefault();
                event.stopPropagation();
                return true;
            } else if (matchHotKey(window.siyuan.config.keymap.editor.general.refTab.custom, event)) {
                // 打开块引和编辑器中引用、反链、书签中点击事件需保持一致，都加载上下文
                checkFold(id, (zoomIn) => {
                    openFileById({
                        app: protyle.app,
                        id,
                        action: zoomIn ? [Constants.CB_GET_HL, Constants.CB_GET_ALL] : [Constants.CB_GET_HL, Constants.CB_GET_CONTEXT, Constants.CB_GET_ROOTSCROLL],
                        keepCursor: true,
                        zoomIn
                    });
                });
                event.preventDefault();
                event.stopPropagation();
                return true;
            } else if (matchHotKey(window.siyuan.config.keymap.editor.general.insertRight.custom, event)) {
                checkFold(id, (zoomIn, action, isRoot) => {
                    if (!isRoot) {
                        action.push(Constants.CB_GET_HL);
                    }
                    openFileById({
                        app: protyle.app,
                        id,
                        position: "right",
                        action,
                        zoomIn
                    });
                });
                event.preventDefault();
                event.stopPropagation();
                return true;
            } else if (matchHotKey(window.siyuan.config.keymap.editor.general.insertBottom.custom, event)) {
                checkFold(id, (zoomIn, action, isRoot) => {
                    if (!isRoot) {
                        action.push(Constants.CB_GET_HL);
                    }
                    openFileById({
                        app: protyle.app,
                        id,
                        position: "bottom",
                        action,
                        zoomIn
                    });
                });
                event.preventDefault();
                event.stopPropagation();
                return true;
            } else if (matchHotKey(window.siyuan.config.keymap.editor.general.refPopover.custom, event)) {
                // open popover
                window.siyuan.blockPanels.push(new BlockPanel({
                    app: protyle.app,
                    isBacklink: false,
                    targetElement: refElement,
                    refDefs: [{refID: id}]
                }));
                event.preventDefault();
                event.stopPropagation();
                return true;
            }
        }
        /// #endif

        if (matchHotKey("⇧⌘V", event)) {
            event.returnValue = false;
            event.preventDefault();
            event.stopPropagation();
            pasteAsPlainText(protyle);
            return;
        }

        /// #if !BROWSER
        if (matchHotKey(window.siyuan.config.keymap.editor.general.showInFolder.custom, event)) {
            const aElement = hasClosestByAttribute(range.startContainer, "data-type", "a");
            if (aElement) {
                const linkAddress = aElement.getAttribute("data-href");
                if (isLocalPath(linkAddress)) {
                    openBy(linkAddress, "folder");
                    event.preventDefault();
                    event.stopPropagation();
                }
            }
            return;
        }
        /// #endif

        if (matchHotKey(window.siyuan.config.keymap.editor.general.openBy.custom, event)) {
            const aElement = hasClosestByAttribute(range.startContainer, "data-type", "a");
            if (aElement) {
                openLink(protyle, aElement.getAttribute("data-href"), undefined, false);
                event.preventDefault();
                event.stopPropagation();
                return;
            }
            const fileElement = hasClosestByAttribute(range.startContainer, "data-type", "file-annotation-ref");
            if (fileElement) {
                const fileIds = fileElement.getAttribute("data-id").split("/");
                const linkAddress = `assets/${fileIds[1]}`;
                openLink(protyle, linkAddress, undefined, false);
                event.preventDefault();
                event.stopPropagation();
                return;
            }
            return;
        }

        // 置于最后，太多快捷键会使用到选中元素
        if (isNotCtrl(event) && event.key !== "Backspace" && event.key !== "Escape" && event.key !== "Delete" && !event.shiftKey && !event.altKey && event.key !== "Enter") {
            hideElements(["select"], protyle);
        }

        if (matchHotKey("⌘B", event) || matchHotKey("⌘I", event) || matchHotKey("⌘U", event)) {
            event.preventDefault();
            event.stopPropagation();
            return;
        }
    });
};<|MERGE_RESOLUTION|>--- conflicted
+++ resolved
@@ -69,11 +69,8 @@
 import {AIActions} from "../../ai/actions";
 import {openLink} from "../../editor/openLink";
 import {onlyProtyleCommand} from "../../boot/globalEvent/command/protyle";
-<<<<<<< HEAD
+import {AIChat} from "../../ai/chat";
 import { altx上色顺序Keys, altx上色顺序Values } from "../../mux/settings";
-=======
-import {AIChat} from "../../ai/chat";
->>>>>>> 5e79f142
 
 export const getContentByInlineHTML = (range: Range, cb: (content: string) => void) => {
     let html = "";
