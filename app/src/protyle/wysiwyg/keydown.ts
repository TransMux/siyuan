--- conflicted
+++ resolved
@@ -650,17 +650,10 @@
             } else if (event.key === "ArrowUp") {
                 const firstEditElement = getContenteditableElement(protyle.wysiwyg.element.firstElementChild);
                 if ((
-<<<<<<< HEAD
-                    !getPreviousBlock(nodeElement) &&  // 列表第一个块为嵌入块，第二个块为段落块，上键应选中第一个块 https://ld246.com/article/1652667912155
-                    nodeElement.contains(firstEditElement)
-                ) ||
-                    (!firstEditElement && nodeElement.isSameNode(protyle.wysiwyg.element.firstElementChild))) {
-=======
                         !getPreviousBlock(nodeElement) &&  // 列表第一个块为嵌入块，第二个块为段落块，上键应选中第一个块 https://ld246.com/article/1652667912155
                         nodeElement.contains(firstEditElement)
                     ) ||
                     (!firstEditElement && nodeElement === protyle.wysiwyg.element.firstElementChild)) {
->>>>>>> 2570a971
                     // 不能用\n判断，否则文字过长折行将错误 https://github.com/siyuan-note/siyuan/issues/6156
                     if (getSelectionPosition(nodeEditableElement, range).top - nodeEditableElement.getBoundingClientRect().top < 20 || nodeElement.classList.contains("av")) {
                         if (protyle.title && protyle.title.editElement &&
