--- conflicted
+++ resolved
@@ -30,15 +30,9 @@
     hasPreviousSibling, isEndOfBlock,
     isNotEditBlock,
 } from "./getBlock";
-<<<<<<< HEAD
-import { matchHotKey } from "../util/hotKey";
-import { enter, softEnter } from "./enter";
-import { clearTableCell, fixTable } from "../util/table";
-=======
 import {isIncludesHotKey, matchHotKey} from "../util/hotKey";
 import {enter, softEnter} from "./enter";
 import {clearTableCell, fixTable} from "../util/table";
->>>>>>> e47b8efc
 import {
     transaction,
     turnsIntoOneTransaction,
