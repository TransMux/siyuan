--- conflicted
+++ resolved
@@ -23,11 +23,8 @@
 import {getInstanceById} from "../../layout/util";
 import {Tab} from "../../layout/Tab";
 import {Backlink} from "../../layout/dock/Backlink";
-<<<<<<< HEAD
+import {fetchSyncPost} from "../../util/fetch";
 import {handleFloatingWindowCleanup} from "../util/floatingWindowManager";
-=======
-import {fetchSyncPost} from "../../util/fetch";
->>>>>>> b69fd041
 
 export const removeBlock = async (protyle: IProtyle, blockElement: Element, range: Range, type: "Delete" | "Backspace" | "remove") => {
     protyle.observerLoad?.disconnect();
@@ -37,11 +34,7 @@
     if (selectElements?.length > 0) {
         const deletes: IOperation[] = [];
         const inserts: IOperation[] = [];
-<<<<<<< HEAD
-        let sideElement: any = null;
-=======
         let sideElement: Element | boolean;
->>>>>>> b69fd041
         let sideIsNext = false;
         let earlyExit = false;
         if (type === "Backspace") {
@@ -164,15 +157,16 @@
                     // 重置 sideElement
                     sideElement = undefined;
                 }
-<<<<<<< HEAD
-                // 后续 UI 逻辑，仅在非清理场景下执行
-                if (!earlyExit) {
+                if (!earlyExit){
+                    // https://github.com/siyuan-note/siyuan/issues/5485
+                    // https://github.com/siyuan-note/siyuan/issues/10389
+                    // https://github.com/siyuan-note/siyuan/issues/10899
                     if (type !== "Backspace" && sideIsNext) {
-                        focusBlock(sideElement);
+                        focusBlock(sideElement as Element);
                     } else {
-                        focusBlock(sideElement, undefined, false);
+                        focusBlock(sideElement as Element, undefined, false);
                     }
-                    scrollCenter(protyle, sideElement);
+                    scrollCenter(protyle, sideElement as Element);
                     if (listElement) {
                         inserts.push({
                             action: "update",
@@ -186,29 +180,6 @@
                             data: listElement.outerHTML
                         });
                     }
-=======
-                // https://github.com/siyuan-note/siyuan/issues/5485
-                // https://github.com/siyuan-note/siyuan/issues/10389
-                // https://github.com/siyuan-note/siyuan/issues/10899
-                if (type !== "Backspace" && sideIsNext) {
-                    focusBlock(sideElement as Element);
-                } else {
-                    focusBlock(sideElement as Element, undefined, false);
-                }
-                scrollCenter(protyle, sideElement as Element);
-                if (listElement) {
-                    inserts.push({
-                        action: "update",
-                        id: listElement.getAttribute("data-node-id"),
-                        data: listElement.outerHTML
-                    });
-                    updateListOrder(listElement, 1);
-                    deletes.push({
-                        action: "update",
-                        id: listElement.getAttribute("data-node-id"),
-                        data: listElement.outerHTML
-                    });
->>>>>>> b69fd041
                 }
             }
         }
