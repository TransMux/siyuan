import {hasClosestBlock, hasClosestByClassName} from "../../util/hasClosest";
import {focusBlock} from "../../util/selection";
import {Menu} from "../../../plugin/Menu";
import {transaction} from "../../wysiwyg/transaction";
import {
    addDragFill,
    genCellValueByElement,
    getTypeByCellElement,
    popTextCell,
    renderCell,
    renderCellAttr
} from "./cell";
import {fetchPost} from "../../../util/fetch";
import {showMessage} from "../../../dialog/message";
import * as dayjs from "dayjs";
import {Constants} from "../../../constants";
import {insertGalleryItemAnimation} from "./gallery/item";
import {clearSelect} from "../../util/clearSelect";

export const getFieldIdByCellElement = (cellElement: Element, viewType: TAVView): string => {
<<<<<<< HEAD
    if (!viewType) viewType = "table"; // 否则无法更改属性视图的属性，临时补丁
=======
    if (hasClosestByClassName(cellElement, "custom-attr")) {
        return (hasClosestByClassName(cellElement, "av__row") as HTMLElement).dataset.id;
    }
>>>>>>> dcae07d2
    return (hasClosestByClassName(cellElement, viewType === "table" ? "av__row" : "av__gallery-item") as HTMLElement).dataset.id;
};

export const selectRow = (checkElement: Element, type: "toggle" | "select" | "unselect" | "unselectAll") => {
    const rowElement = hasClosestByClassName(checkElement, "av__row");
    if (!rowElement) {
        return;
    }
    const useElement = checkElement.querySelector("use");
    if (rowElement.classList.contains("av__row--header") || type === "unselectAll") {
        if ("#iconCheck" === useElement.getAttribute("xlink:href") || type === "unselectAll") {
            rowElement.parentElement.querySelectorAll(".av__firstcol").forEach(item => {
                item.querySelector("use").setAttribute("xlink:href", "#iconUncheck");
                const rowItemElement = hasClosestByClassName(item, "av__row");
                if (rowItemElement) {
                    rowItemElement.classList.remove("av__row--select");
                }
            });
        } else {
            rowElement.parentElement.querySelectorAll(".av__firstcol").forEach(item => {
                item.querySelector("use").setAttribute("xlink:href", "#iconCheck");
                const rowItemElement = hasClosestByClassName(item, "av__row");
                if (rowItemElement) {
                    rowItemElement.classList.add("av__row--select");
                }
            });
        }
    } else {
        if (type === "select" || (useElement.getAttribute("xlink:href") === "#iconUncheck" && type === "toggle")) {
            rowElement.classList.add("av__row--select");
            useElement.setAttribute("xlink:href", "#iconCheck");
        } else if (type === "unselect" || (useElement.getAttribute("xlink:href") === "#iconCheck" && type === "toggle")) {
            rowElement.classList.remove("av__row--select");
            useElement.setAttribute("xlink:href", "#iconUncheck");
        }
    }
    focusBlock(hasClosestBlock(rowElement) as HTMLElement);
    updateHeader(rowElement);
};

export const updateHeader = (rowElement: HTMLElement) => {
    const blockElement = hasClosestBlock(rowElement);
    if (!blockElement) {
        return;
    }
    const selectCount = rowElement.parentElement.querySelectorAll(".av__row--select:not(.av__row--header)").length;
    const diffCount = rowElement.parentElement.childElementCount - 3 - selectCount;
    const headElement = rowElement.parentElement.firstElementChild;
    const headUseElement = headElement.querySelector("use");
    const counterElement = blockElement.querySelector(".av__counter");
    const avHeadElement = blockElement.querySelector(".av__header") as HTMLElement;
    if (diffCount === 0 && rowElement.parentElement.childElementCount - 3 !== 0) {
        headElement.classList.add("av__row--select");
        headUseElement.setAttribute("xlink:href", "#iconCheck");
    } else if (diffCount === rowElement.parentElement.childElementCount - 3) {
        headElement.classList.remove("av__row--select");
        headUseElement.setAttribute("xlink:href", "#iconUncheck");
        counterElement.classList.add("fn__none");
        avHeadElement.style.position = "";
        return;
    } else if (diffCount > 0) {
        headElement.classList.add("av__row--select");
        headUseElement.setAttribute("xlink:href", "#iconIndeterminateCheck");
    }
    counterElement.classList.remove("fn__none");
    counterElement.innerHTML = `${selectCount} ${window.siyuan.languages.selected}`;
    avHeadElement.style.position = "sticky";
};

export const setPage = (blockElement: Element) => {
    const pageSize = parseInt(blockElement.getAttribute("data-page-size"));
    if (pageSize) {
        const avType = blockElement.getAttribute("data-av-type") as TAVView;
        const currentCount = blockElement.querySelectorAll(avType === "table" ? ".av__row:not(.av__row--header)" : ".av__gallery-item").length;
        if (pageSize < currentCount) {
            blockElement.setAttribute("data-page-size", currentCount.toString());
        }
    }
};

/**
 * 前端插入一假行
 * @param protyle
 * @param blockElement
 * @param srcIDs
 * @param previousId
 * @param avId 存在为新增否则为拖拽插入
 */
export const insertAttrViewBlockAnimation = (protyle: IProtyle, blockElement: Element, srcIDs: string[], previousId: string, avId?: string,) => {
    if ((blockElement.querySelector('[data-type="av-search"]') as HTMLInputElement).value !== "") {
        showMessage(window.siyuan.languages.insertRowTip);
        return;
    }
    let previousElement = blockElement.querySelector(`.av__row[data-id="${previousId}"]`) || blockElement.querySelector(".av__row--header");
    // 有排序需要加入最后一行
    if (blockElement.querySelector('.av__views [data-type="av-sort"]').classList.contains("block__icon--active")) {
        previousElement = blockElement.querySelector(".av__row--util").previousElementSibling;
    }
    let colHTML = '<div class="av__colsticky"><div class="av__firstcol"><svg><use xlink:href="#iconUncheck"></use></svg></div></div>';
    const pinIndex = previousElement.querySelectorAll(".av__colsticky .av__cell").length - 1;
    if (pinIndex > -1) {
        colHTML = '<div class="av__colsticky"><div class="av__firstcol"><svg><use xlink:href="#iconUncheck"></use></svg></div>';
    }
    previousElement.querySelectorAll(".av__cell").forEach((item: HTMLElement, index) => {
        let lineNumber = "";
        if (getTypeByCellElement(item) === "lineNumber") {
            const lineNumberValue = item.querySelector(".av__celltext")?.getAttribute("data-value");
            if (lineNumberValue) {
                lineNumber = (parseInt(lineNumberValue) + 1).toString();
            }
        }
        colHTML += `<div class="av__cell" data-col-id="${item.dataset.colId}" 
style="width: ${item.style.width};${item.dataset.dtype === "number" ? "text-align: right;" : ""}" 
${getTypeByCellElement(item) === "block" ? ' data-detached="true"' : ""}><span class="${avId ? "av__celltext" : "av__pulse"}">${lineNumber}</span></div>`;
        if (pinIndex === index) {
            colHTML += "</div>";
        }
    });
    let html = "";
    srcIDs.forEach((id) => {
        const blockCellElement = blockElement.querySelector(`[data-block-id="${id}"]`);
        if (!blockCellElement) {
            html += `<div class="av__row" data-type="ghost" data-id="${id}" data-avid="${avId}" data-previous-id="${previousId}">
    ${colHTML}
</div>`;
        } else {
            clearSelect(["cell"], blockElement);
            addDragFill(blockCellElement);
            blockCellElement.classList.add("av__cell--select");
        }
    });
    previousElement.insertAdjacentHTML("afterend", html);
    if (avId) {
        const currentRow = previousElement.nextElementSibling;
        if (blockElement.querySelector('.av__views [data-type="av-sort"]').classList.contains("block__icon--active") &&
            !blockElement.querySelector('[data-type="av-load-more"]').classList.contains("fn__none")) {
            currentRow.setAttribute("data-need-update", "true");
        }
        const sideRow = previousElement.classList.contains("av__row--header") ? currentRow.nextElementSibling : previousElement;
        fetchPost("/api/av/getAttributeViewFilterSort", {
            id: avId,
            blockID: blockElement.getAttribute("data-node-id")
        }, (response) => {
            // https://github.com/siyuan-note/siyuan/issues/10517
            let hideTextCell = false;
            response.data.filters.find((item: IAVFilter) => {
                const headerElement = blockElement.querySelector(`.av__cell--header[data-col-id="${item.column}"]`);
                if (!headerElement) {
                    return;
                }
                const filterType = headerElement.getAttribute("data-dtype");
                if (item.value && filterType !== item.value.type) {
                    return;
                }
                if (["relation", "rollup", "template"].includes(filterType)) {
                    hideTextCell = true;
                    return true;
                }

                // 根据后台计算出显示与否的结果进行标识，以便于在 refreshAV 中更新 UI
                if (["created", "updated"].includes(filterType)) {
                    currentRow.setAttribute("data-need-update", "true");
                } else {
                    response.data.sorts.find((sortItem: IAVSort) => {
                        if (sortItem.column === item.column) {
                            currentRow.setAttribute("data-need-update", "true");
                            return true;
                        }
                    });
                }
                // 当空或非空外，需要根据值进行判断
                let isRenderValue = true;
                if (item.operator !== "Is empty" && item.operator !== "Is not empty") {
                    switch (item.value.type) {
                        case "select":
                        case "mSelect":
                            if (!item.value.mSelect || item.value.mSelect.length === 0) {
                                isRenderValue = false;
                            }
                            break;
                        case "block":
                            if (!item.value.block || !item.value.block.content) {
                                isRenderValue = false;
                            }
                            break;
                        case "number":
                            if (!item.value.number || !item.value.number.isNotEmpty) {
                                isRenderValue = false;
                            }
                            break;
                        case "date":
                        case "created":
                        case "updated":
                            if (!item.value[item.value.type] || !item.value[item.value.type].isNotEmpty) {
                                isRenderValue = false;
                            }
                            break;
                        case "mAsset":
                            if (!item.value.mAsset || item.value.mAsset.length === 0) {
                                isRenderValue = false;
                            }
                            break;
                        case "checkbox":
                            if (!item.value.checkbox) {
                                isRenderValue = false;
                            }
                            break;
                        case "text":
                        case "url":
                        case "phone":
                        case "email":
                            if (!item.value[item.value.type] || !item.value[item.value.type].content) {
                                isRenderValue = false;
                            }
                            break;
                    }
                }
                if (sideRow.classList.contains("av__row") && isRenderValue) {
                    const sideRowCellElement = sideRow.querySelector(`.av__cell[data-col-id="${item.column}"]`) as HTMLElement;
                    const cellElement = currentRow.querySelector(`.av__cell[data-col-id="${item.column}"]`);
                    const cellValue = genCellValueByElement(getTypeByCellElement(sideRowCellElement), sideRowCellElement);
                    cellElement.innerHTML = renderCell(cellValue);
                    renderCellAttr(cellElement, cellValue);
                }
            });
            if (hideTextCell) {
                currentRow.remove();
                showMessage(window.siyuan.languages.insertRowTip);
            } else if (srcIDs.length === 1) {
                popTextCell(protyle, [currentRow.querySelector('.av__cell[data-detached="true"]')], "block");
            }
            setPage(blockElement);
        });
    }
    setPage(blockElement);
};

export const stickyRow = (blockElement: HTMLElement, elementRect: DOMRect, status: "top" | "bottom" | "all") => {
    if (blockElement.dataset.avType !== "table") {
        return;
    }
    // 只读模式下也需固定 https://github.com/siyuan-note/siyuan/issues/11338
    const scrollRect = blockElement.querySelector(".av__scroll").getBoundingClientRect();
    const headerElement = blockElement.querySelector(".av__row--header") as HTMLElement;
    if (headerElement && (status === "top" || status === "all")) {
        const distance = Math.floor(elementRect.top - scrollRect.top);
        if (distance > 0 && distance < scrollRect.height) {
            headerElement.style.transform = `translateY(${distance}px)`;
        } else {
            headerElement.style.transform = "";
        }
    }

    const footerElement = blockElement.querySelector(".av__row--footer") as HTMLElement;
    if (footerElement && (status === "bottom" || status === "all")) {
        if (footerElement.querySelector(".av__calc--ashow")) {
            const distance = Math.ceil(elementRect.bottom - footerElement.parentElement.getBoundingClientRect().bottom);
            if (distance < 0 && -distance < scrollRect.height) {
                footerElement.style.transform = `translateY(${distance}px)`;
            } else {
                footerElement.style.transform = "";
            }
        } else {
            footerElement.style.transform = "";
        }
    }
};

const updatePageSize = (options: {
    currentPageSize: string,
    newPageSize: string,
    protyle: IProtyle,
    avID: string,
    nodeElement: Element
}) => {
    if (options.currentPageSize === options.newPageSize) {
        return;
    }
    options.nodeElement.setAttribute("data-page-size", options.newPageSize);
    const blockID = options.nodeElement.getAttribute("data-node-id");
    transaction(options.protyle, [{
        action: "setAttrViewPageSize",
        avID: options.avID,
        data: parseInt(options.newPageSize),
        blockID
    }], [{
        action: "setAttrViewPageSize",
        data: parseInt(options.currentPageSize),
        avID: options.avID,
        blockID
    }]);
    document.querySelector(".av__panel")?.remove();
};

export const setPageSize = (options: {
    target: HTMLElement,
    protyle: IProtyle,
    avID: string,
    nodeElement: Element
}) => {
    const menu = new Menu("av-page-size");
    if (menu.isOpen) {
        return;
    }
    const currentPageSize = options.target.dataset.size;
    menu.addItem({
        iconHTML: "",
        label: "10",
        checked: currentPageSize === "10",
        click() {
            updatePageSize({
                currentPageSize,
                newPageSize: "10",
                protyle: options.protyle,
                avID: options.avID,
                nodeElement: options.nodeElement
            });
        }
    });
    menu.addItem({
        iconHTML: "",
        checked: currentPageSize === "25",
        label: "25",
        click() {
            updatePageSize({
                currentPageSize,
                newPageSize: "25",
                protyle: options.protyle,
                avID: options.avID,
                nodeElement: options.nodeElement
            });
        }
    });
    menu.addItem({
        iconHTML: "",
        checked: currentPageSize === "50",
        label: "50",
        click() {
            updatePageSize({
                currentPageSize,
                newPageSize: "50",
                protyle: options.protyle,
                avID: options.avID,
                nodeElement: options.nodeElement
            });
        }
    });
    menu.addItem({
        iconHTML: "",
        checked: currentPageSize === "100",
        label: "100",
        click() {
            updatePageSize({
                currentPageSize,
                newPageSize: "100",
                protyle: options.protyle,
                avID: options.avID,
                nodeElement: options.nodeElement
            });
        }
    });
    menu.addItem({
        iconHTML: "",
        checked: currentPageSize === Constants.SIZE_DATABASE_MAZ_SIZE.toString(),
        label: window.siyuan.languages.all,
        click() {
            updatePageSize({
                currentPageSize,
                newPageSize: Constants.SIZE_DATABASE_MAZ_SIZE.toString(),
                protyle: options.protyle,
                avID: options.avID,
                nodeElement: options.nodeElement
            });
        }
    });
    const rect = options.target.getBoundingClientRect();
    menu.open({
        x: rect.left,
        y: rect.bottom
    });
};

export const deleteRow = (blockElement: HTMLElement, protyle: IProtyle) => {
    const rowElements = blockElement.querySelectorAll(".av__row--select:not(.av__row--header)");
    if (rowElements.length === 0) {
        return;
    }
    const avID = blockElement.getAttribute("data-av-id");
    const undoOperations: IOperation[] = [];
    const blockIds: string[] = [];
    rowElements.forEach(item => {
        blockIds.push(item.querySelector(".av__cell[data-block-id]").getAttribute("data-block-id"));
    });
    rowElements.forEach(item => {
        const blockValue = genCellValueByElement("block", item.querySelector(".av__cell[data-block-id]"));
        undoOperations.push({
            action: "insertAttrViewBlock",
            avID,
            previousID: item.previousElementSibling?.getAttribute("data-id") || "",
            srcs: [{
                id: item.getAttribute("data-id"),
                isDetached: blockValue.isDetached,
                content: blockValue.block.content
            }],
            blockID: blockElement.dataset.nodeId
        });
    });
    const newUpdated = dayjs().format("YYYYMMDDHHmmss");
    undoOperations.push({
        action: "doUpdateUpdated",
        id: blockElement.dataset.nodeId,
        data: blockElement.getAttribute("updated")
    });
    transaction(protyle, [{
        action: "removeAttrViewBlock",
        srcIDs: blockIds,
        avID,
    }, {
        action: "doUpdateUpdated",
        id: blockElement.dataset.nodeId,
        data: newUpdated,
    }], undoOperations);
    rowElements.forEach(item => {
        item.remove();
    });
    stickyRow(blockElement, protyle.contentElement.getBoundingClientRect(), "all");
    updateHeader(blockElement.querySelector(".av__row"));
    blockElement.setAttribute("updated", newUpdated);
};

export const insertRows = (blockElement: HTMLElement, protyle: IProtyle, count: number, previousID: string) => {
    const avID = blockElement.getAttribute("data-av-id");
    const srcIDs: string[] = [];
    const srcs: IOperationSrcs[] = [];
    new Array(count).fill(0).forEach(() => {
        const newNodeID = Lute.NewNodeID();
        srcIDs.push(newNodeID);
        srcs.push({
            id: newNodeID,
            isDetached: true,
            content: "",
        });
    });
    const newUpdated = dayjs().format("YYYYMMDDHHmmss");
    transaction(protyle, [{
        action: "insertAttrViewBlock",
        avID,
        previousID,
        srcs,
        blockID: blockElement.dataset.nodeId,
    }, {
        action: "doUpdateUpdated",
        id: blockElement.dataset.nodeId,
        data: newUpdated,
    }], [{
        action: "removeAttrViewBlock",
        srcIDs,
        avID,
    }, {
        action: "doUpdateUpdated",
        id: blockElement.dataset.nodeId,
        data: blockElement.getAttribute("updated")
    }]);
    if (blockElement.getAttribute("data-av-type") === "gallery") {
        insertGalleryItemAnimation({
            blockElement,
            protyle,
            srcIDs,
            previousId: previousID
        });
    } else {
        insertAttrViewBlockAnimation(protyle, blockElement, srcIDs, previousID, avID);
    }
    blockElement.setAttribute("updated", newUpdated);
};<|MERGE_RESOLUTION|>--- conflicted
+++ resolved
@@ -18,13 +18,9 @@
 import {clearSelect} from "../../util/clearSelect";
 
 export const getFieldIdByCellElement = (cellElement: Element, viewType: TAVView): string => {
-<<<<<<< HEAD
-    if (!viewType) viewType = "table"; // 否则无法更改属性视图的属性，临时补丁
-=======
     if (hasClosestByClassName(cellElement, "custom-attr")) {
         return (hasClosestByClassName(cellElement, "av__row") as HTMLElement).dataset.id;
     }
->>>>>>> dcae07d2
     return (hasClosestByClassName(cellElement, viewType === "table" ? "av__row" : "av__gallery-item") as HTMLElement).dataset.id;
 };
 
