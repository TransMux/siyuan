--- conflicted
+++ resolved
@@ -231,12 +231,8 @@
                 innerHTML += `<div class="fn__hr"></div>
 <button data-type="addColumn" class="b3-button b3-button--cancel"><svg><use xlink:href="#iconAdd"></use></svg>${window.siyuan.languages.newCol}</button>
 <div class="fn__hr--b"></div><div class="fn__hr--b"></div>`;
-<<<<<<< HEAD
-            }
-            html += `<div data-av-id="${table.avID}" data-node-id="${id}" data-type="NodeAttributeView">${innerHTML}</div>`;
-=======
+            }
             html += `<div data-av-id="${table.avID}" data-av-type="table" data-node-id="${id}" data-type="NodeAttributeView">${innerHTML}</div>`;
->>>>>>> dcae07d2
 
             if (element.innerHTML) {
                 // 防止 blockElement 找不到
