--- conflicted
+++ resolved
@@ -16,12 +16,9 @@
 /// #endif
 import {isBrowser} from "../../../util/functions";
 import {Constants} from "../../../constants";
-<<<<<<< HEAD
-import { av在客户端渲染template } from "../../../mux/utils";
-import { genUUID } from "../../../util/genID";
-=======
 import {getCompressURL} from "../../../util/image";
->>>>>>> 46d8808e
+import {av在客户端渲染template} from "../../../mux/utils";
+import {genUUID} from "../../../util/genID";
 
 const genAVRollupHTML = (value: IAVCellValue) => {
     let html = "";
