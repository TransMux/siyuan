--- conflicted
+++ resolved
@@ -211,12 +211,8 @@
             if (renderAddButton) {
                 innerHTML += `<div class="fn__hr"></div>
 <button data-type="addColumn" class="b3-button b3-button--cancel"><svg><use xlink:href="#iconAdd"></use></svg>${window.siyuan.languages.newCol}</button>
-<<<<<<< HEAD
-<div class="fn__hr--b"></div>`;
-            }
-=======
 <div class="fn__hr--b"></div><div class="fn__hr--b"></div>`;
->>>>>>> 1c0b2a3d
+            }
             html += `<div data-av-id="${table.avID}" data-node-id="${id}" data-type="NodeAttributeView">${innerHTML}</div>`;
 
             if (element.innerHTML) {
