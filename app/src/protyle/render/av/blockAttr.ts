--- conflicted
+++ resolved
@@ -245,19 +245,7 @@
 
             if (element.innerHTML) {
                 // 防止 blockElement 找不到
-<<<<<<< HEAD
-                // 如果之前存在面板，但是这一次更新的不一样，那就直接覆盖整个面板！
-                // 但是估计在一个块存在多个数据库的时候会出问题，先这样写着！
-                // https://x.transmux.top/j/20240926172003-5cpj91l
-                const existingAvElement = element.querySelector(`div[data-node-id="${id}"][data-av-id="${table.avID}"]`) as HTMLElement;
-                if (existingAvElement) {
-                    existingAvElement.innerHTML = innerHTML;
-                } else {
-                    element.innerHTML = html;
-                }
-=======
                 element.querySelector(`[data-node-id="${id}"][data-av-id="${table.avID}"]`).innerHTML = innerHTML;
->>>>>>> 2570a971
             }
         });
         if (element.innerHTML === "") {
