--- conflicted
+++ resolved
@@ -485,15 +485,11 @@
         const tags = this.getTags();
         fetchPost("/api/attr/setBlockAttrs", {
             id: protyle.block.rootID,
-<<<<<<< HEAD
-            attrs: { "tags": tags.toString() }
-=======
             attrs: {"tags": tags.toString()}
         }, () => {
             if (cb) {
                 cb();
             }
->>>>>>> 7b5d58d5
         });
         if (tags.length === 0) {
             delete this.ial.tags;
@@ -691,13 +687,9 @@
         tags.push(tag);
         fetchPost("/api/attr/setBlockAttrs", {
             id: protyle.block.rootID,
-<<<<<<< HEAD
-            attrs: { "tags": tags.toString() }
-=======
             attrs: {"tags": tags.toString()}
         }, () => {
             cb();
->>>>>>> 7b5d58d5
         });
         this.ial.tags = tags.toString();
         this.render(this.ial, protyle.block.rootID);
