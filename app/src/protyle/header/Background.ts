import { hasClosestByClassName } from "../util/hasClosest";
import { getRandom, isMobile } from "../../util/functions";
import { hideElements } from "../ui/hideElements";
import { uploadFiles } from "../upload";
import { fetchPost } from "../../util/fetch";
import { getRandomEmoji, openEmojiPanel, unicode2Emoji, updateFileTreeEmoji, updateOutlineEmoji } from "../../emoji";
import { upDownHint } from "../../util/upDownHint";
/// #if !MOBILE
import { openGlobalSearch } from "../../search/util";
/// #else
import { popSearch } from "../../mobile/menu/search";
/// #endif
<<<<<<< HEAD
import { getEventName } from "../util/compatibility";
import { Dialog } from "../../dialog";
import { Constants } from "../../constants";
import { assetMenu } from "../../menus/protyle";
import { previewImage } from "../preview/image";
import { Menu } from "../../plugin/Menu";
import { escapeHtml } from "../../util/escape";
import { deleteFile } from "../../editor/deleteFile";
import { showMessage } from "../../dialog/message";
import { get } from "../../mux/settings";
import { 获取当前ISO周数, 获取文件ID } from "../../mux/utils";
=======
import {getEventName} from "../util/compatibility";
import {Dialog} from "../../dialog";
import {Constants} from "../../constants";
import {assetMenu} from "../../menus/protyle";
import {previewImages} from "../preview/image";
import {Menu} from "../../plugin/Menu";
import {escapeHtml} from "../../util/escape";
>>>>>>> e321c639

const bgs = [
    "background:radial-gradient(black 3px, transparent 4px),radial-gradient(black 3px, transparent 4px),linear-gradient(#fff 4px, transparent 0),linear-gradient(45deg, transparent 74px, transparent 75px, #a4a4a4 75px, #a4a4a4 76px, transparent 77px, transparent 109px),linear-gradient(-45deg, transparent 75px, transparent 76px, #a4a4a4 76px, #a4a4a4 77px, transparent 78px, transparent 109px),#fff;background-size: 109px 109px, 109px 109px,100% 6px, 109px 109px, 109px 109px;",
    "background: linear-gradient(45deg, #dca 12%, transparent 0, transparent 88%, #dca 0),linear-gradient(135deg, transparent 37%, #a85 0, #a85 63%, transparent 0),linear-gradient(45deg, transparent 37%, #dca 0, #dca 63%, transparent 0) #753;background-size: 25px 25px;",
    "background: linear-gradient(315deg, transparent 75%, #d45d55 0)-10px 0, linear-gradient(45deg, transparent 75%, #d45d55 0)-10px 0, linear-gradient(135deg, #a7332b 50%, transparent 0) 0 0, linear-gradient(45deg, #6a201b 50%, #561a16 0) 0 0 #561a16;background-size: 20px 20px;",
    "background: linear-gradient(#ffffff 50%, rgba(255,255,255,0) 0) 0 0, radial-gradient(circle closest-side, #FFFFFF 53%, rgba(255,255,255,0) 0) 0 0, radial-gradient(circle closest-side, #FFFFFF 50%, rgba(255,255,255,0) 0) 55px 0 #48B;background-size: 110px 200px;background-repeat: repeat-x;",
    "background:radial-gradient(circle farthest-side at 0% 50%,#fb1 23.5%,rgba(240,166,17,0) 0)21px 30px, radial-gradient(circle farthest-side at 0% 50%,#B71 24%,rgba(240,166,17,0) 0)19px 30px, linear-gradient(#fb1 14%,rgba(240,166,17,0) 0, rgba(240,166,17,0) 85%,#fb1 0)0 0, linear-gradient(150deg,#fb1 24%,#B71 0,#B71 26%,rgba(240,166,17,0) 0,rgba(240,166,17,0) 74%,#B71 0,#B71 76%,#fb1 0)0 0, linear-gradient(30deg,#fb1 24%,#B71 0,#B71 26%,rgba(240,166,17,0) 0,rgba(240,166,17,0) 74%,#B71 0,#B71 76%,#fb1 0)0 0, linear-gradient(90deg,#B71 2%,#fb1 0,#fb1 98%,#B71 0%)0 0 #fb1;background-size: 40px 60px;",
    "background-color: gray;background-image: linear-gradient(transparent 50%, rgba(255,255,255,.5) 50%);background-size: 50px 50px;",
    "background-color: gray;background-image: linear-gradient(90deg, transparent 50%, rgba(255,255,255,.5) 50%);background-size: 50px 50px;",
    "background-color: #026873;background-image: linear-gradient(90deg, rgba(255,255,255,.07) 50%, transparent 50%),linear-gradient(90deg, rgba(255,255,255,.13) 50%, transparent 50%),linear-gradient(90deg, transparent 50%, rgba(255,255,255,.17) 50%),linear-gradient(90deg, transparent 50%, rgba(255,255,255,.19) 50%);background-size: 13px, 29px, 37px, 53px;",
    "background-color: gray;background-image: repeating-linear-gradient(45deg, transparent, transparent 35px, rgba(255,255,255,.5) 35px, rgba(255,255,255,.5) 70px);",
    "background-color:white;background-image: linear-gradient(90deg, rgba(200,0,0,.5) 50%, transparent 50%),linear-gradient(rgba(200,0,0,.5) 50%, transparent 50%);background-size:50px 50px;",
    "background-color:#269;background-image: linear-gradient(white 2px, transparent 2px),linear-gradient(90deg, white 2px, transparent 2px),linear-gradient(rgba(255,255,255,.3) 1px, transparent 1px),linear-gradient(90deg, rgba(255,255,255,.3) 1px, transparent 1px);background-size: 100px 100px, 100px 100px, 20px 20px, 20px 20px;background-position:-2px -2px, -2px -2px, -1px -1px, -1px -1px;",
    "background-color: #fff;background-image:linear-gradient(90deg, transparent 79px, #abced4 79px, #abced4 81px, transparent 81px),linear-gradient(#eee .1em, transparent .1em);background-size: 100% 1.2em;",
    "background-color: hsl(34, 53%, 82%);background-image: repeating-linear-gradient(45deg, transparent 5px, hsla(197, 62%, 11%, 0.5) 5px, hsla(197, 62%, 11%, 0.5) 10px, hsla(5, 53%, 63%, 0) 10px, hsla(5, 53%, 63%, 0) 35px, hsla(5, 53%, 63%, 0.5) 35px, hsla(5, 53%, 63%, 0.5) 40px, hsla(197, 62%, 11%, 0.5) 40px, hsla(197, 62%, 11%, 0.5) 50px, hsla(197, 62%, 11%, 0) 50px, hsla(197, 62%, 11%, 0) 60px, hsla(5, 53%, 63%, 0.5) 60px, hsla(5, 53%, 63%, 0.5) 70px, hsla(35, 91%, 65%, 0.5) 70px, hsla(35, 91%, 65%, 0.5) 80px, hsla(35, 91%, 65%, 0) 80px, hsla(35, 91%, 65%, 0) 90px, hsla(5, 53%, 63%, 0.5) 90px, hsla(5, 53%, 63%, 0.5) 110px, hsla(5, 53%, 63%, 0) 110px, hsla(5, 53%, 63%, 0) 120px, hsla(197, 62%, 11%, 0.5) 120px, hsla(197, 62%, 11%, 0.5) 140px),repeating-linear-gradient(135deg, transparent 5px, hsla(197, 62%, 11%, 0.5) 5px, hsla(197, 62%, 11%, 0.5) 10px, hsla(5, 53%, 63%, 0) 10px, hsla(5, 53%, 63%, 0) 35px, hsla(5, 53%, 63%, 0.5) 35px, hsla(5, 53%, 63%, 0.5) 40px, hsla(197, 62%, 11%, 0.5) 40px, hsla(197, 62%, 11%, 0.5) 50px, hsla(197, 62%, 11%, 0) 50px, hsla(197, 62%, 11%, 0) 60px, hsla(5, 53%, 63%, 0.5) 60px, hsla(5, 53%, 63%, 0.5) 70px, hsla(35, 91%, 65%, 0.5) 70px, hsla(35, 91%, 65%, 0.5) 80px, hsla(35, 91%, 65%, 0) 80px, hsla(35, 91%, 65%, 0) 90px, hsla(5, 53%, 63%, 0.5) 90px, hsla(5, 53%, 63%, 0.5) 110px, hsla(5, 53%, 63%, 0) 110px, hsla(5, 53%, 63%, 0) 140px, hsla(197, 62%, 11%, 0.5) 140px, hsla(197, 62%, 11%, 0.5) 160px);",
    "background-color: hsl(2, 57%, 40%);background-image: repeating-linear-gradient(transparent, transparent 50px, rgba(0,0,0,.4) 50px, rgba(0,0,0,.4) 53px, transparent 53px, transparent 63px, rgba(0,0,0,.4) 63px, rgba(0,0,0,.4) 66px, transparent 66px, transparent 116px, rgba(0,0,0,.5) 116px, rgba(0,0,0,.5) 166px, rgba(255,255,255,.2) 166px, rgba(255,255,255,.2) 169px, rgba(0,0,0,.5) 169px, rgba(0,0,0,.5) 179px, rgba(255,255,255,.2) 179px, rgba(255,255,255,.2) 182px, rgba(0,0,0,.5) 182px, rgba(0,0,0,.5) 232px, transparent 232px),repeating-linear-gradient(270deg, transparent, transparent 50px, rgba(0,0,0,.4) 50px, rgba(0,0,0,.4) 53px, transparent 53px, transparent 63px, rgba(0,0,0,.4) 63px, rgba(0,0,0,.4) 66px, transparent 66px, transparent 116px, rgba(0,0,0,.5) 116px, rgba(0,0,0,.5) 166px, rgba(255,255,255,.2) 166px, rgba(255,255,255,.2) 169px, rgba(0,0,0,.5) 169px, rgba(0,0,0,.5) 179px, rgba(255,255,255,.2) 179px, rgba(255,255,255,.2) 182px, rgba(0,0,0,.5) 182px, rgba(0,0,0,.5) 232px, transparent 232px),repeating-linear-gradient(125deg, transparent, transparent 2px, rgba(0,0,0,.2) 2px, rgba(0,0,0,.2) 3px, transparent 3px, transparent 5px, rgba(0,0,0,.2) 5px);",
    "background-color: #eee;background-image: linear-gradient(45deg, black 25%, transparent 25%, transparent 75%, black 75%, black),linear-gradient(-45deg, black 25%, transparent 25%, transparent 75%, black 75%, black);background-size: 60px 60px;",
    "background-color: #eee;background-image: linear-gradient(45deg, black 25%, transparent 25%, transparent 75%, black 75%, black),linear-gradient(45deg, black 25%, transparent 25%, transparent 75%, black 75%, black);background-size: 60px 60px;background-position: 0 0, 30px 30px;",
    "background:linear-gradient(-45deg, white 25%, transparent 25%, transparent 75%, black 75%, black) 0 0, linear-gradient(-45deg, black 25%, transparent 25%, transparent 75%, white 75%, white) 1em 1em, linear-gradient(45deg, black 17%, transparent 17%, transparent 25%, black 25%, black 36%, transparent 36%, transparent 64%, black 64%, black 75%, transparent 75%, transparent 83%, black 83%) 1em 1em;background-color: white;background-size: 2em 2em;",
    "background-color:#001;background-image: radial-gradient(white 15%, transparent 16%),radial-gradient(white 15%, transparent 16%);background-size: 60px 60px;background-position: 0 0, 30px 30px;",
    "background-color:#556;background-image: linear-gradient(30deg, #445 12%, transparent 12.5%, transparent 87%, #445 87.5%, #445),linear-gradient(150deg, #445 12%, transparent 12.5%, transparent 87%, #445 87.5%, #445),linear-gradient(30deg, #445 12%, transparent 12.5%, transparent 87%, #445 87.5%, #445),linear-gradient(150deg, #445 12%, transparent 12.5%, transparent 87%, #445 87.5%, #445),linear-gradient(60deg, #99a 25%, transparent 25.5%, transparent 75%, #99a 75%, #99a),linear-gradient(60deg, #99a 25%, transparent 25.5%, transparent 75%, #99a 75%, #99a);background-size:80px 140px;background-position: 0 0, 0 0, 40px 70px, 40px 70px, 0 0, 40px 70px;",
    "background-color:silver;background-image:radial-gradient(circle at 100% 150%, silver 24%, white 24%, white 28%, silver 28%, silver 36%, white 36%, white 40%, transparent 40%, transparent),radial-gradient(circle at 0    150%, silver 24%, white 24%, white 28%, silver 28%, silver 36%, white 36%, white 40%, transparent 40%, transparent),radial-gradient(circle at 50%  100%, white 10%, silver 10%, silver 23%, white 23%, white 30%, silver 30%, silver 43%, white 43%, white 50%, silver 50%, silver 63%, white 63%, white 71%, transparent 71%, transparent),radial-gradient(circle at 100% 50%, white 5%, silver 5%, silver 15%, white 15%, white 20%, silver 20%, silver 29%, white 29%, white 34%, silver 34%, silver 44%, white 44%, white 49%, transparent 49%, transparent),radial-gradient(circle at 0    50%, white 5%, silver 5%, silver 15%, white 15%, white 20%, silver 20%, silver 29%, white 29%, white 34%, silver 34%, silver 44%, white 44%, white 49%, transparent 49%, transparent);background-size: 100px 50px;",
    "background-color: silver;background-image: linear-gradient(335deg, #b00 23px, transparent 23px),linear-gradient(155deg, #d00 23px, transparent 23px),linear-gradient(335deg, #b00 23px, transparent 23px),linear-gradient(155deg, #d00 23px, transparent 23px);background-size: 58px 58px;background-position: 0px 2px, 4px 35px, 29px 31px, 34px 6px;",
    "background-color:#def;background-image: radial-gradient(closest-side, transparent 98%, rgba(0,0,0,.3) 99%),radial-gradient(closest-side, transparent 98%, rgba(0,0,0,.3) 99%);background-size:80px 80px;background-position:0 0, 40px 40px;",
    "background-image:radial-gradient(closest-side, transparent 0%, transparent 75%, #B6CC66 76%, #B6CC66 85%, #EDFFDB 86%, #EDFFDB 94%, #FFFFFF 95%, #FFFFFF 103%, #D9E6A7 104%, #D9E6A7 112%, #798B3C 113%, #798B3C 121%, #FFFFFF 122%, #FFFFFF 130%, #E0EAD7 131%, #E0EAD7 140%),radial-gradient(closest-side, transparent 0%, transparent 75%, #B6CC66 76%, #B6CC66 85%, #EDFFDB 86%, #EDFFDB 94%, #FFFFFF 95%, #FFFFFF 103%, #D9E6A7 104%, #D9E6A7 112%, #798B3C 113%, #798B3C 121%, #FFFFFF 122%, #FFFFFF 130%, #E0EAD7 131%, #E0EAD7 140%);background-size: 110px 110px;background-color: #C8D3A7;background-position: 0 0, 55px 55px;",
    "background:linear-gradient(324deg, #232927 4%,   transparent 4%) -70px 43px, linear-gradient( 36deg, #232927 4%,   transparent 4%) 30px 43px, linear-gradient( 72deg, #e3d7bf 8.5%, transparent 8.5%) 30px 43px, linear-gradient(288deg, #e3d7bf 8.5%, transparent 8.5%) -70px 43px, linear-gradient(216deg, #e3d7bf 7.5%, transparent 7.5%) -70px 23px, linear-gradient(144deg, #e3d7bf 7.5%, transparent 7.5%) 30px 23px, linear-gradient(324deg, #232927 4%,   transparent 4%) -20px 93px, linear-gradient( 36deg, #232927 4%,   transparent 4%) 80px 93px, linear-gradient( 72deg, #e3d7bf 8.5%, transparent 8.5%) 80px 93px, linear-gradient(288deg, #e3d7bf 8.5%, transparent 8.5%) -20px 93px, linear-gradient(216deg, #e3d7bf 7.5%, transparent 7.5%) -20px 73px, linear-gradient(144deg, #e3d7bf 7.5%, transparent 7.5%) 80px 73px;background-color: #232927;background-size: 100px 100px;",
    "background:radial-gradient(circle at 50% 59%, #D2CAAB 3%, #364E27 4%, #364E27 11%, rgba(54,78,39,0) 12%, rgba(54,78,39,0)) 50px 0, radial-gradient(circle at 50% 41%, #364E27 3%, #D2CAAB 4%, #D2CAAB 11%, rgba(210,202,171,0) 12%, rgba(210,202,171,0)) 50px 0, radial-gradient(circle at 50% 59%, #D2CAAB 3%, #364E27 4%, #364E27 11%, rgba(54,78,39,0) 12%, rgba(54,78,39,0)) 0 50px, radial-gradient(circle at 50% 41%, #364E27 3%, #D2CAAB 4%, #D2CAAB 11%, rgba(210,202,171,0) 12%, rgba(210,202,171,0)) 0 50px, radial-gradient(circle at 100% 50%, #D2CAAB 16%, rgba(210,202,171,0) 17%),radial-gradient(circle at 0% 50%, #364E27 16%, rgba(54,78,39,0) 17%),radial-gradient(circle at 100% 50%, #D2CAAB 16%, rgba(210,202,171,0) 17%) 50px 50px, radial-gradient(circle at 0% 50%, #364E27 16%, rgba(54,78,39,0) 17%) 50px 50px;background-color:#63773F;background-size:100px 100px;",
    "background:radial-gradient(circle, transparent 20%, slategray 20%, slategray 80%, transparent 80%, transparent),radial-gradient(circle, transparent 20%, slategray 20%, slategray 80%, transparent 80%, transparent) 50px 50px, linear-gradient(#A8B1BB 8px, transparent 8px) 0 -4px, linear-gradient(90deg, #A8B1BB 8px, transparent 8px) -4px 0;background-color: slategray;background-size:100px 100px, 100px 100px, 50px 50px, 50px 50px;",
    "background:radial-gradient(circle at 100% 50%, transparent 20%, rgba(255,255,255,.3) 21%, rgba(255,255,255,.3) 34%, transparent 35%, transparent),radial-gradient(circle at 0% 50%, transparent 20%, rgba(255,255,255,.3) 21%, rgba(255,255,255,.3) 34%, transparent 35%, transparent) 0 -50px;background-color: slategray;background-size:75px 100px;",
    "background-color: #FF7D9D;background-size: 58px 58px;background-position: 0px 2px, 4px 35px, 29px 31px, 33px 6px, 0px 36px, 4px 2px, 29px 6px, 33px 30px;background-image:linear-gradient(335deg, #C90032 23px, transparent 23px),linear-gradient(155deg, #C90032 23px, transparent 23px),linear-gradient(335deg, #C90032 23px, transparent 23px),linear-gradient(155deg, #C90032 23px, transparent 23px),linear-gradient(335deg, #C90032 10px, transparent 10px),linear-gradient(155deg, #C90032 10px, transparent 10px),linear-gradient(335deg, #C90032 10px, transparent 10px),linear-gradient(155deg, #C90032 10px, transparent 10px);",
    "background-color: #6d695c;background-image:repeating-linear-gradient(120deg, rgba(255,255,255,.1), rgba(255,255,255,.1) 1px, transparent 1px, transparent 60px),repeating-linear-gradient(60deg, rgba(255,255,255,.1), rgba(255,255,255,.1) 1px, transparent 1px, transparent 60px),linear-gradient(60deg, rgba(0,0,0,.1) 25%, transparent 25%, transparent 75%, rgba(0,0,0,.1) 75%, rgba(0,0,0,.1)),linear-gradient(120deg, rgba(0,0,0,.1) 25%, transparent 25%, transparent 75%, rgba(0,0,0,.1) 75%, rgba(0,0,0,.1));background-size: 70px 120px;",
    "background:radial-gradient(circle closest-side at 60% 43%, #b03 26%, rgba(187,0,51,0) 27%),radial-gradient(circle closest-side at 40% 43%, #b03 26%, rgba(187,0,51,0) 27%),radial-gradient(circle closest-side at 40% 22%, #d35 45%, rgba(221,51,85,0) 46%),radial-gradient(circle closest-side at 60% 22%, #d35 45%, rgba(221,51,85,0) 46%),radial-gradient(circle closest-side at 50% 35%, #d35 30%, rgba(221,51,85,0) 31%),radial-gradient(circle closest-side at 60% 43%, #b03 26%, rgba(187,0,51,0) 27%) 50px 50px, radial-gradient(circle closest-side at 40% 43%, #b03 26%, rgba(187,0,51,0) 27%) 50px 50px, radial-gradient(circle closest-side at 40% 22%, #d35 45%, rgba(221,51,85,0) 46%) 50px 50px, radial-gradient(circle closest-side at 60% 22%, #d35 45%, rgba(221,51,85,0) 46%) 50px 50px, radial-gradient(circle closest-side at 50% 35%, #d35 30%, rgba(221,51,85,0) 31%) 50px 50px;background-color:#b03;background-size:100px 100px;",
    "background:radial-gradient(black 15%, transparent 16%) 0 0, radial-gradient(black 15%, transparent 16%) 8px 8px, radial-gradient(rgba(255,255,255,.1) 15%, transparent 20%) 0 1px, radial-gradient(rgba(255,255,255,.1) 15%, transparent 20%) 8px 9px;background-color:#282828;background-size:16px 16px;",
    "background:linear-gradient(27deg, #151515 5px, transparent 5px) 0 5px, linear-gradient(207deg, #151515 5px, transparent 5px) 10px 0px, linear-gradient(27deg, #222 5px, transparent 5px) 0px 10px, linear-gradient(207deg, #222 5px, transparent 5px) 10px 5px, linear-gradient(90deg, #1b1b1b 10px, transparent 10px),linear-gradient(#1d1d1d 25%, #1a1a1a 25%, #1a1a1a 50%, transparent 50%, transparent 75%, #242424 75%, #242424);background-color: #131313;background-size: 20px 20px;",
    "background:radial-gradient(rgba(255,255,255,0) 0, rgba(255,255,255,.15) 30%, rgba(255,255,255,.3) 32%, rgba(255,255,255,0) 33%) 0 0, radial-gradient(rgba(255,255,255,0) 0, rgba(255,255,255,.1) 11%, rgba(255,255,255,.3) 13%, rgba(255,255,255,0) 14%) 0 0, radial-gradient(rgba(255,255,255,0) 0, rgba(255,255,255,.2) 17%, rgba(255,255,255,.43) 19%, rgba(255,255,255,0) 20%) 0 110px, radial-gradient(rgba(255,255,255,0) 0, rgba(255,255,255,.2) 11%, rgba(255,255,255,.4) 13%, rgba(255,255,255,0) 14%) -130px -170px, radial-gradient(rgba(255,255,255,0) 0, rgba(255,255,255,.2) 11%, rgba(255,255,255,.4) 13%, rgba(255,255,255,0) 14%) 130px 370px, radial-gradient(rgba(255,255,255,0) 0, rgba(255,255,255,.1) 11%, rgba(255,255,255,.2) 13%, rgba(255,255,255,0) 14%) 0 0, linear-gradient(45deg, #343702 0%, #184500 20%, #187546 30%, #006782 40%, #0b1284 50%, #760ea1 60%, #83096e 70%, #840b2a 80%, #b13e12 90%, #e27412 100%);background-size: 470px 470px, 970px 970px, 410px 410px, 610px 610px, 530px 530px, 730px 730px, 100% 100%;background-color: #840b2a;",
    "background-color:white;background-image:radial-gradient(midnightblue 9px, transparent 10px),repeating-radial-gradient(midnightblue 0, midnightblue 4px, transparent 5px, transparent 20px, midnightblue 21px, midnightblue 25px, transparent 26px, transparent 50px);background-size: 30px 30px, 90px 90px;background-position: 0 0;",
    "background-color:black;background-image:radial-gradient(white, rgba(255,255,255,.2) 2px, transparent 40px),radial-gradient(white, rgba(255,255,255,.15) 1px, transparent 30px),radial-gradient(white, rgba(255,255,255,.1) 2px, transparent 40px),radial-gradient(rgba(255,255,255,.4), rgba(255,255,255,.1) 2px, transparent 30px);background-size: 550px 550px, 350px 350px, 250px 250px, 150px 150px;background-position: 0 0, 40px 60px, 130px 270px, 70px 100px;",
    "background:radial-gradient(hsl(0, 100%, 27%) 4%, hsl(0, 100%, 18%) 9%, hsla(0, 100%, 20%, 0) 9%) 0 0, radial-gradient(hsl(0, 100%, 27%) 4%, hsl(0, 100%, 18%) 8%, hsla(0, 100%, 20%, 0) 10%) 50px 50px, radial-gradient(hsla(0, 100%, 30%, 0.8) 20%, hsla(0, 100%, 20%, 0)) 50px 0, radial-gradient(hsla(0, 100%, 30%, 0.8) 20%, hsla(0, 100%, 20%, 0)) 0 50px, radial-gradient(hsla(0, 100%, 20%, 1) 35%, hsla(0, 100%, 20%, 0) 60%) 50px 0, radial-gradient(hsla(0, 100%, 20%, 1) 35%, hsla(0, 100%, 20%, 0) 60%) 100px 50px, radial-gradient(hsla(0, 100%, 15%, 0.7), hsla(0, 100%, 20%, 0)) 0 0, radial-gradient(hsla(0, 100%, 15%, 0.7), hsla(0, 100%, 20%, 0)) 50px 50px, linear-gradient(45deg, hsla(0, 100%, 20%, 0) 49%, hsla(0, 100%, 0%, 1) 50%, hsla(0, 100%, 20%, 0) 70%) 0 0, linear-gradient(-45deg, hsla(0, 100%, 20%, 0) 49%, hsla(0, 100%, 0%, 1) 50%, hsla(0, 100%, 20%, 0) 70%) 0 0;background-color: #300;background-size: 100px 100px;",
    "background:linear-gradient(135deg, #708090 21px, #d9ecff 22px, #d9ecff 24px, transparent 24px, transparent 67px, #d9ecff 67px, #d9ecff 69px, transparent 69px),linear-gradient(225deg, #708090 21px, #d9ecff 22px, #d9ecff 24px, transparent 24px, transparent 67px, #d9ecff 67px, #d9ecff 69px, transparent 69px)0 64px;background-color:#708090;background-size: 64px 128px;",
    "background:linear-gradient(135deg, #ECEDDC 25%, transparent 25%) -50px 0, linear-gradient(225deg, #ECEDDC 25%, transparent 25%) -50px 0, linear-gradient(315deg, #ECEDDC 25%, transparent 25%),linear-gradient(45deg, #ECEDDC 25%, transparent 25%);background-size: 100px 100px;background-color: #EC173A;",
    "background:linear-gradient(45deg, #92baac 45px, transparent 45px)64px 64px, linear-gradient(45deg, #92baac 45px, transparent 45px,transparent 91px, #e1ebbd 91px, #e1ebbd 135px, transparent 135px),linear-gradient(-45deg, #92baac 23px, transparent 23px, transparent 68px,#92baac 68px,#92baac 113px,transparent 113px,transparent 158px,#92baac 158px);background-color:#e1ebbd;background-size: 128px 128px;",
    "background:linear-gradient(63deg, #999 23%, transparent 23%) 7px 0,linear-gradient(63deg, transparent 74%, #999 78%),linear-gradient(63deg, transparent 34%, #999 38%, #999 58%, transparent 62%),#444;background-size: 16px 48px;",
    "background:#36c;background:linear-gradient(115deg, transparent 75%, rgba(255,255,255,.8) 75%) 0 0,linear-gradient(245deg, transparent 75%, rgba(255,255,255,.8) 75%) 0 0,linear-gradient(115deg, transparent 75%, rgba(255,255,255,.8) 75%) 7px -15px,linear-gradient(245deg, transparent 75%, rgba(255,255,255,.8) 75%) 7px -15px,#36c;background-size: 15px 30px;",
    "background:radial-gradient(circle at 0% 50%, rgba(96, 16, 48, 0) 9px, #613 10px, rgba(96, 16, 48, 0) 11px) 0px 10px,radial-gradient(at 100% 100%,rgba(96, 16, 48, 0) 9px, #613 10px, rgba(96, 16, 48, 0) 11px),#8a3;background-size: 20px 20px;",
    "background-image:linear-gradient(to top, #a18cd1 0%, #fbc2eb 100%)",
    "background-image:linear-gradient(to top, #fbc2eb 0%, #a6c1ee 100%)",
    "background-image:linear-gradient(120deg, #a6c0fe 0%, #f68084 100%)",
    "background-image:linear-gradient(120deg, #e0c3fc 0%, #8ec5fc 100%)",
    "background-image:linear-gradient(to right, #fa709a 0%, #fee140 100%)",
    "background-image:linear-gradient(to top, #30cfd0 0%, #330867 100%)",
    "background-image:linear-gradient(to top, #a8edea 0%, #fed6e3 100%)",
    "background-image:linear-gradient(to top, #d299c2 0%, #fef9d7 100%)",
    "background-image:linear-gradient(to top, #fddb92 0%, #d1fdff 100%)",
    "background-image:linear-gradient(to top, #9890e3 0%, #b1f4cf 100%)",
    "background-image:linear-gradient(to top, #96fbc4 0%, #f9f586 100%)",
    "background-image:linear-gradient(to right, #eea2a2 0%, #bbc1bf 19%, #57c6e1 42%, #b49fda 79%, #7ac5d8 100%)",
    "background-image:linear-gradient(to top, #9795f0 0%, #fbc8d4 100%)",
    "background-image:linear-gradient(to top, #3f51b1 0%, #5a55ae 13%, #7b5fac 25%, #8f6aae 38%, #a86aa4 50%, #cc6b8e 62%, #f18271 75%, #f3a469 87%, #f7c978 100%)",
    "background-image:linear-gradient(to top, #f43b47 0%, #453a94 100%)",
    "background-image:linear-gradient(to top, #88d3ce 0%, #6e45e2 100%)",
    "background-image:linear-gradient(to top, #d9afd9 0%, #97d9e1 100%)",
    "background-image:linear-gradient(-20deg, #b721ff 0%, #21d4fd 100%)",
    "background-image:linear-gradient(60deg, #abecd6 0%, #fbed96 100%)",
    "background-image:linear-gradient(to top, #3b41c5 0%, #a981bb 49%, #ffc8a9 100%)",
    "background-image:linear-gradient(to top, #0fd850 0%, #f9f047 100%)",
    "background-image:linear-gradient(to top, #d5dee7 0%, #ffafbd 0%, #c9ffbf 100%)",
    "background-image:linear-gradient(to top, #65bd60 0%, #5ac1a8 25%, #3ec6ed 50%, #b7ddb7 75%, #fef381 100%)",
    "background-image:linear-gradient(to top, #50cc7f 0%, #f5d100 100%)",
    "background-image:linear-gradient(to top, #df89b5 0%, #bfd9fe 100%)",
    "background-image:linear-gradient(to top, #e14fad 0%, #f9d423 100%)",
    "background-image:linear-gradient(to right, #ec77ab 0%, #7873f5 100%)",
    "background-image:linear-gradient(-225deg, #2CD8D5 0%, #C5C1FF 56%, #FFBAC3 100%)",
    "background-image:linear-gradient(-225deg, #5271C4 0%, #B19FFF 48%, #ECA1FE 100%)",
    "background-image:linear-gradient(-225deg, #FF3CAC 0%, #562B7C 52%, #2B86C5 100%)",
    "background-image:linear-gradient(-225deg, #69EACB 0%, #EACCF8 48%, #6654F1 100%)",
    "background-image:linear-gradient(-225deg, #231557 0%, #44107A 29%, #FF1361 67%, #FFF800 100%)"
];

export class Background {
    public element: HTMLElement;
    public ial: IObject;
    private imgElement: HTMLImageElement;
    private iconElement: HTMLElement;
    private actionElements: NodeListOf<Element>;
    private tagsElement: HTMLElement;
    private transparentData = "data:image/png;base64,iVBORw0KGgoAAAANSUhEUgAAAAEAAAABCAQAAAC1HAwCAAAAC0lEQVR42mNkYAAAAAYAAjCB0C8AAAAASUVORK5CYII=";

    constructor(protyle: IProtyle) {
        this.element = document.createElement("div");
        this.element.className = "protyle-background";
        this.element.innerHTML = `<div class="protyle-background__img">
    <img src="${this.transparentData}">
    <div class="protyle-icons">
        <span class="protyle-icon protyle-icon--first" style="position: relative;overflow: hidden"><input aria-label="${window.siyuan.languages.upload}" class="ariaLabel" type="file" style="position: absolute;height: 100%;top: 0;right: 0;opacity: .001;overflow: hidden;cursor: pointer;"><svg><use xlink:href="#iconUpload"></use></svg></span>
        <span class="protyle-icon ariaLabel" data-type="link" aria-label="${window.siyuan.languages.link}"><svg><use xlink:href="#iconLink"></use></svg></span>
        <span class="protyle-icon ariaLabel" data-type="asset" aria-label="${window.siyuan.languages.assets}"><svg><use xlink:href="#iconImage"></use></svg></span>
        <span class="protyle-icon ariaLabel" data-type="show-random" aria-label="${window.siyuan.languages.builtIn}"><svg><use xlink:href="#iconRefresh"></use></svg></span>
        <span class="protyle-icon ariaLabel fn__none" data-type="position" aria-label="${window.siyuan.languages.dragPosition}"><svg><use xlink:href="#iconMove"></use></svg></span>
        <span class="protyle-icon protyle-icon--last ariaLabel" data-type="remove" aria-label="${window.siyuan.languages.remove}"><svg><use xlink:href="#iconTrashcan"></use></svg></span>
    </div>
    <div class="protyle-icons fn__none"><span class="protyle-icon protyle-icon--text">${window.siyuan.languages.dragPosition}</span></div>
    <div class="protyle-icons fn__none" style="opacity: .86;">
        <span class="protyle-icon protyle-icon--first" data-type="cancel">${window.siyuan.languages.cancel}</span>
        <span class="protyle-icon protyle-icon--last" data-type="confirm">${window.siyuan.languages.confirm}</span>
    </div>
</div>
<div class="protyle-background__ia">
    <div class="protyle-background__icon" data-menu="true" data-type="open-emoji"></div>
    <div class="b3-chips b3-chips__doctag fn__none"></div>
    <div class="protyle-background__action">
        <button class="b3-button b3-button--cancel" data-menu="true" data-type="tag">
            <svg><use xlink:href="#iconTags"></use></svg>
            ${window.siyuan.languages.addTag}
        </button>
        <button class="b3-button b3-button--cancel" data-type="icon">
            <svg><use xlink:href="#iconEmoji"></use></svg>
            ${window.siyuan.languages.addIcon}
        </button>
        <button class="b3-button b3-button--cancel" data-type="random">
            <svg><use xlink:href="#iconImage"></use></svg>
            ${window.siyuan.languages.titleBg}
        </button>
        <button class="b3-button b3-button--cancel ${get('show_move_to_diary') ? '' : 'fn__none'}" data-type="moveDocToDailyNote">
            <svg><use xlink:href="#iconFile"></use></svg>
            移动到日记下
        </button>
        <button class="b3-button b3-button--cancel ${get('已读目录') ? '' : 'fn__none'}" data-type="moveDocToRead">
            <svg><use xlink:href="#iconFile"></use></svg>
            移动已读
        </button>
        <button class="b3-button b3-button--cancel" data-type="deleteDoc" style="color: var(--b3-theme-error);">
            <svg><use xlink:href="#iconTrashcan"></use></svg>
            ${window.siyuan.languages.delete}
        </button>
    </div>
</div>`;
        this.tagsElement = this.element.querySelector(".b3-chips") as HTMLElement;
        this.iconElement = this.element.querySelector(".protyle-background__icon") as HTMLElement;
        this.imgElement = this.element.querySelector(".protyle-background__img img") as HTMLImageElement;
        this.actionElements = this.element.querySelectorAll(".protyle-background__action:not(.fn__flex-center) .b3-button");

        this.element.addEventListener("dragover", async (event) => {
            event.preventDefault();
        });
        this.element.addEventListener("drop", async (event: DragEvent & { target: HTMLElement }) => {
            if (event.dataTransfer.types[0] === "Files" && event.dataTransfer.files[0].type.indexOf("image") !== -1) {
                uploadFiles(protyle, [event.dataTransfer.files[0]], undefined, (responseText) => {
                    const response = JSON.parse(responseText);
                    const style = `background-image:url("${response.data.succMap[Object.keys(response.data.succMap)[0]]}")`;
                    this.ial["title-img"] = style;
                    this.render(this.ial, protyle.block.rootID);
                    fetchPost("/api/attr/setBlockAttrs", {
                        id: protyle.block.rootID,
                        attrs: { "title-img": style }
                    });
                });
            }
        });
        this.imgElement.addEventListener("mousedown", (event: MouseEvent & { target: HTMLElement }) => {
            event.preventDefault();
            if (!this.element.firstElementChild.querySelector(".protyle-icons").classList.contains("fn__none")) {
                return;
            }
            const y = event.clientY;
            const documentSelf = document;
            const height = this.imgElement.naturalHeight * this.imgElement.clientWidth / this.imgElement.naturalWidth - this.imgElement.clientHeight;
            let originalPositionY = parseFloat(this.imgElement.style.objectPosition.substring(7)) || 50;
            if (this.imgElement.style.objectPosition.endsWith("px")) {
                originalPositionY = -parseInt(this.imgElement.style.objectPosition.substring(7)) / height * 100;
            }
            documentSelf.onmousemove = (moveEvent: MouseEvent) => {
                this.imgElement.style.objectPosition = `center ${((y - moveEvent.clientY) / height * 100 + originalPositionY).toFixed(2)}%`;
                event.preventDefault();
            };

            documentSelf.onmouseup = () => {
                documentSelf.onmousemove = null;
                documentSelf.onmouseup = null;
                documentSelf.ondragstart = null;
                documentSelf.onselectstart = null;
                documentSelf.onselect = null;
            };
        });
        this.element.querySelector("input").addEventListener("change", (event: InputEvent & {
            target: HTMLInputElement
        }) => {
            if (event.target.files.length === 0) {
                return;
            }
            uploadFiles(protyle, event.target.files, event.target, (responseText) => {
                const response = JSON.parse(responseText);
                const style = `background-image:url("${response.data.succMap[Object.keys(response.data.succMap)[0]]}")`;
                this.ial["title-img"] = style;
                this.render(this.ial, protyle.block.rootID);
                fetchPost("/api/attr/setBlockAttrs", {
                    id: protyle.block.rootID,
                    attrs: { "title-img": style }
                });
            });
        });
        this.element.addEventListener(getEventName(), (event) => {
            if (protyle.disabled) {
                return;
            }
            let target = event.target as HTMLElement;
            hideElements(["gutter"], protyle);

            while (target && !target.isEqualNode(this.element)) {
                const type = target.getAttribute("data-type");
                if (target.tagName === "IMG" && target.parentElement.classList.contains("protyle-background__img")) {
                    const imgSrc = target.getAttribute("src");
                    if (event.detail > 1 && !imgSrc.startsWith("data:image/png;base64")) {
                        previewImages([imgSrc]);
                        event.preventDefault();
                        event.stopPropagation();
                    }
                    // 点击题头图菜单无法消失
                    window.siyuan.menus.menu.remove();
                    break;
                } else if (type === "position") {
                    const iconElements = this.element.firstElementChild.querySelectorAll(".protyle-icons");
                    iconElements[0].classList.add("fn__none");
                    iconElements[1].classList.remove("fn__none");
                    iconElements[2].classList.remove("fn__none");
                    this.imgElement.style.cursor = "move";
                    event.preventDefault();
                    event.stopPropagation();
                    break;
                } else if (type === "cancel" || type === "confirm") {
                    this.imgElement.style.cursor = "";
                    const iconElements = this.element.firstElementChild.querySelectorAll(".protyle-icons");
                    iconElements[0].classList.remove("fn__none");
                    iconElements[1].classList.add("fn__none");
                    iconElements[2].classList.add("fn__none");
                    if (type === "confirm") {
                        const style = `background-image:url("${this.imgElement.getAttribute("src")}");object-position:${this.imgElement.style.objectPosition}`;
                        this.ial["title-img"] = style;
                        fetchPost("/api/attr/setBlockAttrs", {
                            id: protyle.block.rootID,
                            attrs: { "title-img": style }
                        });
                    } else {
                        this.render(this.ial, protyle.block.rootID);
                    }
                    event.preventDefault();
                    event.stopPropagation();
                    break;
                } else if (type === "open-emoji") {
                    const rect = this.iconElement.getBoundingClientRect();
                    openEmojiPanel(protyle.block.rootID, "doc", {
                        x: rect.left,
                        y: rect.bottom,
                        h: rect.height,
                        w: rect.width
                    }, undefined, target.querySelector("img"));
                    event.preventDefault();
                    event.stopPropagation();
                    break;
                } else if (type === "show-random") {
                    let html = "";
                    bgs.forEach((item: string, index: number) => {
                        html += `<div data-index="${index}" style="height: 128px;${item}" class="b3-card b3-card--wrap"></div>`;
                    });
                    const dialog = new Dialog({
                        title: window.siyuan.languages.builtIn,
                        content: `<div class="b3-cards">${html}</div>`,
                        width: isMobile() ? "92vw" : "912px",
                        height: isMobile() ? "80vh" : "70vh",
                    });
                    dialog.element.setAttribute("data-key", Constants.DIALOG_BACKGROUNDRANDOM);
                    dialog.element.addEventListener("click", (event) => {
                        const target = event.target as HTMLElement;
                        if (target.classList.contains("b3-card")) {
                            this.ial["title-img"] = bgs[parseInt(target.getAttribute("data-index"))];
                            this.render(this.ial, protyle.block.rootID);
                            fetchPost("/api/attr/setBlockAttrs", {
                                id: protyle.block.rootID,
                                attrs: { "title-img": this.ial["title-img"] }
                            });
                            dialog.destroy();
                        }
                    });
                    event.preventDefault();
                    event.stopPropagation();
                    break;
                } else if (type === "random") {
                    this.ial["title-img"] = bgs[getRandom(0, bgs.length - 1)];
                    this.render(this.ial, protyle.block.rootID);
                    fetchPost("/api/attr/setBlockAttrs", {
                        id: protyle.block.rootID,
                        attrs: { "title-img": this.ial["title-img"] }
                    });
                    event.preventDefault();
                    event.stopPropagation();
                    break;
                } else if (type === "asset") {
                    const rect = target.getBoundingClientRect();
                    assetMenu(protyle, {
                        x: target.parentElement.getBoundingClientRect().right,
                        y: rect.bottom + 8,
                        isLeft: true,
                    }, (url) => {
                        this.ial["title-img"] = `background-image:url("${url}")`;
                        this.render(this.ial, protyle.block.rootID);
                        fetchPost("/api/attr/setBlockAttrs", {
                            id: protyle.block.rootID,
                            attrs: { "title-img": this.ial["title-img"] }
                        });
                        /// #if MOBILE
                        window.siyuan.menus.menu.remove();
                        /// #endif
                    }, Constants.SIYUAN_ASSETS_IMAGE);
                    event.preventDefault();
                    event.stopPropagation();
                    break;
                } else if (type === "remove") {
                    delete this.ial["title-img"];
                    this.render(this.ial, protyle.block.rootID);
                    fetchPost("/api/attr/setBlockAttrs", {
                        id: protyle.block.rootID,
                        attrs: { "title-img": "" }
                    });
                    event.preventDefault();
                    event.stopPropagation();
                    break;
                } else if (type === "icon") {
                    const emoji = getRandomEmoji();
                    if (emoji) {
                        updateFileTreeEmoji(emoji, protyle.block.rootID);
                        updateOutlineEmoji(emoji, protyle.block.rootID);
                        fetchPost("/api/attr/setBlockAttrs", {
                            id: protyle.block.rootID,
                            attrs: { "icon": emoji }
                        });
                        if (protyle.model) {
                            protyle.model.parent.setDocIcon(emoji);
                        }
                        this.iconElement.classList.remove("fn__none");
                        const rect = this.iconElement.getBoundingClientRect();
                        openEmojiPanel(protyle.block.rootID, "doc", {
                            x: rect.left,
                            y: rect.bottom,
                            h: rect.height,
                            w: rect.width
                        });
                    }
                    event.preventDefault();
                    event.stopPropagation();
                    break;
                } else if (type === "deleteDoc") {
                    // https://x.transmux.top/j/20250216021526-wg3vnwa
                    deleteFile(protyle.notebookId, protyle.path);
                    event.preventDefault();
                    event.stopPropagation();
                    break;
                } else if (type === "moveDocToDailyNote") {
                    // https://x.transmux.top/j/20250217175042-e08hdav
                    const localNotebookId = window.siyuan.storage[Constants.LOCAL_DAILYNOTEID];
                    fetchPost("/api/filetree/createDailyNote", {
                        notebook: localNotebookId,
                        app: Constants.SIYUAN_APPID,
                    }, (response) => {
                        // target id response.data.id
                        fetchPost("/api/filetree/moveDocsByID", {
                            "fromIDs": [protyle.block.rootID],
                            "toID": response.data.id
                        }, () => {
                            showMessage("移动到日记下成功", 1000);
                        });
                    });
                    event.preventDefault();
                    event.stopPropagation();
                    break;
                } else if (type === "moveDocToRead") {
                    // https://x.transmux.top/j/20250218184855-2prdh1u
                    // 1. 获取目标id
                    const 当前周数 = 获取当前ISO周数();
                    const 已读目录 = get<string>("已读目录");
                    获取文件ID(已读目录, `/Week ${当前周数}`).then((目标ID) => {
                        // 2. 执行移动
                        fetchPost("/api/filetree/moveDocsByID", {
                            "fromIDs": [protyle.block.rootID],
                            "toID": 目标ID
                        }, () => {
                            showMessage("移动到已读成功", 1000);
                            // 3. 设置 icon
                            fetchPost("/api/attr/setBlockAttrs", {
                                id: protyle.block.rootID,
                                attrs: { "icon": "2705" }
                            });
                        });
                    });
                    event.preventDefault();
                    event.stopPropagation();
                    break;
                } else if (type === "tag") {
                    this.openTag(protyle, target);
                    event.preventDefault();
                    event.stopPropagation();
                    break;
                } else if (type === "link") {
                    const dialog = new Dialog({
                        title: window.siyuan.languages.link,
                        width: isMobile() ? "92vw" : "520px",
                        content: `<div class="b3-dialog__content">
        <input class="b3-text-field fn__block" value="${this.imgElement.src.startsWith("data:") ? "" : this.imgElement.getAttribute("src")}">
</div>
<div class="b3-dialog__action">
    <button class="b3-button b3-button--cancel">${window.siyuan.languages.cancel}</button><div class="fn__space"></div>
    <button class="b3-button b3-button--text">${window.siyuan.languages.confirm}</button>
</div>`,
                    });
                    dialog.element.setAttribute("data-key", Constants.DIALOG_BACKGROUNDLINK);
                    const btnsElement = dialog.element.querySelectorAll(".b3-button");
                    btnsElement[0].addEventListener("click", () => {
                        dialog.destroy();
                    });
                    btnsElement[1].addEventListener("click", () => {
                        const style = `background-image:url("${dialog.element.querySelector("input").value}");`;
                        this.ial["title-img"] = style;
                        this.render(this.ial, protyle.block.rootID);
                        fetchPost("/api/attr/setBlockAttrs", {
                            id: protyle.block.rootID,
                            attrs: { "title-img": this.ial["title-img"] }
                        });
                        dialog.destroy();
                    });
                    dialog.element.querySelector("input").focus();
                    event.preventDefault();
                    event.stopPropagation();
                    break;
                } else if (type === "open-search") {
                    /// #if !MOBILE
                    openGlobalSearch(protyle.app, `#${target.textContent}#`, !window.siyuan.ctrlIsPressed, { method: 0 });
                    /// #else
                    popSearch(protyle.app, {
                        hasReplace: false,
                        method: 0,
                        hPath: "",
                        idPath: [],
                        k: `#${target.textContent}#`,
                        r: "",
                        page: 1,
                    });
                    /// #endif
                    event.preventDefault();
                    event.stopPropagation();
                    break;
                } else if (type === "remove-tag") {
                    target.parentElement.remove();
                    this.removeTag(protyle);
                    event.preventDefault();
                    event.stopPropagation();
                    break;
                }
                target = target.parentElement;
            }
        });
    }

    private removeTag(protyle: IProtyle, cb?: () => void) {
        const tags = this.getTags();
        fetchPost("/api/attr/setBlockAttrs", {
            id: protyle.block.rootID,
            attrs: {"tags": tags.toString()}
        }, () => {
            if (cb) {
                cb();
            }
        });
        if (tags.length === 0) {
            delete this.ial.tags;
        } else {
            this.ial.tags = tags.toString();
        }
        this.render(this.ial, protyle.block.rootID);
    }

    public render(ial: IObject, rootId: string) {
        const img = ial["title-img"];
        const icon = ial.icon;
        const tags = ial.tags;
        this.ial = ial;
        // 为主题提供样式基础
        this.element.setAttribute("data-node-id", rootId);
        if (tags) {
            let html = "";
            const colors = ["secondary", "primary", "info", "success", "warning", "error", "pink"];
            Array.from(new Set(tags.split(",").map(item => item.trim()))).forEach((item, index) => {
                if (!item.replace(/ /g, "")) {
                    return;
                }
                html += `<div class="b3-chip b3-chip--middle b3-chip--pointer b3-chip--${colors[index % 7]}" data-type="open-search">${escapeHtml(item)}<svg class="b3-chip__close" data-type="remove-tag"><use xlink:href="#iconCloseRound"></use></svg></div>`;
            });
            this.tagsElement.innerHTML = `${html}
<div class="protyle-background__action fn__flex-center">
    <button class="b3-button b3-button--cancel" style="margin-bottom: 8px" data-menu="true" data-type="tag"><svg><use xlink:href="#iconAdd"></use></svg>${window.siyuan.languages.addTag}</button>
</div>`;
            this.tagsElement.classList.remove("fn__none");
            this.actionElements[0].classList.add("fn__none");
        } else {
            this.tagsElement.classList.add("fn__none");
            this.actionElements[0].classList.remove("fn__none");
        }

        if (icon) {
            this.iconElement.classList.remove("fn__none");
            this.iconElement.innerHTML = unicode2Emoji(icon);
            this.actionElements[1].classList.add("fn__none");
        } else {
            this.actionElements[1].classList.remove("fn__none");
            this.iconElement.classList.add("fn__none");
        }

        if (img) {
            // 历史数据解析：background-image: url(\"assets/沙发背景墙11-20220418171700-w6vilzt.jpeg\"); background-position: center -254px; background-size: cover; background-repeat: no-repeat; min-height: 30vh
            this.imgElement.setAttribute("style", Lute.UnEscapeHTMLStr(img));
            if (img.indexOf("url(") > -1) {
                const position = this.imgElement.style.backgroundPosition || this.imgElement.style.objectPosition;
                const url = this.imgElement.style.backgroundImage?.replace(/^url\(["']?/, "").replace(/["']?\)$/, "");
                this.imgElement.removeAttribute("style");
                this.imgElement.setAttribute("src", url);
                this.imgElement.style.objectPosition = position;
                this.element.querySelector('[data-type="position"]').classList.remove("fn__none");
            } else {
                this.imgElement.setAttribute("src", this.transparentData);
                this.element.querySelector('[data-type="position"]').classList.add("fn__none");
            }
            this.actionElements[2].classList.add("fn__none");
            this.imgElement.parentElement.classList.remove("fn__none");
            this.iconElement.style.marginTop = "";
            /// #if MOBILE
            // 移动端键盘弹起和点击加号需保持滚动高度一致
            this.imgElement.style.height = "200px";
            /// #endif
        } else {
            this.imgElement.parentElement.classList.add("fn__none");
            this.actionElements[2].classList.remove("fn__none");
            this.iconElement.style.marginTop = "8px";
        }

        if (img || icon) {
            this.iconElement.parentElement.style.marginTop = "";
        } else {
            this.iconElement.parentElement.style.marginTop = "8px";
        }
    }

    private openTag(protyle: IProtyle, target: HTMLElement) {
        window.siyuan.menus.menu.remove();
        const menu = new Menu();
        menu.addItem({
            iconHTML: "",
            type: "empty",
            label: `<div class="fn__flex-column b3-menu__filter">
    <input class="b3-text-field fn__flex-shrink" placeholder="${window.siyuan.languages.tag}"/>
    <div class="fn__hr"></div>
    <div class="b3-list fn__flex-1 b3-list--background">
        <img style="margin: 0 auto;display: block;width: 64px;height: 64px" src="/stage/loading-pure.svg">
    </div>
</div>`,
            bind: (element) => {
                const listElement = element.querySelector(".b3-list--background");
                fetchPost("/api/search/searchTag", {
                    k: "",
                }, (response) => {
                    let html = "";
                    const currentTags = this.getTags();
                    response.data.tags.forEach((item: string, index: number) => {
                        html += `<div class="b3-list-item b3-list-item--narrow${index === 0 ? " b3-list-item--focus" : ""}">
    <div class="fn__flex-1">${item}</div>
    ${currentTags.includes(Lute.UnEscapeHTMLStr(item)) ? '<svg class="b3-menu__checked"><use xlink:href="#iconSelect"></use></svg>' : ""}
</div>`;
                    });
                    listElement.innerHTML = html;
                });
                const inputElement = element.querySelector("input");
                inputElement.addEventListener("keydown", (event: KeyboardEvent) => {
                    event.stopPropagation();
                    if (event.isComposing) {
                        return;
                    }
                    upDownHint(listElement, event);
                    if (event.key === "Enter") {
                        const currentElement = listElement.querySelector(".b3-list-item--focus") as HTMLElement;
                        this.addTags(currentElement ?
                            (currentElement.dataset.type === "new" ? currentElement.querySelector("mark").textContent.trim() : currentElement.textContent.trim()) :
                            inputElement.value.trim(), protyle, () => {
                            inputElement.value = "";
                            inputElement.dispatchEvent(new CustomEvent("input"));
                        });
                    } else if (event.key === "Escape") {
                        window.siyuan.menus.menu.remove();
                    }
                });
                inputElement.addEventListener("input", (event) => {
                    event.stopPropagation();
                    fetchPost("/api/search/searchTag", {
                        k: inputElement.value.trim(),
                    }, (response) => {
                        let searchHTML = "";
                        let hasKey = false;
                        const currentTags = this.getTags();
                        response.data.tags.forEach((item: string, index: number) => {
                            searchHTML += `<div class="b3-list-item b3-list-item--narrow${index === 0 ? " b3-list-item--focus" : ""}">
    <div class="fn__flex-1">${item}</div>
    ${currentTags.includes(Lute.UnEscapeHTMLStr(item.replace(/<mark>/g, "").replace(/<\/mark>/g, ""))) ? '<svg class="b3-menu__checked"><use xlink:href="#iconSelect"></use></svg>' : ""}
</div>`;
                            if (item === `<mark>${response.data.k}</mark>`) {
                                hasKey = true;
                            }
                        });
                        if (!hasKey && response.data.k) {
                            searchHTML = `<div data-type="new" class="b3-list-item b3-list-item--narrow${searchHTML ? "" : " b3-list-item--focus"}"><div class="fn__flex-1">${window.siyuan.languages.new} <mark>${escapeHtml(response.data.k)}</mark></div></div>` + searchHTML;
                        }
                        listElement.innerHTML = searchHTML;
                    });
                });
                listElement.addEventListener("click", (event) => {
                    const target = event.target as HTMLElement;
                    const listItemElement = hasClosestByClassName(target, "b3-list-item");
                    if (!listItemElement) {
                        return;
                    }
                    this.addTags(listItemElement.dataset.type === "new" ? listItemElement.querySelector("mark").textContent.trim() : listItemElement.textContent.trim(),
                        protyle, () => {
                            inputElement.value = "";
                            inputElement.dispatchEvent(new CustomEvent("input"));
                            inputElement.focus();
                        });
                });
            }
        });
        const itemsElement = menu.element.querySelector(".b3-menu__items");
        itemsElement.setAttribute("style", "overflow: initial");
        /// #if MOBILE
        menu.fullscreen();
        itemsElement.firstElementChild.setAttribute("style", "padding: 0 8px;height: 100%;");
        /// #else
        const rect = target.getBoundingClientRect();
        menu.open({ x: rect.left, y: rect.top + rect.height });
        menu.element.querySelector("input").focus();
        /// #endif
    }

    private getTags(removeTag?: string) {
        const tags: string[] = [];
        this.tagsElement.querySelectorAll(".b3-chip").forEach(item => {
            const tagText = item.textContent.trim();
            if (removeTag && tagText === removeTag) {
                item.remove();
            }
            tags.push(tagText);
        });
        return tags;
    }

    private addTags(tag: string, protyle: IProtyle, cb: () => void) {
        const tags = this.getTags(tag);
        if (tags.includes(tag)) {
            this.removeTag(protyle, cb);
            return;
        }
        tags.push(tag);
        fetchPost("/api/attr/setBlockAttrs", {
            id: protyle.block.rootID,
            attrs: {"tags": tags.toString()}
        }, () => {
            cb();
        });
        this.ial.tags = tags.toString();
        this.render(this.ial, protyle.block.rootID);
    }
}<|MERGE_RESOLUTION|>--- conflicted
+++ resolved
@@ -10,19 +10,6 @@
 /// #else
 import { popSearch } from "../../mobile/menu/search";
 /// #endif
-<<<<<<< HEAD
-import { getEventName } from "../util/compatibility";
-import { Dialog } from "../../dialog";
-import { Constants } from "../../constants";
-import { assetMenu } from "../../menus/protyle";
-import { previewImage } from "../preview/image";
-import { Menu } from "../../plugin/Menu";
-import { escapeHtml } from "../../util/escape";
-import { deleteFile } from "../../editor/deleteFile";
-import { showMessage } from "../../dialog/message";
-import { get } from "../../mux/settings";
-import { 获取当前ISO周数, 获取文件ID } from "../../mux/utils";
-=======
 import {getEventName} from "../util/compatibility";
 import {Dialog} from "../../dialog";
 import {Constants} from "../../constants";
@@ -30,7 +17,10 @@
 import {previewImages} from "../preview/image";
 import {Menu} from "../../plugin/Menu";
 import {escapeHtml} from "../../util/escape";
->>>>>>> e321c639
+import {deleteFile} from "../../editor/deleteFile";
+import {showMessage} from "../../dialog/message";
+import {get} from "../../mux/settings";
+import {获取当前ISO周数, 获取文件ID} from "../../mux/utils";
 
 const bgs = [
     "background:radial-gradient(black 3px, transparent 4px),radial-gradient(black 3px, transparent 4px),linear-gradient(#fff 4px, transparent 0),linear-gradient(45deg, transparent 74px, transparent 75px, #a4a4a4 75px, #a4a4a4 76px, transparent 77px, transparent 109px),linear-gradient(-45deg, transparent 75px, transparent 76px, #a4a4a4 76px, #a4a4a4 77px, transparent 78px, transparent 109px),#fff;background-size: 109px 109px, 109px 109px,100% 6px, 109px 109px, 109px 109px;",
