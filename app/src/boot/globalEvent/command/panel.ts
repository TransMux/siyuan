--- conflicted
+++ resolved
@@ -16,15 +16,14 @@
 import { Search } from "../../../search";
 import { openSearch } from "../../../search/spread";
 /// #endif
-<<<<<<< HEAD
-import { addEditorToDatabase, addFilesToDatabase } from "../../../protyle/render/av/addToDatabase";
-import { hasClosestBlock, hasClosestByClassName, hasTopClosestByTag } from "../../../protyle/util/hasClosest";
-import { onlyProtyleCommand } from "./protyle";
-import { globalCommand } from "./global";
-import { getDisplayName, getNotebookName, getTopPaths, movePathTo, moveToPath, pathPosix } from "../../../util/pathName";
-import { hintMoveBlock } from "../../../protyle/hint/extend";
-import { fetchPost, fetchSyncPost } from "../../../util/fetch";
-import { focusByRange } from "../../../protyle/util/selection";
+import {addEditorToDatabase, addFilesToDatabase} from "../../../protyle/render/av/addToDatabase";
+import {hasClosestBlock, hasClosestByClassName, hasTopClosestByTag} from "../../../protyle/util/hasClosest";
+import {onlyProtyleCommand} from "./protyle";
+import {globalCommand} from "./global";
+import {getDisplayName, getNotebookName, getTopPaths, movePathTo, moveToPath, pathPosix} from "../../../util/pathName";
+import {hintMoveBlock} from "../../../protyle/hint/extend";
+import {fetchPost, fetchSyncPost} from "../../../util/fetch";
+import {focusByRange} from "../../../protyle/util/selection";
 import { unicode2Emoji } from "../../../emoji";
 import { escapeHtml } from "../../../util/escape";
 import { openFileById } from "../../../editor/util";
@@ -72,17 +71,6 @@
     move: "move selected block to..."
 };
 
-=======
-import {addEditorToDatabase, addFilesToDatabase} from "../../../protyle/render/av/addToDatabase";
-import {hasClosestBlock, hasClosestByClassName, hasTopClosestByTag} from "../../../protyle/util/hasClosest";
-import {onlyProtyleCommand} from "./protyle";
-import {globalCommand} from "./global";
-import {getDisplayName, getNotebookName, getTopPaths, movePathTo, moveToPath, pathPosix} from "../../../util/pathName";
-import {hintMoveBlock} from "../../../protyle/hint/extend";
-import {fetchSyncPost} from "../../../util/fetch";
-import {focusByRange} from "../../../protyle/util/selection";
->>>>>>> 2570a971
-
 export const commandPanel = (app: App) => {
     const range = getSelection().rangeCount > 0 ? getSelection().getRangeAt(0) : undefined;
     const dialog = new Dialog({
@@ -100,14 +88,8 @@
         <kbd>Esc</kbd> ${window.siyuan.languages.close}
     </div>
 </div>`,
-<<<<<<< HEAD
-        // [打开时不要取消之前的焦点](siyuan://blocks/20241025222946-jwrrwo3)
-        destroyCallback(options: IObject) {
-            if (range && !options) {
-=======
         destroyCallback() {
             if (range) {
->>>>>>> 2570a971
                 focusByRange(range);
             }
         },
