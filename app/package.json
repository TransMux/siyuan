{
  "name": "SiYuan",
  "version": "3.2.0",
  "description": "Refactor your thinking",
  "homepage": "https://b3log.org/siyuan",
  "main": "./electron/main.js",
  "packageManager": "pnpm@10.13.0",
  "scripts": {
    "lint": "eslint . --fix --cache",
    "dev": "webpack --mode development",
    "dev:mobile": "webpack --mode development --config webpack.mobile.js",
    "dev:desktop": "webpack --mode development --config webpack.desktop.js",
    "dev:export": "webpack --mode development --config webpack.export.js",
    "build": "pnpm run '/build:.*/'",
    "build:app": "webpack --mode production",
    "build:mobile": "webpack --mode production --config webpack.mobile.js",
    "build:desktop": "webpack --mode production --config webpack.desktop.js",
    "build:export": "webpack --mode production --config webpack.export.js",
    "gen:types": "tsc -d",
    "start": "NODE_ENV=development electron ./electron/main.js",
    "dist-appx": "ELECTRON_MIRROR=https://npmmirror.com/mirrors/electron/ electron-builder --config electron-appx-builder.yml",
    "dist": "ELECTRON_MIRROR=https://npmmirror.com/mirrors/electron/ electron-builder --config electron-builder.yml --publish=never",
    "dist-arm64": "ELECTRON_MIRROR=https://npmmirror.com/mirrors/electron/ electron-builder --arm64 --config electron-builder-arm64.yml --publish=never",
    "dist-darwin": "ELECTRON_MIRROR=https://npmmirror.com/mirrors/electron/ electron-builder --mac --config electron-builder-darwin.yml --publish=never",
    "dist-darwin-arm64": "ELECTRON_MIRROR=https://npmmirror.com/mirrors/electron/ electron-builder --arm64 --mac --config electron-builder-darwin-arm64.yml --publish=never",
    "dist-linux": "ELECTRON_MIRROR=https://npmmirror.com/mirrors/electron/ electron-builder --linux --config electron-builder-linux.yml --publish=never",
    "dist-linux-arm64": "ELECTRON_MIRROR=https://npmmirror.com/mirrors/electron/ electron-builder --arm64 --linux --config electron-builder-linux-arm64.yml --publish=never"
  },
  "keywords": [
    "markdown",
    "note-taking",
    "notebook"
  ],
  "author": {
    "name": "Yunnan Liandi Technology Co., Ltd.",
    "email": "845765@qq.com",
    "url": "https://ld246.com"
  },
  "maintainers": [
    {
      "name": "Liang Ding",
      "email": "845765@qq.com",
      "url": "https://ld246.com/member/88250"
    },
    {
      "name": "Liyuan Li",
      "email": "84588990@qq.com",
      "url": "https://ld246.com/member/Vanessa"
    }
  ],
  "devDependencies": {
    "@eslint/eslintrc": "^3.3.1",
    "@eslint/js": "^9.24.0",
    "@types/node": "^18.13.0",
    "@typescript-eslint/eslint-plugin": "^8.15.0",
    "@typescript-eslint/parser": "^8.15.0",
    "blueimp-md5": "^2.19.0",
    "clean-webpack-plugin": "^4.0.0",
    "css-loader": "^7.1.2",
    "dayjs": "^1.11.5",
    "electron": "37.2.1",
    "electron-builder": "26.0.12",
    "encoding": "^0.1.13",
    "esbuild-loader": "^3.0.1",
    "eslint": "^9.15.0",
    "file-loader": "^6.2.0",
    "globals": "^15.12.0",
    "html-loader": "^2.1.2",
    "html-webpack-plugin": "^5.5.0",
    "iconv-lite": "^0.6.3",
    "ifdef-loader": "^2.3.2",
    "mini-css-extract-plugin": "2.9.2",
    "path-browserify": "^1.0.1",
    "safer-buffer": "^2.1.2",
    "sass": "^1.89.2",
    "sass-loader": "^16.0.5",
    "typescript": "^4.7.4",
    "webpack": "^5.94.0",
    "webpack-bundle-analyzer": "^4.5.0",
    "webpack-cli": "^4.10.0"
  },
  "dependencies": {
<<<<<<< HEAD
    "@electron/remote": "^2.1.2",
    "translate": "^3.0.1"
=======
    "@electron/remote": "^2.1.3"
>>>>>>> 46d8808e
  }
}<|MERGE_RESOLUTION|>--- conflicted
+++ resolved
@@ -80,11 +80,7 @@
     "webpack-cli": "^4.10.0"
   },
   "dependencies": {
-<<<<<<< HEAD
-    "@electron/remote": "^2.1.2",
+    "@electron/remote": "^2.1.3",
     "translate": "^3.0.1"
-=======
-    "@electron/remote": "^2.1.3"
->>>>>>> 46d8808e
   }
 }