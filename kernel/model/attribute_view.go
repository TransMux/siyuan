// SiYuan - Refactor your thinking
// Copyright (c) 2020-present, b3log.org
//
// This program is free software: you can redistribute it and/or modify
// it under the terms of the GNU Affero General Public License as published by
// the Free Software Foundation, either version 3 of the License, or
// (at your option) any later version.
//
// This program is distributed in the hope that it will be useful,
// but WITHOUT ANY WARRANTY; without even the implied warranty of
// MERCHANTABILITY or FITNESS FOR A PARTICULAR PURPOSE.  See the
// GNU Affero General Public License for more details.
//
// You should have received a copy of the GNU Affero General Public License
// along with this program.  If not, see <https://www.gnu.org/licenses/>.

package model

import (
	"bytes"
	"fmt"
	"math/rand"
	"os"
	"path/filepath"
	"slices"
	"sort"
	"strconv"
	"strings"
	"time"

	"github.com/88250/gulu"
	"github.com/88250/lute/ast"
	"github.com/88250/lute/parse"
	"github.com/jinzhu/copier"
	"github.com/siyuan-note/dejavu/entity"
	"github.com/siyuan-note/filelock"
	"github.com/siyuan-note/logging"
	"github.com/siyuan-note/siyuan/kernel/av"
	"github.com/siyuan-note/siyuan/kernel/cache"
	"github.com/siyuan-note/siyuan/kernel/filesys"
	"github.com/siyuan-note/siyuan/kernel/mux"
	"github.com/siyuan-note/siyuan/kernel/sql"
	"github.com/siyuan-note/siyuan/kernel/treenode"
	"github.com/siyuan-note/siyuan/kernel/util"
	"github.com/xrash/smetrics"
)

func (tx *Transaction) doSyncAttrViewTableColWidth(operation *Operation) (ret *TxErr) {
	err := syncAttrViewTableColWidth(operation)
	if err != nil {
		return &TxErr{code: TxErrHandleAttributeView, id: operation.AvID, msg: err.Error()}
	}
	return
}

func syncAttrViewTableColWidth(operation *Operation) (err error) {
	attrView, err := av.ParseAttributeView(operation.AvID)
	if err != nil {
		return
	}

	view := attrView.GetView(operation.ID)
	if nil == view {
		err = av.ErrViewNotFound
		logging.LogErrorf("view [%s] not found in attribute view [%s]", operation.ID, operation.AvID)
		return
	}

	var width string
	switch view.LayoutType {
	case av.LayoutTypeTable:
		for _, column := range view.Table.Columns {
			if column.ID == operation.KeyID {
				width = column.Width
				break
			}
		}
	case av.LayoutTypeGallery:
		return
	}

	for _, v := range attrView.Views {
		if av.LayoutTypeTable == v.LayoutType {
			for _, column := range v.Table.Columns {
				if column.ID == operation.KeyID {
					column.Width = width
					break
				}
			}
		}
	}

	err = av.SaveAttributeView(attrView)
	return
}

func (tx *Transaction) doSetGroupHideEmpty(operation *Operation) (ret *TxErr) {
	if err := SetGroupHideEmpty(operation.AvID, operation.BlockID, operation.Data.(bool)); nil != err {
		return &TxErr{code: TxErrHandleAttributeView, id: operation.AvID, msg: err.Error()}
	}
	return
}

func SetGroupHideEmpty(avID, blockID string, hidden bool) (err error) {
	attrView, err := av.ParseAttributeView(avID)
	if err != nil {
		return err
	}

	view, err := getAttrViewViewByBlockID(attrView, blockID)
	if err != nil {
		return err
	}

	if nil == view.Group {
		return
	}

	view.GroupHideEmpty = hidden

	err = av.SaveAttributeView(attrView)
	if err != nil {
		logging.LogErrorf("save attribute view [%s] failed: %s", avID, err)
		return err
	}
	return nil
}

func (tx *Transaction) doHideAttrViewGroup(operation *Operation) (ret *TxErr) {
	if err := HideAttributeViewGroup(operation.AvID, operation.BlockID, operation.ID, operation.Data.(bool)); nil != err {
		return &TxErr{code: TxErrHandleAttributeView, id: operation.AvID, msg: err.Error()}
	}
	return
}

func HideAttributeViewGroup(avID, blockID, groupID string, hidden bool) (err error) {
	attrView, err := av.ParseAttributeView(avID)
	if err != nil {
		return err
	}

	view, err := getAttrViewViewByBlockID(attrView, blockID)
	if err != nil {
		return err
	}

	if nil == view.Group {
		return
	}

	for _, group := range view.Groups {
		if group.ID == groupID {
			group.GroupHidden = hidden
			break
		}
	}

	err = av.SaveAttributeView(attrView)
	if err != nil {
		logging.LogErrorf("save attribute view [%s] failed: %s", avID, err)
		return err
	}
	return nil
}

func (tx *Transaction) doSetAttrViewGroup(operation *Operation) (ret *TxErr) {
	data, err := gulu.JSON.MarshalJSON(operation.Data)
	if nil != err {
		logging.LogErrorf("marshal operation data failed: %s", err)
		return &TxErr{code: TxErrHandleAttributeView, id: operation.AvID, msg: err.Error()}
	}
	group := &av.ViewGroup{}
	if err = gulu.JSON.UnmarshalJSON(data, &group); nil != err {
		logging.LogErrorf("unmarshal operation data failed: %s", err)
		return &TxErr{code: TxErrHandleAttributeView, id: operation.AvID, msg: err.Error()}
	}

	if err = SetAttributeViewGroup(operation.AvID, operation.BlockID, group); nil != err {
		return &TxErr{code: TxErrHandleAttributeView, id: operation.AvID, msg: err.Error()}
	}
	return
}

func SetAttributeViewGroup(avID, blockID string, group *av.ViewGroup) (err error) {
	attrView, err := av.ParseAttributeView(avID)
	if err != nil {
		return err
	}

	view, err := getAttrViewViewByBlockID(attrView, blockID)
	if err != nil {
		return err
	}

	view.Group = group
	genAttrViewViewGroups(view, attrView)
	return err
}

func (tx *Transaction) doSetAttrViewCardAspectRatio(operation *Operation) (ret *TxErr) {
	err := setAttrViewCardAspectRatio(operation)
	if err != nil {
		return &TxErr{code: TxErrHandleAttributeView, id: operation.AvID, msg: err.Error()}
	}
	return
}

func setAttrViewCardAspectRatio(operation *Operation) (err error) {
	attrView, err := av.ParseAttributeView(operation.AvID)
	if err != nil {
		return
	}

	view, err := getAttrViewViewByBlockID(attrView, operation.BlockID)
	if err != nil {
		return
	}

	switch view.LayoutType {
	case av.LayoutTypeTable:
		return
	case av.LayoutTypeGallery:
		view.Gallery.CardAspectRatio = av.CardAspectRatio(operation.Data.(float64))
	}

	err = av.SaveAttributeView(attrView)
	return
}

func (tx *Transaction) doSetAttrViewBlockView(operation *Operation) (ret *TxErr) {
	err := SetDatabaseBlockView(operation.BlockID, operation.AvID, operation.ID)
	if err != nil {
		return &TxErr{code: TxErrHandleAttributeView, id: operation.AvID, msg: err.Error()}
	}
	return
}

func (tx *Transaction) doChangeAttrViewLayout(operation *Operation) (ret *TxErr) {
	err := ChangeAttrViewLayout(operation.BlockID, operation.AvID, operation.Layout)
	if err != nil {
		return &TxErr{code: TxErrHandleAttributeView, id: operation.AvID, msg: err.Error()}
	}
	return
}

func ChangeAttrViewLayout(blockID, avID string, layout av.LayoutType) (err error) {
	attrView, err := av.ParseAttributeView(avID)
	if err != nil {
		return
	}

	view, err := getAttrViewViewByBlockID(attrView, blockID)
	if err != nil {
		return
	}

	newLayout := layout
	if newLayout == view.LayoutType {
		return
	}

	switch newLayout {
	case av.LayoutTypeTable:
		if view.Name == av.GetAttributeViewI18n("gallery") {
			view.Name = av.GetAttributeViewI18n("table")
		}

		if nil != view.Table {
			break
		}

		view.Table = av.NewLayoutTable()
		switch view.LayoutType {
		case av.LayoutTypeGallery:
			for _, field := range view.Gallery.CardFields {
				view.Table.Columns = append(view.Table.Columns, &av.ViewTableColumn{BaseField: &av.BaseField{ID: field.ID}})
			}
		}
	case av.LayoutTypeGallery:
		if view.Name == av.GetAttributeViewI18n("table") {
			view.Name = av.GetAttributeViewI18n("gallery")
		}

		if nil != view.Gallery {
			break
		}

		view.Gallery = av.NewLayoutGallery()
		switch view.LayoutType {
		case av.LayoutTypeTable:
			for _, col := range view.Table.Columns {
				view.Gallery.CardFields = append(view.Gallery.CardFields, &av.ViewGalleryCardField{BaseField: &av.BaseField{ID: col.ID}})
			}
		}
	}

	view.LayoutType = newLayout

	blockIDs := treenode.GetMirrorAttrViewBlockIDs(avID)
	for _, bID := range blockIDs {
		node, tree, _ := getNodeByBlockID(nil, bID)
		if nil == node || nil == tree {
			logging.LogErrorf("get node by block ID [%s] failed", bID)
			continue
		}

		changed := false
		attrs := parse.IAL2Map(node.KramdownIAL)
		if blockID == bID { // 当前操作的镜像库
			attrs[av.NodeAttrView] = view.ID
			node.AttributeViewType = string(view.LayoutType)
			attrView.ViewID = view.ID
			changed = true
		} else {
			if view.ID == attrs[av.NodeAttrView] {
				// 仅更新和当前操作的镜像库指定的视图相同的镜像库
				node.AttributeViewType = string(view.LayoutType)
				changed = true
			}
		}

		if changed {
			err = setNodeAttrs(node, tree, attrs)
			if err != nil {
				logging.LogWarnf("set node [%s] attrs failed: %s", bID, err)
				return
			}
		}
	}

	if err = av.SaveAttributeView(attrView); nil != err {
		logging.LogErrorf("save attribute view [%s] failed: %s", avID, err)
		return
	}

	ReloadAttrView(avID)
	return
}

func (tx *Transaction) doSetAttrViewWrapField(operation *Operation) (ret *TxErr) {
	err := setAttrViewWrapField(operation)
	if err != nil {
		return &TxErr{code: TxErrHandleAttributeView, id: operation.AvID, msg: err.Error()}
	}
	return
}

func setAttrViewWrapField(operation *Operation) (err error) {
	attrView, err := av.ParseAttributeView(operation.AvID)
	if err != nil {
		return
	}

	view, err := getAttrViewViewByBlockID(attrView, operation.BlockID)
	if err != nil {
		return
	}

	allFieldWrap := operation.Data.(bool)
	switch view.LayoutType {
	case av.LayoutTypeTable:
		view.Table.WrapField = allFieldWrap
		for _, col := range view.Table.Columns {
			col.Wrap = allFieldWrap
		}
	case av.LayoutTypeGallery:
		view.Gallery.WrapField = allFieldWrap
		for _, field := range view.Gallery.CardFields {
			field.Wrap = allFieldWrap
		}
	}

	err = av.SaveAttributeView(attrView)
	return
}

func (tx *Transaction) doSetAttrViewShowIcon(operation *Operation) (ret *TxErr) {
	err := setAttrViewShowIcon(operation)
	if err != nil {
		return &TxErr{code: TxErrHandleAttributeView, id: operation.AvID, msg: err.Error()}
	}
	return
}

func setAttrViewShowIcon(operation *Operation) (err error) {
	attrView, err := av.ParseAttributeView(operation.AvID)
	if err != nil {
		return
	}

	view, err := getAttrViewViewByBlockID(attrView, operation.BlockID)
	if err != nil {
		return
	}

	switch view.LayoutType {
	case av.LayoutTypeTable:
		view.Table.ShowIcon = operation.Data.(bool)
	case av.LayoutTypeGallery:
		view.Gallery.ShowIcon = operation.Data.(bool)
	}

	err = av.SaveAttributeView(attrView)
	return
}

func (tx *Transaction) doSetAttrViewFitImage(operation *Operation) (ret *TxErr) {
	err := setAttrViewFitImage(operation)
	if err != nil {
		return &TxErr{code: TxErrHandleAttributeView, id: operation.AvID, msg: err.Error()}
	}
	return
}

func setAttrViewFitImage(operation *Operation) (err error) {
	attrView, err := av.ParseAttributeView(operation.AvID)
	if err != nil {
		return
	}

	view, err := getAttrViewViewByBlockID(attrView, operation.BlockID)
	if err != nil {
		return
	}

	switch view.LayoutType {
	case av.LayoutTypeTable:
		return
	case av.LayoutTypeGallery:
		view.Gallery.FitImage = operation.Data.(bool)
	}

	err = av.SaveAttributeView(attrView)
	return
}

func (tx *Transaction) doSetAttrViewCardSize(operation *Operation) (ret *TxErr) {
	err := setAttrViewCardSize(operation)
	if err != nil {
		return &TxErr{code: TxErrHandleAttributeView, id: operation.AvID, msg: err.Error()}
	}
	return
}

func setAttrViewCardSize(operation *Operation) (err error) {
	attrView, err := av.ParseAttributeView(operation.AvID)
	if err != nil {
		return
	}

	view, err := getAttrViewViewByBlockID(attrView, operation.BlockID)
	if err != nil {
		return
	}

	switch view.LayoutType {
	case av.LayoutTypeTable:
		return
	case av.LayoutTypeGallery:
		view.Gallery.CardSize = av.CardSize(operation.Data.(float64))
	}

	err = av.SaveAttributeView(attrView)
	return
}

func (tx *Transaction) doSetAttrViewCoverFromAssetKeyID(operation *Operation) (ret *TxErr) {
	err := setAttrViewCoverFromAssetKeyID(operation)
	if err != nil {
		return &TxErr{code: TxErrHandleAttributeView, id: operation.AvID, msg: err.Error()}
	}
	return
}

func setAttrViewCoverFromAssetKeyID(operation *Operation) (err error) {
	attrView, err := av.ParseAttributeView(operation.AvID)
	if err != nil {
		return
	}

	view, err := getAttrViewViewByBlockID(attrView, operation.BlockID)
	if err != nil {
		return
	}

	switch view.LayoutType {
	case av.LayoutTypeTable:
		return
	case av.LayoutTypeGallery:
		view.Gallery.CoverFromAssetKeyID = operation.KeyID
	}

	err = av.SaveAttributeView(attrView)
	return
}

func (tx *Transaction) doSetAttrViewCoverFrom(operation *Operation) (ret *TxErr) {
	err := setAttrViewCoverFrom(operation)
	if err != nil {
		return &TxErr{code: TxErrHandleAttributeView, id: operation.AvID, msg: err.Error()}
	}
	return
}

func setAttrViewCoverFrom(operation *Operation) (err error) {
	attrView, err := av.ParseAttributeView(operation.AvID)
	if err != nil {
		return
	}

	view, err := getAttrViewViewByBlockID(attrView, operation.BlockID)
	if err != nil {
		return
	}

	switch view.LayoutType {
	case av.LayoutTypeTable:
		return
	case av.LayoutTypeGallery:
		view.Gallery.CoverFrom = av.CoverFrom(operation.Data.(float64))
	}

	err = av.SaveAttributeView(attrView)
	return
}

func AppendAttributeViewDetachedBlocksWithValues(avID string, blocksValues [][]*av.Value) (err error) {
	attrView, err := av.ParseAttributeView(avID)
	if err != nil {
		logging.LogErrorf("parse attribute view [%s] failed: %s", avID, err)
		return
	}

	now := util.CurrentTimeMillis()
	var blockIDs []string
	for _, blockValues := range blocksValues {
		blockID := ast.NewNodeID()
		blockIDs = append(blockIDs, blockID)
		for _, v := range blockValues {
			keyValues, _ := attrView.GetKeyValues(v.KeyID)
			if nil == keyValues {
				err = fmt.Errorf("key [%s] not found", v.KeyID)
				return
			}

			v.ID = ast.NewNodeID()
			v.BlockID = blockID
			v.Type = keyValues.Key.Type
			if av.KeyTypeBlock == v.Type {
				v.Block.ID = blockID
				v.Block.Created = now
				v.Block.Updated = now
			}
			v.IsDetached = true
			v.CreatedAt = now
			v.UpdatedAt = now

			keyValues.Values = append(keyValues.Values, v)

			if av.KeyTypeSelect == v.Type || av.KeyTypeMSelect == v.Type {
				// 保存选项 https://github.com/siyuan-note/siyuan/issues/12475
				key, _ := attrView.GetKey(v.KeyID)
				if nil != key && 0 < len(v.MSelect) {
					for _, valOpt := range v.MSelect {
						if opt := key.GetOption(valOpt.Content); nil == opt {
							// 不存在的选项新建保存
							opt = &av.SelectOption{Name: valOpt.Content, Color: valOpt.Color}
							key.Options = append(key.Options, opt)
						} else {
							// 已经存在的选项颜色需要保持不变
							valOpt.Color = opt.Color
						}
					}
				}
			}
		}
	}

	for _, v := range attrView.Views {
		for _, addingBlockID := range blockIDs {
			v.ItemIDs = append(v.ItemIDs, addingBlockID)
		}
	}

	if err = av.SaveAttributeView(attrView); err != nil {
		logging.LogErrorf("save attribute view [%s] failed: %s", avID, err)
		return
	}

	ReloadAttrView(avID)
	return
}

func DuplicateDatabaseBlock(avID string) (newAvID, newBlockID string, err error) {
	storageAvDir := filepath.Join(util.DataDir, "storage", "av")
	oldAvPath := filepath.Join(storageAvDir, avID+".json")
	newAvID, newBlockID = ast.NewNodeID(), ast.NewNodeID()

	oldAv, err := av.ParseAttributeView(avID)
	if err != nil {
		return
	}

	data, err := filelock.ReadFile(oldAvPath)
	if err != nil {
		logging.LogErrorf("read attribute view [%s] failed: %s", avID, err)
		return
	}

	data = bytes.ReplaceAll(data, []byte(avID), []byte(newAvID))
	av.UpsertBlockRel(newAvID, newBlockID)

	newAv := &av.AttributeView{}
	if err = gulu.JSON.UnmarshalJSON(data, newAv); err != nil {
		logging.LogErrorf("unmarshal attribute view [%s] failed: %s", newAvID, err)
		return
	}

	newAv.Name = oldAv.Name + " (Duplicated " + time.Now().Format("2006-01-02 15:04:05") + ")"

	for _, keyValues := range newAv.KeyValues {
		if nil != keyValues.Key.Relation && keyValues.Key.Relation.IsTwoWay {
			// 断开双向关联
			keyValues.Key.Relation.IsTwoWay = false
			keyValues.Key.Relation.BackKeyID = ""
		}
	}

	data, err = gulu.JSON.MarshalJSON(newAv)
	if err != nil {
		logging.LogErrorf("marshal attribute view [%s] failed: %s", newAvID, err)
		return
	}

	newAvPath := filepath.Join(storageAvDir, newAvID+".json")
	if err = filelock.WriteFile(newAvPath, data); err != nil {
		logging.LogErrorf("write attribute view [%s] failed: %s", newAvID, err)
		return
	}

	updateBoundBlockAvsAttribute([]string{newAvID})
	return
}

func GetAttributeViewKeysByAvID(avID string) (ret []*av.Key) {
	ret = []*av.Key{}

	attrView, err := av.ParseAttributeView(avID)
	if err != nil {
		logging.LogErrorf("parse attribute view [%s] failed: %s", avID, err)
		return
	}

	for _, keyValues := range attrView.KeyValues {
		key := keyValues.Key
		ret = append(ret, key)
	}
	return ret
}

func SetDatabaseBlockView(blockID, avID, viewID string) (err error) {
	attrView, err := av.ParseAttributeView(avID)
	if nil != err {
		logging.LogErrorf("parse attribute view [%s] failed: %s", avID, err)
		return
	}
	if attrView.ViewID != viewID {
		attrView.ViewID = viewID
		if err = av.SaveAttributeView(attrView); err != nil {
			return
		}
	}

	view := attrView.GetView(viewID)
	if nil == view {
		err = av.ErrViewNotFound
		logging.LogErrorf("view [%s] not found in attribute view [%s]", viewID, avID)
		return
	}

	node, tree, err := getNodeByBlockID(nil, blockID)
	if err != nil {
		return
	}

	node.AttributeViewType = string(view.LayoutType)
	attrs := parse.IAL2Map(node.KramdownIAL)
	attrs[av.NodeAttrView] = viewID
	err = setNodeAttrs(node, tree, attrs)
	if err != nil {
		logging.LogWarnf("set node [%s] attrs failed: %s", blockID, err)
		return
	}
	return
}

func GetAttributeViewPrimaryKeyValues(avID, keyword string, page, pageSize int) (attributeViewName string, databaseBlockIDs []string, keyValues *av.KeyValues, err error) {
	waitForSyncingStorages()

	attrView, err := av.ParseAttributeView(avID)
	if err != nil {
		logging.LogErrorf("parse attribute view [%s] failed: %s", avID, err)
		return
	}
	attributeViewName = getAttrViewName(attrView)

	databaseBlockIDs = treenode.GetMirrorAttrViewBlockIDs(avID)

	keyValues = attrView.GetBlockKeyValues()
	var values []*av.Value
	for _, kv := range keyValues.Values {
		if !kv.IsDetached && !treenode.ExistBlockTree(kv.BlockID) {
			continue
		}

		if strings.Contains(strings.ToLower(kv.String(true)), strings.ToLower(keyword)) {
			values = append(values, kv)
		}
	}
	keyValues.Values = values

	if 1 > pageSize {
		pageSize = 16
	}
	start := (page - 1) * pageSize
	end := start + pageSize
	if len(keyValues.Values) < end {
		end = len(keyValues.Values)
	}
	keyValues.Values = keyValues.Values[start:end]

	sort.Slice(keyValues.Values, func(i, j int) bool {
		return keyValues.Values[i].Block.Updated > keyValues.Values[j].Block.Updated
	})
	return
}

func GetAttributeViewFilterSort(avID, blockID string) (filters []*av.ViewFilter, sorts []*av.ViewSort) {
	waitForSyncingStorages()

	attrView, err := av.ParseAttributeView(avID)
	if err != nil {
		logging.LogErrorf("parse attribute view [%s] failed: %s", avID, err)
		return
	}

	view, err := getAttrViewViewByBlockID(attrView, blockID)
	if nil == view {
		view, err = attrView.GetCurrentView(attrView.ViewID)
		if nil == view || err != nil {
			logging.LogErrorf("get current view failed: %s", err)
			return
		}
	}

	filters = view.Filters
	sorts = view.Sorts
	if 1 > len(filters) {
		filters = []*av.ViewFilter{}
	}
	if 1 > len(sorts) {
		sorts = []*av.ViewSort{}
	}
	return
}

func SearchAttributeViewNonRelationKey(avID, keyword string) (ret []*av.Key) {
	waitForSyncingStorages()

	ret = []*av.Key{}
	attrView, err := av.ParseAttributeView(avID)
	if err != nil {
		logging.LogErrorf("parse attribute view [%s] failed: %s", avID, err)
		return
	}

	for _, keyValues := range attrView.KeyValues {
		if av.KeyTypeRelation != keyValues.Key.Type && av.KeyTypeRollup != keyValues.Key.Type && av.KeyTypeTemplate != keyValues.Key.Type && av.KeyTypeCreated != keyValues.Key.Type && av.KeyTypeUpdated != keyValues.Key.Type && av.KeyTypeLineNumber != keyValues.Key.Type {
			if strings.Contains(strings.ToLower(keyValues.Key.Name), strings.ToLower(keyword)) {
				ret = append(ret, keyValues.Key)
			}
		}
	}
	return
}

func SearchAttributeViewRelationKey(avID, keyword string) (ret []*av.Key) {
	waitForSyncingStorages()

	ret = []*av.Key{}
	attrView, err := av.ParseAttributeView(avID)
	if err != nil {
		logging.LogErrorf("parse attribute view [%s] failed: %s", avID, err)
		return
	}

	for _, keyValues := range attrView.KeyValues {
		if av.KeyTypeRelation == keyValues.Key.Type && nil != keyValues.Key.Relation {
			if strings.Contains(strings.ToLower(keyValues.Key.Name), strings.ToLower(keyword)) {
				ret = append(ret, keyValues.Key)
			}
		}
	}
	return
}

func GetAttributeView(avID string) (ret *av.AttributeView) {
	waitForSyncingStorages()

	ret, _ = av.ParseAttributeView(avID)
	return
}

type SearchAttributeViewResult struct {
	AvID    string `json:"avID"`
	AvName  string `json:"avName"`
	BlockID string `json:"blockID"`
	HPath   string `json:"hPath"`
}

func SearchAttributeView(keyword string, excludeAvIDs []string) (ret []*SearchAttributeViewResult) {
	waitForSyncingStorages()

	ret = []*SearchAttributeViewResult{}
	keyword = strings.TrimSpace(keyword)
	keywords := strings.Fields(keyword)

	type result struct {
		AvID      string
		AvName    string
		AvUpdated int64
		Score     float64
	}
	var avs []*result
	avDir := filepath.Join(util.DataDir, "storage", "av")
	entries, err := os.ReadDir(avDir)
	if err != nil {
		logging.LogErrorf("read directory [%s] failed: %s", avDir, err)
		return
	}
	avBlockRels := av.GetBlockRels()
	for _, entry := range entries {
		if entry.IsDir() {
			continue
		}

		id := strings.TrimSuffix(entry.Name(), ".json")
		if !ast.IsNodeIDPattern(id) {
			continue
		}

		if nil == avBlockRels[id] {
			continue
		}

		name, _ := av.GetAttributeViewNameByPath(filepath.Join(avDir, entry.Name()))
		info, _ := entry.Info()
		if "" != keyword {
			score := 0.0
			hit := false
			for _, k := range keywords {
				if strings.Contains(strings.ToLower(name), strings.ToLower(k)) {
					score += smetrics.JaroWinkler(name, k, 0.7, 4)
					hit = true
				} else {
					hit = false
					break
				}
			}

			if hit {
				a := &result{AvID: id, AvName: name, Score: score}
				if nil != info && !info.ModTime().IsZero() {
					a.AvUpdated = info.ModTime().UnixMilli()
				}
				avs = append(avs, a)
			}
		} else {
			a := &result{AvID: id, AvName: name}
			if nil != info && !info.ModTime().IsZero() {
				a.AvUpdated = info.ModTime().UnixMilli()
			}
			avs = append(avs, a)
		}
	}

	if "" == keyword {
		sort.Slice(avs, func(i, j int) bool { return avs[i].AvUpdated > avs[j].AvUpdated })
	} else {
		sort.SliceStable(avs, func(i, j int) bool {
			if avs[i].Score == avs[j].Score {
				return avs[i].AvUpdated > avs[j].AvUpdated
			}
			return avs[i].Score > avs[j].Score
		})
	}
	if 12 <= len(avs) {
		avs = avs[:12]
	}
	var avIDs []string
	for _, a := range avs {
		avIDs = append(avIDs, a.AvID)
	}

	avBlocks := treenode.BatchGetMirrorAttrViewBlocks(avIDs)
	var blockIDs []string
	for _, avBlock := range avBlocks {
		blockIDs = append(blockIDs, avBlock.BlockIDs...)
	}
	blockIDs = gulu.Str.RemoveDuplicatedElem(blockIDs)

	trees := filesys.LoadTrees(blockIDs)
	for _, blockID := range blockIDs {
		tree := trees[blockID]
		if nil == tree {
			continue
		}

		node := treenode.GetNodeInTree(tree, blockID)
		if nil == node {
			continue
		}

		if "" == node.AttributeViewID {
			continue
		}

		avID := node.AttributeViewID
		var existAv *result
		for _, av := range avs {
			if av.AvID == avID {
				existAv = av
				break
			}
		}
		if nil == existAv {
			continue
		}

		exist := false
		for _, result := range ret {
			if result.AvID == avID {
				exist = true
				break
			}
		}
		if exist {
			continue
		}

		var hPath string
		baseBlock := treenode.GetBlockTreeRootByPath(node.Box, node.Path)
		if nil != baseBlock {
			hPath = baseBlock.HPath
		}
		box := Conf.Box(node.Box)
		if nil != box {
			hPath = box.Name + hPath
		}

		if !gulu.Str.Contains(avID, excludeAvIDs) {
			ret = append(ret, &SearchAttributeViewResult{
				AvID:    avID,
				AvName:  existAv.AvName,
				BlockID: blockID,
				HPath:   hPath,
			})
		}
	}
	return
}

type BlockAttributeViewKeys struct {
	AvID      string          `json:"avID"`
	AvName    string          `json:"avName"`
	BlockIDs  []string        `json:"blockIDs"`
	KeyValues []*av.KeyValues `json:"keyValues"`
}

func GetBlockAttributeViewKeys(blockID string) (ret []*BlockAttributeViewKeys) {
	waitForSyncingStorages()

	ret = []*BlockAttributeViewKeys{}
	attrs := sql.GetBlockAttrs(blockID)
	avs := attrs[av.NodeAttrNameAvs]
	if "" == avs {
		return
	}

	attrViewCache := map[string]*av.AttributeView{}
	avIDs := strings.Split(avs, ",")
	for _, avID := range avIDs {
		attrView := attrViewCache[avID]
		if nil == attrView {
			attrView, _ = av.ParseAttributeView(avID)
			if nil == attrView {
				unbindBlockAv(nil, avID, blockID)
				return
			}
			attrViewCache[avID] = attrView
		}

		if 1 > len(attrView.Views) {
			unbindBlockAv(nil, avID, blockID)
			return
		}

		if !attrView.ExistBlock(blockID) {
			// 比如剪切后粘贴，块 ID 会变，但是属性还在块上，这里做一次数据订正
			// Auto verify the database name when clicking the block superscript icon https://github.com/siyuan-note/siyuan/issues/10861
			unbindBlockAv(nil, avID, blockID)
			return
		}

		var keyValues []*av.KeyValues
		for _, kv := range attrView.KeyValues {
			if av.KeyTypeLineNumber == kv.Key.Type {
				// 属性面板中不显示行号字段
				// The line number field no longer appears in the database attribute panel https://github.com/siyuan-note/siyuan/issues/11319
				continue
			}

			kValues := &av.KeyValues{Key: kv.Key}
			for _, v := range kv.Values {
				if v.BlockID == blockID {
					kValues.Values = append(kValues.Values, v)
				}
			}

			switch kValues.Key.Type {
			case av.KeyTypeRollup:
				kValues.Values = append(kValues.Values, &av.Value{ID: ast.NewNodeID(), KeyID: kValues.Key.ID, BlockID: blockID, Type: av.KeyTypeRollup, Rollup: &av.ValueRollup{Contents: []*av.Value{}}})
			case av.KeyTypeTemplate:
				kValues.Values = append(kValues.Values, &av.Value{ID: ast.NewNodeID(), KeyID: kValues.Key.ID, BlockID: blockID, Type: av.KeyTypeTemplate, Template: &av.ValueTemplate{Content: ""}})
			case av.KeyTypeCreated:
				kValues.Values = append(kValues.Values, &av.Value{ID: ast.NewNodeID(), KeyID: kValues.Key.ID, BlockID: blockID, Type: av.KeyTypeCreated})
			case av.KeyTypeUpdated:
				kValues.Values = append(kValues.Values, &av.Value{ID: ast.NewNodeID(), KeyID: kValues.Key.ID, BlockID: blockID, Type: av.KeyTypeUpdated})
			case av.KeyTypeNumber:
				for _, v := range kValues.Values {
					if nil != v.Number {
						v.Number.Format = kValues.Key.NumberFormat
						v.Number.FormatNumber()
					}
				}
			}

			if 0 < len(kValues.Values) {
				for _, v := range kValues.Values {
					sql.FillAttributeViewNilValue(v, v.Type)
				}
				keyValues = append(keyValues, kValues)
			} else {
				// 如果没有值，那么就补一个默认值
				kValues.Values = append(kValues.Values, av.GetAttributeViewDefaultValue(ast.NewNodeID(), kv.Key.ID, blockID, kv.Key.Type))
				keyValues = append(keyValues, kValues)
			}
		}

		// 渲染自动生成的列值，比如模板列、关联列、汇总列、创建时间列和更新时间列
		// 先处理关联列、汇总列、创建时间列和更新时间列
		for _, kv := range keyValues {
			switch kv.Key.Type {
			case av.KeyTypeBlock: // 对于主键可能需要填充静态锚文本 Database-bound block primary key supports setting static anchor text https://github.com/siyuan-note/siyuan/issues/10049
				if nil != kv.Values[0].Block {
					ial := sql.GetBlockAttrs(blockID)
					if v := ial[av.NodeAttrViewStaticText+"-"+attrView.ID]; "" != v {
						kv.Values[0].Block.Content = v
					}
				}
			case av.KeyTypeRollup:
				if nil == kv.Key.Rollup {
					break
				}

				relKey, _ := attrView.GetKey(kv.Key.Rollup.RelationKeyID)
				if nil == relKey {
					break
				}

				relVal := attrView.GetValue(kv.Key.Rollup.RelationKeyID, kv.Values[0].BlockID)
				if nil != relVal && nil != relVal.Relation {
					destAv := attrViewCache[relKey.Relation.AvID]
					if nil == destAv {
						destAv, _ = av.ParseAttributeView(relKey.Relation.AvID)
						if nil == destAv {
							break
						}
						attrViewCache[relKey.Relation.AvID] = destAv
					}

					destKey, _ := destAv.GetKey(kv.Key.Rollup.KeyID)
					if nil != destKey {
						for _, bID := range relVal.Relation.BlockIDs {
							destVal := destAv.GetValue(kv.Key.Rollup.KeyID, bID)
							if nil == destVal {
								if destAv.ExistBlock(bID) { // 数据库中存在行但是列值不存在是数据未初始化，这里补一个默认值
									destVal = av.GetAttributeViewDefaultValue(ast.NewNodeID(), kv.Key.Rollup.KeyID, bID, destKey.Type)
								}
								if nil == destVal {
									continue
								}
							}
							if av.KeyTypeNumber == destKey.Type {
								destVal.Number.Format = destKey.NumberFormat
								destVal.Number.FormatNumber()
							}

							kv.Values[0].Rollup.Contents = append(kv.Values[0].Rollup.Contents, destVal.Clone())
						}
						kv.Values[0].Rollup.RenderContents(kv.Key.Rollup.Calc, destKey)
					}
				}
			case av.KeyTypeRelation:
				if nil == kv.Key.Relation {
					break
				}

				destAv := attrViewCache[kv.Key.Relation.AvID]
				if nil == destAv {
					destAv, _ = av.ParseAttributeView(kv.Key.Relation.AvID)
					if nil == destAv {
						break
					}

					attrViewCache[kv.Key.Relation.AvID] = destAv
				}

				blocks := map[string]*av.Value{}
				for _, blockValue := range destAv.GetBlockKeyValues().Values {
					blocks[blockValue.BlockID] = blockValue
				}
				kv.Values[0].Relation.Contents = nil // 先清空 https://github.com/siyuan-note/siyuan/issues/10670
				for _, bID := range kv.Values[0].Relation.BlockIDs {
					kv.Values[0].Relation.Contents = append(kv.Values[0].Relation.Contents, blocks[bID])
				}
			case av.KeyTypeCreated:
				createdStr := blockID[:len("20060102150405")]
				created, parseErr := time.ParseInLocation("20060102150405", createdStr, time.Local)
				if nil == parseErr {
					kv.Values[0].Created = av.NewFormattedValueCreated(created.UnixMilli(), 0, av.CreatedFormatNone)
					kv.Values[0].Created.IsNotEmpty = true
				} else {
					logging.LogWarnf("parse created [%s] failed: %s", createdStr, parseErr)
					kv.Values[0].Created = av.NewFormattedValueCreated(time.Now().UnixMilli(), 0, av.CreatedFormatNone)
				}
			case av.KeyTypeUpdated:
				ial := sql.GetBlockAttrs(blockID)
				updatedStr := ial["updated"]
				updated, parseErr := time.ParseInLocation("20060102150405", updatedStr, time.Local)
				if nil == parseErr {
					kv.Values[0].Updated = av.NewFormattedValueUpdated(updated.UnixMilli(), 0, av.UpdatedFormatNone)
					kv.Values[0].Updated.IsNotEmpty = true
				} else {
					logging.LogWarnf("parse updated [%s] failed: %s", updatedStr, parseErr)
					kv.Values[0].Updated = av.NewFormattedValueUpdated(time.Now().UnixMilli(), 0, av.UpdatedFormatNone)
				}
			}
		}

		// 再处理模板列

		// 渲染模板
		var renderTemplateErr error
		for _, kv := range keyValues {
			switch kv.Key.Type {
			case av.KeyTypeTemplate:
				if 0 < len(kv.Values) {
					ial := map[string]string{}
					block := av.GetKeyBlockValue(keyValues)
					if nil != block && !block.IsDetached {
						ial = sql.GetBlockAttrs(block.BlockID)
					}

					if nil == kv.Values[0].Template {
						kv.Values[0] = av.GetAttributeViewDefaultValue(kv.Values[0].ID, kv.Key.ID, blockID, kv.Key.Type)
					}

					var renderErr error
					kv.Values[0].Template.Content, renderErr = sql.RenderTemplateField(ial, keyValues, kv.Key.Template)
					if nil != renderErr {
						renderTemplateErr = fmt.Errorf("database [%s] template field [%s] rendering failed: %s", getAttrViewName(attrView), kv.Key.Name, renderErr)
					}
				}
			}
		}
		if nil != renderTemplateErr {
			util.PushErrMsg(fmt.Sprintf(Conf.Language(44), util.EscapeHTML(renderTemplateErr.Error())), 30000)
		}

		// 字段排序
		refreshAttrViewKeyIDs(attrView, true)
		sorts := map[string]int{}
		for i, k := range attrView.KeyIDs {
			sorts[k] = i
		}
		sort.Slice(keyValues, func(i, j int) bool {
			return sorts[keyValues[i].Key.ID] < sorts[keyValues[j].Key.ID]
		})

		blockIDs := treenode.GetMirrorAttrViewBlockIDs(avID)
		if 1 > len(blockIDs) {
			// 老数据兼容处理
			avBts := treenode.GetBlockTreesByType("av")
			for _, avBt := range avBts {
				if nil == avBt {
					continue
				}
				tree, _ := LoadTreeByBlockID(avBt.ID)
				if nil == tree {
					continue
				}
				node := treenode.GetNodeInTree(tree, avBt.ID)
				if nil == node {
					continue
				}
				if avID == node.AttributeViewID {
					blockIDs = append(blockIDs, avBt.ID)
				}
			}
			if 1 > len(blockIDs) {
				tree, _ := LoadTreeByBlockID(blockID)
				if nil != tree {
					node := treenode.GetNodeInTree(tree, blockID)
					if nil != node {
						if removeErr := removeNodeAvID(node, avID, nil, tree); nil != removeErr {
							logging.LogErrorf("remove node avID [%s] failed: %s", avID, removeErr)
						}
					}
				}
				continue
			}
			blockIDs = gulu.Str.RemoveDuplicatedElem(blockIDs)
			for _, blockID := range blockIDs {
				av.UpsertBlockRel(avID, blockID)
			}
		}

		ret = append(ret, &BlockAttributeViewKeys{
			AvID:      avID,
			AvName:    getAttrViewName(attrView),
			BlockIDs:  blockIDs,
			KeyValues: keyValues,
		})
	}
	return
}

func RenderRepoSnapshotAttributeView(indexID, avID string) (viewable av.Viewable, attrView *av.AttributeView, err error) {
	repo, err := newRepository()
	if err != nil {
		return
	}

	index, err := repo.GetIndex(indexID)
	if err != nil {
		return
	}

	files, err := repo.GetFiles(index)
	if err != nil {
		return
	}
	var avFile *entity.File
	for _, f := range files {
		if "/storage/av/"+avID+".json" == f.Path {
			avFile = f
			break
		}
	}

	if nil == avFile {
		attrView = av.NewAttributeView(avID)
	} else {
		data, readErr := repo.OpenFile(avFile)
		if nil != readErr {
			logging.LogErrorf("read attribute view [%s] failed: %s", avID, readErr)
			return
		}

		attrView = &av.AttributeView{}
		if err = gulu.JSON.UnmarshalJSON(data, attrView); err != nil {
			logging.LogErrorf("unmarshal attribute view [%s] failed: %s", avID, err)
			return
		}
	}

	viewable, err = renderAttributeView(attrView, "", "", "", 1, -1)
	return
}

func RenderHistoryAttributeView(avID, created string) (viewable av.Viewable, attrView *av.AttributeView, err error) {
	createdUnix, parseErr := strconv.ParseInt(created, 10, 64)
	if nil != parseErr {
		logging.LogErrorf("parse created [%s] failed: %s", created, parseErr)
		return
	}

	dirPrefix := time.Unix(createdUnix, 0).Format("2006-01-02-150405")
	globPath := filepath.Join(util.HistoryDir, dirPrefix+"*")
	matches, err := filepath.Glob(globPath)
	if err != nil {
		logging.LogErrorf("glob [%s] failed: %s", globPath, err)
		return
	}
	if 1 > len(matches) {
		return
	}

	historyDir := matches[0]
	avJSONPath := filepath.Join(historyDir, "storage", "av", avID+".json")
	if !gulu.File.IsExist(avJSONPath) {
		avJSONPath = filepath.Join(util.DataDir, "storage", "av", avID+".json")
	}
	if !gulu.File.IsExist(avJSONPath) {
		attrView = av.NewAttributeView(avID)
	} else {
		data, readErr := os.ReadFile(avJSONPath)
		if nil != readErr {
			logging.LogErrorf("read attribute view [%s] failed: %s", avID, readErr)
			return
		}

		attrView = &av.AttributeView{}
		if err = gulu.JSON.UnmarshalJSON(data, attrView); err != nil {
			logging.LogErrorf("unmarshal attribute view [%s] failed: %s", avID, err)
			return
		}
	}

	viewable, err = renderAttributeView(attrView, "", "", "", 1, -1)
	return
}

func RenderAttributeView(blockID, avID, viewID, query string, page, pageSize int) (viewable av.Viewable, attrView *av.AttributeView, err error) {
	waitForSyncingStorages()

	if avJSONPath := av.GetAttributeViewDataPath(avID); !filelock.IsExist(avJSONPath) {
		attrView = av.NewAttributeView(avID)
		if err = av.SaveAttributeView(attrView); err != nil {
			logging.LogErrorf("save attribute view [%s] failed: %s", avID, err)
			return
		}
	}

	attrView, err = av.ParseAttributeView(avID)
	if err != nil {
		logging.LogErrorf("parse attribute view [%s] failed: %s", avID, err)
		return
	}

	viewable, err = renderAttributeView(attrView, blockID, viewID, query, page, pageSize)
	return
}

const (
	groupNameLast30Days, groupNameLast7Days               = "_@last30Days@_", "_@last7Days@_"
	groupNameYesterday, groupNameToday, groupNameTomorrow = "_@yesterday@_", "_@today@_", "_@tomorrow@_"
	groupNameNext7Days, groupNameNext30Days               = "_@next7Days@_", "_@next30Days@_"
)

func renderAttributeView(attrView *av.AttributeView, blockID, viewID, query string, page, pageSize int) (viewable av.Viewable, err error) {
	if 1 > len(attrView.Views) {
		view, _, _ := av.NewTableViewWithBlockKey(ast.NewNodeID())
		attrView.Views = append(attrView.Views, view)
		attrView.ViewID = view.ID
		if err = av.SaveAttributeView(attrView); err != nil {
			logging.LogErrorf("save attribute view [%s] failed: %s", attrView.ID, err)
			return
		}
	}

	if "" == viewID && "" != blockID {
		if "" != blockID {
			node, _, getErr := getNodeByBlockID(nil, blockID)
			if nil != getErr {
				logging.LogWarnf("get node by block ID [%s] failed: %s", blockID, getErr)
			} else {
				viewID = node.IALAttr(av.NodeAttrView)
			}
		}
	}

	var view *av.View
	if "" != viewID {
		view, _ = attrView.GetCurrentView(viewID)
		if nil != view && view.ID != attrView.ViewID {
			attrView.ViewID = view.ID
			if err = av.SaveAttributeView(attrView); err != nil {
				logging.LogErrorf("save attribute view [%s] failed: %s", attrView.ID, err)
				return
			}
		}
	} else {
		view = attrView.GetView(attrView.ViewID)
	}

	if nil == view {
		view = attrView.Views[0]
	}

	// 做一些数据兼容和订正处理
	checkAttrView(attrView, view)
	upgradeAttributeViewSpec(attrView)

	viewable = sql.RenderView(attrView, view, query)
	err = renderViewableInstance(viewable, view, attrView, page, pageSize)
	if nil != err {
		return
	}

	// 当前日期可能会变，所以如果是按日期分组则需要重新生成分组
	if isGroupByDate(view) {
		updatedDate := time.UnixMilli(view.GroupUpdated).Format("2006-01-02")
		if time.Now().Format("2006-01-02") != updatedDate {
			genAttrViewViewGroups(view, attrView)
		}

		for _, groupView := range view.Groups {
			switch groupView.Name {
			case groupNameLast30Days:
				groupView.Name = fmt.Sprintf(Conf.language(259), 30)
			case groupNameLast7Days:
				groupView.Name = fmt.Sprintf(Conf.language(259), 7)
			case groupNameYesterday:
				groupView.Name = Conf.language(260)
			case groupNameToday:
				groupView.Name = Conf.language(261)
			case groupNameTomorrow:
				groupView.Name = Conf.language(262)
			case groupNameNext7Days:
				groupView.Name = fmt.Sprintf(Conf.language(263), 7)
			case groupNameNext30Days:
				groupView.Name = fmt.Sprintf(Conf.language(263), 30)
			}
		}
	}

	// 如果存在分组的话渲染分组视图视图
	var groups []av.Viewable
	for _, groupView := range view.Groups {
		switch groupView.LayoutType {
		case av.LayoutTypeTable:
			groupView.Table.Columns = view.Table.Columns
		case av.LayoutTypeGallery:
			groupView.Gallery.CardFields = view.Gallery.CardFields
		}

		groupViewable := sql.RenderView(attrView, groupView, query)
		err = renderViewableInstance(groupViewable, view, attrView, page, pageSize)
		if nil != err {
			return
		}
		groups = append(groups, groupViewable)
	}
	viewable.SetGroups(groups)
	return
}

func genAttrViewViewGroups(view *av.View, attrView *av.AttributeView) {
	if nil == view.Group {
		return
	}

	group := view.Group
	view.Groups = nil
	viewable := sql.RenderView(attrView, view, "")
	var items []av.Item
	for _, item := range viewable.(av.Collection).GetItems() {
		items = append(items, item)
	}

	groupKey, _ := attrView.GetKey(group.Field)
	if nil == groupKey {
		return
	}

	// 如果是按日期分组，则需要记录每个分组视图的一些状态字段，以便后面重新计算分组后可以恢复这些状态
	type GroupState struct{ Folded, Hidden bool }
	groupStates := map[string]*GroupState{}
	if isGroupByDate(view) {
		for _, groupView := range view.Groups {
			groupStates[groupView.Name] = &GroupState{
				Folded: groupView.GroupFolded,
				Hidden: groupView.GroupHidden,
			}
		}
	}

	var rangeStart, rangeEnd float64
	switch group.Method {
	case av.GroupMethodValue:
		if av.GroupOrderMan != group.Order {
			sort.SliceStable(items, func(i, j int) bool {
				if av.GroupOrderAsc == group.Order {
					return items[i].GetValue(group.Field).String(false) < items[j].GetValue(group.Field).String(false)
				}
				return items[i].GetValue(group.Field).String(false) > items[j].GetValue(group.Field).String(false)
			})
		}
	case av.GroupMethodRangeNum:
		if nil == group.Range {
			return
		}

		rangeStart, rangeEnd = group.Range.NumStart, group.Range.NumStart+group.Range.NumStep
		sort.SliceStable(items, func(i, j int) bool {
			if av.GroupOrderAsc == group.Order {
				return items[i].GetValue(group.Field).Number.Content < items[j].GetValue(group.Field).Number.Content
			}
			return items[i].GetValue(group.Field).Number.Content > items[j].GetValue(group.Field).Number.Content
		})
	case av.GroupMethodDateDay, av.GroupMethodDateWeek, av.GroupMethodDateMonth, av.GroupMethodDateYear, av.GroupMethodDateRelative:
		sort.SliceStable(items, func(i, j int) bool {
			if av.GroupOrderAsc == group.Order {
				return items[i].GetValue(group.Field).Date.Content < items[j].GetValue(group.Field).Date.Content
			}
			return items[i].GetValue(group.Field).Date.Content > items[j].GetValue(group.Field).Date.Content
		})
	}

	const defaultGroupName, notInRange = "_@default@_", "_@notInRange@_"
	var groupName string
	groupItemsMap := map[string][]av.Item{}
	for _, item := range items {
		value := item.GetValue(group.Field)
		if value.IsEmpty() {
			groupName = defaultGroupName
			groupItemsMap[groupName] = append(groupItemsMap[groupName], item)
			continue
		}

		switch group.Method {
		case av.GroupMethodValue:
			groupName = value.String(false)
		case av.GroupMethodRangeNum:
			if group.Range.NumStart > value.Number.Content || group.Range.NumEnd < value.Number.Content {
				groupName = notInRange
				break
			}

			for rangeEnd <= group.Range.NumEnd && rangeEnd < value.Number.Content {
				rangeStart += group.Range.NumStep
				rangeEnd += group.Range.NumStep
			}

			if rangeStart <= value.Number.Content && rangeEnd >= value.Number.Content {
				groupName = fmt.Sprintf("%s - %s", strconv.FormatFloat(rangeStart, 'f', -1, 64), strconv.FormatFloat(rangeEnd, 'f', -1, 64))
			}
		case av.GroupMethodDateDay, av.GroupMethodDateWeek, av.GroupMethodDateMonth, av.GroupMethodDateYear, av.GroupMethodDateRelative:
			var contentTime time.Time
			switch value.Type {
			case av.KeyTypeDate:
				contentTime = time.UnixMilli(value.Date.Content)
			case av.KeyTypeCreated:
				contentTime = time.UnixMilli(value.Created.Content)
			case av.KeyTypeUpdated:
				contentTime = time.UnixMilli(value.Updated.Content)
			}
			switch group.Method {
			case av.GroupMethodDateDay:
				groupName = contentTime.Format("2006-01-02")
			case av.GroupMethodDateWeek:
				year, week := contentTime.ISOWeek()
				groupName = fmt.Sprintf("%d-W%02d", year, week)
			case av.GroupMethodDateMonth:
				groupName = contentTime.Format("2006-01")
			case av.GroupMethodDateYear:
				groupName = contentTime.Format("2006")
			case av.GroupMethodDateRelative:
				// 过去 30 天之前的按月分组
				// 过去 30 天、过去 7 天、昨天、今天、明天、未来 7 天、未来 30 天
				// 未来 30 天之后的按月分组
				now := time.Now()
				if contentTime.Before(now.AddDate(0, 0, -30)) {
					groupName = contentTime.Format("2006-01")
				} else if contentTime.Before(now.AddDate(0, 0, -7)) {
					groupName = groupNameLast30Days
				} else if contentTime.Before(now.AddDate(0, 0, -1)) {
					groupName = groupNameLast7Days
				} else if contentTime.Equal(now.AddDate(0, 0, -1)) {
					groupName = groupNameYesterday
				} else if contentTime.Equal(now) {
					groupName = groupNameToday
				} else if contentTime.Equal(now.AddDate(0, 0, 1)) {
					groupName = groupNameTomorrow
				} else if contentTime.After(now.AddDate(0, 0, 30)) {
					groupName = contentTime.Format("2006-01")
				} else if contentTime.After(now.AddDate(0, 0, 7)) {
					groupName = groupNameNext30Days
				} else if contentTime.After(now.AddDate(0, 0, 1)) {
					groupName = groupNameNext7Days
				} else {
					groupName = notInRange
				}
			}
		}
		groupItemsMap[groupName] = append(groupItemsMap[groupName], item)
	}

	for name, groupItems := range groupItemsMap {
		var v *av.View
		switch view.LayoutType {
		case av.LayoutTypeTable:
			v = av.NewTableView()
			v.Table = av.NewLayoutTable()
		case av.LayoutTypeGallery:
			v = av.NewGalleryView()
			v.Gallery = av.NewLayoutGallery()
		default:
			logging.LogWarnf("unknown layout type [%s] for group view", view.LayoutType)
			return
		}
		for _, item := range groupItems {
			v.GroupItemIDs = append(v.GroupItemIDs, item.GetID())
		}

		if defaultGroupName == name {
			name = fmt.Sprintf(Conf.language(264), groupKey.Name)
		}
		v.Name = name
		view.Groups = append(view.Groups, v)
	}

	if isGroupByDate(view) {
		view.GroupUpdated = time.Now().UnixMilli()

		// 则恢复分组视图状态
		for _, groupView := range view.Groups {
			if state, ok := groupStates[groupView.Name]; ok {
				groupView.GroupFolded = state.Folded
				groupView.GroupHidden = state.Hidden
			}
		}
	}

	av.SaveAttributeView(attrView)
}

func isGroupByDate(view *av.View) bool {
	if nil == view.Group {
		return false
	}
	return av.GroupMethodDateDay == view.Group.Method || av.GroupMethodDateWeek == view.Group.Method || av.GroupMethodDateMonth == view.Group.Method || av.GroupMethodDateYear == view.Group.Method || av.GroupMethodDateRelative == view.Group.Method
}

func renderViewableInstance(viewable av.Viewable, view *av.View, attrView *av.AttributeView, page, pageSize int) (err error) {
	if nil == viewable {
		err = av.ErrViewNotFound
		logging.LogErrorf("render attribute view [%s] failed", attrView.ID)
		return
	}

	av.Filter(viewable, attrView)
	av.Sort(viewable, attrView)
	av.Calc(viewable, attrView)

	// 分页
	switch viewable.GetType() {
	case av.LayoutTypeTable:
		table := viewable.(*av.Table)
		table.RowCount = len(table.Rows)
		table.PageSize = view.PageSize
		if 1 > pageSize {
			pageSize = table.PageSize
		}
		start := (page - 1) * pageSize
		end := start + pageSize
		if len(table.Rows) < end {
			end = len(table.Rows)
		}
		table.Rows = table.Rows[start:end]
	case av.LayoutTypeGallery:
		gallery := viewable.(*av.Gallery)
		gallery.CardCount = len(gallery.Cards)
		gallery.PageSize = view.PageSize
		if 1 > pageSize {
			pageSize = gallery.PageSize
		}
		start := (page - 1) * pageSize
		end := start + pageSize
		if len(gallery.Cards) < end {
			end = len(gallery.Cards)
		}
		gallery.Cards = gallery.Cards[start:end]
	}
	return
}

func GetCurrentAttributeViewImages(avID, viewID, query string) (ret []string, err error) {
	var attrView *av.AttributeView
	attrView, err = av.ParseAttributeView(avID)
	if err != nil {
		logging.LogErrorf("parse attribute view [%s] failed: %s", avID, err)
		return
	}
	var view *av.View

	if "" != viewID {
		view, _ = attrView.GetCurrentView(viewID)
	} else {
		view = attrView.GetView(attrView.ViewID)
	}

	table := getAttrViewTable(attrView, view, query)
	av.Filter(table, attrView)
	av.Sort(table, attrView)

	for _, row := range table.Rows {
		for _, cell := range row.Cells {
			if nil != cell.Value && av.KeyTypeMAsset == cell.Value.Type && nil != cell.Value.MAsset {
				for _, a := range cell.Value.MAsset {
					if av.AssetTypeImage == a.Type {
						ret = append(ret, a.Content)
					}
				}
			}
		}
	}
	return
}

func (tx *Transaction) doUnbindAttrViewBlock(operation *Operation) (ret *TxErr) {
	err := unbindAttributeViewBlock(operation, tx)
	if err != nil {
		return &TxErr{code: TxErrHandleAttributeView, id: operation.AvID}
	}
	return
}

func unbindAttributeViewBlock(operation *Operation, tx *Transaction) (err error) {
	attrView, err := av.ParseAttributeView(operation.AvID)
	if err != nil {
		return
	}

	node, _, _ := getNodeByBlockID(tx, operation.ID)
	if nil == node {
		return
	}

	var changedAvIDs []string
	for _, keyValues := range attrView.KeyValues {
		for _, value := range keyValues.Values {
			if av.KeyTypeRelation == value.Type {
				if nil != value.Relation {
					for i, relBlockID := range value.Relation.BlockIDs {
						if relBlockID == operation.ID {
							value.Relation.BlockIDs[i] = operation.NextID
							changedAvIDs = append(changedAvIDs, attrView.ID)
						}
					}
				}
			}

			if value.BlockID != operation.ID {
				continue
			}

			if av.KeyTypeBlock == value.Type {
				unbindBlockAv(tx, operation.AvID, value.BlockID)
			}
			value.BlockID = operation.NextID
			value.IsDetached = true
			if nil != value.Block {
				value.Block.ID = operation.NextID
			}

			avIDs := replaceRelationAvValues(operation.AvID, operation.ID, operation.NextID)
			changedAvIDs = append(changedAvIDs, avIDs...)
		}
	}

	replacedRowID := false
	for _, v := range attrView.Views {
		for i, itemID := range v.ItemIDs {
			if itemID == operation.ID {
				v.ItemIDs[i] = operation.NextID
				replacedRowID = true
				break
			}
		}

		if !replacedRowID {
			v.ItemIDs = append(v.ItemIDs, operation.NextID)
		}
	}

	err = av.SaveAttributeView(attrView)

	changedAvIDs = gulu.Str.RemoveDuplicatedElem(changedAvIDs)
	for _, avID := range changedAvIDs {
		ReloadAttrView(avID)
	}
	return
}

func (tx *Transaction) doSetAttrViewColDate(operation *Operation) (ret *TxErr) {
	err := setAttributeViewColDate(operation)
	if err != nil {
		return &TxErr{code: TxErrHandleAttributeView, id: operation.AvID, msg: err.Error()}
	}
	return
}

func setAttributeViewColDate(operation *Operation) (err error) {
	attrView, err := av.ParseAttributeView(operation.AvID)
	if err != nil {
		return
	}

	keyID := operation.ID
	key, _ := attrView.GetKey(keyID)
	if nil == key || av.KeyTypeDate != key.Type {
		return
	}

	if nil == key.Date {
		key.Date = &av.Date{}
	}

	key.Date.AutoFillNow = operation.Data.(bool)

	err = av.SaveAttributeView(attrView)
	return
}

func (tx *Transaction) doHideAttrViewName(operation *Operation) (ret *TxErr) {
	err := hideAttrViewName(operation)
	if err != nil {
		return &TxErr{code: TxErrHandleAttributeView, id: operation.AvID, msg: err.Error()}
	}
	return
}

func hideAttrViewName(operation *Operation) (err error) {
	attrView, err := av.ParseAttributeView(operation.AvID)
	if err != nil {
		logging.LogErrorf("parse attribute view [%s] failed: %s", operation.AvID, err)
		return
	}

	view, err := getAttrViewViewByBlockID(attrView, operation.BlockID)
	if nil == view {
		logging.LogErrorf("get view [%s] failed: %s", operation.BlockID, err)
		return
	}

	view.HideAttrViewName = operation.Data.(bool)
	err = av.SaveAttributeView(attrView)
	return
}

func (tx *Transaction) doUpdateAttrViewColRollup(operation *Operation) (ret *TxErr) {
	err := updateAttributeViewColRollup(operation)
	if err != nil {
		return &TxErr{code: TxErrHandleAttributeView, id: operation.AvID, msg: err.Error()}
	}
	return
}

func updateAttributeViewColRollup(operation *Operation) (err error) {
	// operation.AvID 汇总列所在 av
	// operation.ID 汇总列 ID
	// operation.ParentID 汇总列基于的关联列 ID
	// operation.KeyID 目标列 ID
	// operation.Data 计算方式

	attrView, err := av.ParseAttributeView(operation.AvID)
	if err != nil {
		return
	}

	rollUpKey, _ := attrView.GetKey(operation.ID)
	if nil == rollUpKey {
		return
	}

	rollUpKey.Rollup = &av.Rollup{
		RelationKeyID: operation.ParentID,
		KeyID:         operation.KeyID,
	}

	if nil != operation.Data {
		data := operation.Data.(map[string]interface{})
		if nil != data["calc"] {
			calcData, jsonErr := gulu.JSON.MarshalJSON(data["calc"])
			if nil != jsonErr {
				err = jsonErr
				return
			}
			if jsonErr = gulu.JSON.UnmarshalJSON(calcData, &rollUpKey.Rollup.Calc); nil != jsonErr {
				err = jsonErr
				return
			}
		}
	}

	err = av.SaveAttributeView(attrView)
	return
}

func (tx *Transaction) doUpdateAttrViewColRelation(operation *Operation) (ret *TxErr) {
	err := updateAttributeViewColRelation(operation)
	if err != nil {
		return &TxErr{code: TxErrHandleAttributeView, id: operation.AvID, msg: err.Error()}
	}
	return
}

func updateAttributeViewColRelation(operation *Operation) (err error) {
	// operation.AvID 源 avID
	// operation.ID 目标 avID
	// operation.KeyID 源 av 关联列 ID
	// operation.IsTwoWay 是否双向关联
	// operation.BackRelationKeyID 双向关联的目标关联列 ID
	// operation.Name 双向关联的目标关联列名称
	// operation.Format 源 av 关联列名称

	srcAv, err := av.ParseAttributeView(operation.AvID)
	if err != nil {
		return
	}

	destAv, err := av.ParseAttributeView(operation.ID)
	if err != nil {
		return
	}

	isSameAv := srcAv.ID == destAv.ID
	if isSameAv {
		destAv = srcAv
	}

	for _, keyValues := range srcAv.KeyValues {
		if keyValues.Key.ID != operation.KeyID {
			continue
		}

		srcRel := keyValues.Key.Relation
		// 已经设置过双向关联的话需要先断开双向关联
		if nil != srcRel {
			if srcRel.IsTwoWay {
				oldDestAv, _ := av.ParseAttributeView(srcRel.AvID)
				if nil != oldDestAv {
					isOldSameAv := oldDestAv.ID == destAv.ID
					if isOldSameAv {
						oldDestAv = destAv
					}

					oldDestKey, _ := oldDestAv.GetKey(srcRel.BackKeyID)
					if nil != oldDestKey && nil != oldDestKey.Relation && oldDestKey.Relation.AvID == srcAv.ID && oldDestKey.Relation.IsTwoWay {
						oldDestKey.Relation.IsTwoWay = false
						oldDestKey.Relation.BackKeyID = ""
					}

					if !isOldSameAv {
						err = av.SaveAttributeView(oldDestAv)
						if err != nil {
							return
						}
					}
				}
			}

			av.RemoveAvRel(srcAv.ID, srcRel.AvID)
		}

		srcRel = &av.Relation{
			AvID:     operation.ID,
			IsTwoWay: operation.IsTwoWay,
		}
		if operation.IsTwoWay {
			srcRel.BackKeyID = operation.BackRelationKeyID
		} else {
			srcRel.BackKeyID = ""
		}
		keyValues.Key.Relation = srcRel
		keyValues.Key.Name = operation.Format

		break
	}

	destAdded := false
	backRelKey, _ := destAv.GetKey(operation.BackRelationKeyID)
	if nil != backRelKey {
		backRelKey.Relation = &av.Relation{
			AvID:      operation.AvID,
			IsTwoWay:  operation.IsTwoWay,
			BackKeyID: operation.KeyID,
		}
		destAdded = true
		if operation.IsTwoWay {
			name := strings.TrimSpace(operation.Name)
			if "" == name {
				name = srcAv.Name + " " + operation.Format
			}
			backRelKey.Name = strings.TrimSpace(name)
		} else {
			backRelKey.Relation.BackKeyID = ""
		}
	}

	if !destAdded && operation.IsTwoWay {
		// 新建双向关联目标字段
		name := strings.TrimSpace(operation.Name)
		if "" == name {
			name = srcAv.Name + " " + operation.Format
			name = strings.TrimSpace(name)
		}

		destKeyValues := &av.KeyValues{
			Key: &av.Key{
				ID:       operation.BackRelationKeyID,
				Name:     name,
				Type:     av.KeyTypeRelation,
				Relation: &av.Relation{AvID: operation.AvID, IsTwoWay: operation.IsTwoWay, BackKeyID: operation.KeyID},
			},
		}
		destAv.KeyValues = append(destAv.KeyValues, destKeyValues)

		for _, v := range destAv.Views {
			switch v.LayoutType {
			case av.LayoutTypeTable:
				v.Table.Columns = append(v.Table.Columns, &av.ViewTableColumn{BaseField: &av.BaseField{ID: operation.BackRelationKeyID}})
			case av.LayoutTypeGallery:
				v.Gallery.CardFields = append(v.Gallery.CardFields, &av.ViewGalleryCardField{BaseField: &av.BaseField{ID: operation.BackRelationKeyID}})
			}
		}

		now := time.Now().UnixMilli()
		// 和现有值进行关联
		for _, keyValues := range srcAv.KeyValues {
			if keyValues.Key.ID != operation.KeyID {
				continue
			}

			for _, srcVal := range keyValues.Values {
				for _, blockID := range srcVal.Relation.BlockIDs {
					destVal := destAv.GetValue(destKeyValues.Key.ID, blockID)
					if nil == destVal {
						destVal = &av.Value{ID: ast.NewNodeID(), KeyID: destKeyValues.Key.ID, BlockID: blockID, Type: keyValues.Key.Type, Relation: &av.ValueRelation{}, CreatedAt: now, UpdatedAt: now + 1000}
					} else {
						destVal.Type = keyValues.Key.Type
						if nil == destVal.Relation {
							destVal.Relation = &av.ValueRelation{}
						}
						destVal.UpdatedAt = now
					}
					destVal.Relation.BlockIDs = append(destVal.Relation.BlockIDs, srcVal.BlockID)
					destVal.Relation.BlockIDs = gulu.Str.RemoveDuplicatedElem(destVal.Relation.BlockIDs)
					destKeyValues.Values = append(destKeyValues.Values, destVal)
				}
			}
		}
	}

	err = av.SaveAttributeView(srcAv)
	if err != nil {
		return
	}
	if !isSameAv {
		err = av.SaveAttributeView(destAv)
		ReloadAttrView(destAv.ID)
	}

	av.UpsertAvBackRel(srcAv.ID, destAv.ID)
	if operation.IsTwoWay && !isSameAv {
		av.UpsertAvBackRel(destAv.ID, srcAv.ID)
	}
	return
}

func (tx *Transaction) doSortAttrViewView(operation *Operation) (ret *TxErr) {
	avID := operation.AvID
	attrView, err := av.ParseAttributeView(avID)
	if err != nil {
		logging.LogErrorf("parse attribute view [%s] failed: %s", operation.AvID, err)
		return &TxErr{code: TxErrHandleAttributeView, id: operation.AvID, msg: err.Error()}
	}

	view := attrView.GetView(operation.ID)
	if nil == view {
		logging.LogErrorf("get view failed: %s", operation.BlockID)
		return &TxErr{code: TxErrHandleAttributeView, id: operation.AvID, msg: err.Error()}
	}
	viewID := view.ID
	previousViewID := operation.PreviousID
	if viewID == previousViewID {
		return
	}

	var index, previousIndex int
	for i, v := range attrView.Views {
		if v.ID == viewID {
			view = v
			index = i
			break
		}
	}
	if nil == view {
		return
	}

	attrView.Views = append(attrView.Views[:index], attrView.Views[index+1:]...)
	for i, v := range attrView.Views {
		if v.ID == previousViewID {
			previousIndex = i + 1
			break
		}
	}
	attrView.Views = util.InsertElem(attrView.Views, previousIndex, view)

	if err = av.SaveAttributeView(attrView); err != nil {
		logging.LogErrorf("save attribute view [%s] failed: %s", avID, err)
		return &TxErr{code: TxErrCodeWriteTree, msg: err.Error(), id: avID}
	}
	return
}

func (tx *Transaction) doRemoveAttrViewView(operation *Operation) (ret *TxErr) {
	var err error
	avID := operation.AvID
	attrView, err := av.ParseAttributeView(avID)
	if err != nil {
		logging.LogErrorf("parse attribute view [%s] failed: %s", avID, err)
		return &TxErr{code: TxErrCodeBlockNotFound, id: avID}
	}

	if 1 >= len(attrView.Views) {
		logging.LogWarnf("can't remove last view [%s] of attribute view [%s]", operation.AvID, avID)
		return
	}

	view, err := getAttrViewViewByBlockID(attrView, operation.BlockID)
	if nil == view {
		logging.LogWarnf("get view failed: %s", operation.BlockID)
		return
	}

	viewID := view.ID
	var index int
	for i, view := range attrView.Views {
		if viewID == view.ID {
			attrView.Views = append(attrView.Views[:i], attrView.Views[i+1:]...)
			index = i - 1
			break
		}
	}
	if 0 > index {
		index = 0
	}

	view = attrView.Views[index]
	attrView.ViewID = view.ID
	if err = av.SaveAttributeView(attrView); err != nil {
		logging.LogErrorf("save attribute view [%s] failed: %s", avID, err)
		return &TxErr{code: TxErrCodeWriteTree, msg: err.Error(), id: avID}
	}

	trees, nodes := getMirrorBlocksNodes(avID)
	for _, node := range nodes {
		attrs := parse.IAL2Map(node.KramdownIAL)
		blockViewID := attrs[av.NodeAttrView]
		if blockViewID == viewID {
			attrs[av.NodeAttrView] = attrView.ViewID
			node.AttributeViewType = string(view.LayoutType)
			oldAttrs, e := setNodeAttrs0(node, attrs)
			if nil != e {
				logging.LogErrorf("set node attrs failed: %s", e)
				continue
			}

			cache.PutBlockIAL(node.ID, parse.IAL2Map(node.KramdownIAL))
			pushBroadcastAttrTransactions(oldAttrs, node)
		}
	}

	for _, tree := range trees {
		if err = indexWriteTreeUpsertQueue(tree); err != nil {
			return
		}
	}

	operation.RetData = view.LayoutType
	return
}

func getMirrorBlocksNodes(avID string) (trees []*parse.Tree, nodes []*ast.Node) {
	mirrorBlockIDs := treenode.GetMirrorAttrViewBlockIDs(avID)
	mirrorBlockTrees := filesys.LoadTrees(mirrorBlockIDs)
	for id, tree := range mirrorBlockTrees {
		node := treenode.GetNodeInTree(tree, id)
		if nil == node {
			logging.LogErrorf("get node in tree by block ID [%s] failed", id)
			continue
		}
		nodes = append(nodes, node)
	}

	for _, tree := range mirrorBlockTrees {
		trees = append(trees, tree)
	}
	return
}

func (tx *Transaction) doDuplicateAttrViewView(operation *Operation) (ret *TxErr) {
	var err error
	avID := operation.AvID
	attrView, err := av.ParseAttributeView(avID)
	if err != nil {
		logging.LogErrorf("parse attribute view [%s] failed: %s", avID, err)
		return &TxErr{code: TxErrHandleAttributeView, id: avID}
	}

	masterView := attrView.GetView(operation.PreviousID)
	if nil == masterView {
		logging.LogErrorf("get master view failed: %s", avID)
		return &TxErr{code: TxErrHandleAttributeView, id: avID}
	}

	node, tree, _ := getNodeByBlockID(nil, operation.BlockID)
	if nil == node {
		logging.LogErrorf("get node by block ID [%s] failed", operation.BlockID)
		return &TxErr{code: TxErrHandleAttributeView, id: operation.AvID}
	}

	attrs := parse.IAL2Map(node.KramdownIAL)
	attrs[av.NodeAttrView] = operation.ID
	node.AttributeViewType = string(masterView.LayoutType)
	err = setNodeAttrs(node, tree, attrs)
	if err != nil {
		logging.LogWarnf("set node [%s] attrs failed: %s", operation.BlockID, err)
		return
	}

	var view *av.View
	switch masterView.LayoutType {
	case av.LayoutTypeTable:
		view = av.NewTableView()
	case av.LayoutTypeGallery:
		view = av.NewGalleryView()
	}

	view.ID = operation.ID
	attrView.Views = append(attrView.Views, view)
	attrView.ViewID = view.ID

	view.Icon = masterView.Icon
	view.Name = util.GetDuplicateName(masterView.Name)
	view.HideAttrViewName = masterView.HideAttrViewName
	view.Desc = masterView.Desc
	view.LayoutType = masterView.LayoutType

	for _, filter := range masterView.Filters {
		view.Filters = append(view.Filters, &av.ViewFilter{
			Column:        filter.Column,
			Operator:      filter.Operator,
			Value:         filter.Value,
			RelativeDate:  filter.RelativeDate,
			RelativeDate2: filter.RelativeDate2,
		})
	}

	for _, s := range masterView.Sorts {
		view.Sorts = append(view.Sorts, &av.ViewSort{
			Column: s.Column,
			Order:  s.Order,
		})
	}

	if nil != masterView.Group {
		if copyErr := copier.Copy(view.Group, masterView.Group); nil != copyErr {
			logging.LogErrorf("copy group failed: %s", copyErr)
			return &TxErr{code: TxErrHandleAttributeView, id: avID, msg: copyErr.Error()}
		}
	}

	view.PageSize = masterView.PageSize

	switch masterView.LayoutType {
	case av.LayoutTypeTable:
		for _, col := range masterView.Table.Columns {
			view.Table.Columns = append(view.Table.Columns, &av.ViewTableColumn{
				BaseField: &av.BaseField{
					ID:     col.ID,
					Wrap:   col.Wrap,
					Hidden: col.Hidden,
					Desc:   col.Desc,
				},
				Pin:   col.Pin,
				Width: col.Width,
				Calc:  col.Calc,
			})
		}

		view.Table.ShowIcon = masterView.Table.ShowIcon
		view.Table.WrapField = masterView.Table.WrapField
	case av.LayoutTypeGallery:
		for _, field := range masterView.Gallery.CardFields {
			view.Gallery.CardFields = append(view.Gallery.CardFields, &av.ViewGalleryCardField{
				BaseField: &av.BaseField{
					ID:     field.ID,
					Wrap:   field.Wrap,
					Hidden: field.Hidden,
					Desc:   field.Desc,
				},
			})
		}

		view.Gallery.CoverFrom = masterView.Gallery.CoverFrom
		view.Gallery.CoverFromAssetKeyID = masterView.Gallery.CoverFromAssetKeyID
		view.Gallery.CardSize = masterView.Gallery.CardSize
		view.Gallery.FitImage = masterView.Gallery.FitImage
		view.Gallery.ShowIcon = masterView.Gallery.ShowIcon
		view.Gallery.WrapField = masterView.Gallery.WrapField
	}

	view.ItemIDs = masterView.ItemIDs

	if err = av.SaveAttributeView(attrView); err != nil {
		logging.LogErrorf("save attribute view [%s] failed: %s", avID, err)
		return &TxErr{code: TxErrHandleAttributeView, msg: err.Error(), id: avID}
	}
	return
}

func (tx *Transaction) doAddAttrViewView(operation *Operation) (ret *TxErr) {
	err := addAttrViewView(operation.AvID, operation.ID, operation.BlockID, operation.Layout)
	if nil != err {
		return &TxErr{code: TxErrHandleAttributeView, id: operation.AvID, msg: err.Error()}
	}
	return
}

func addAttrViewView(avID, viewID, blockID string, layout av.LayoutType) (err error) {
	attrView, err := av.ParseAttributeView(avID)
	if err != nil {
		logging.LogErrorf("parse attribute view [%s] failed: %s", avID, err)
		return
	}

	if 1 > len(attrView.Views) {
		logging.LogErrorf("no view in attribute view [%s]", avID)
		return
	}

	firstView := attrView.Views[0]
	if nil == firstView {
		logging.LogErrorf("get first view failed: %s", avID)
		return
	}

	if "" == layout {
		layout = av.LayoutTypeTable
	}

	var view *av.View
	switch layout {
	case av.LayoutTypeTable:
		view = av.NewTableView()
		switch firstView.LayoutType {
		case av.LayoutTypeTable:
			for _, col := range firstView.Table.Columns {
				view.Table.Columns = append(view.Table.Columns, &av.ViewTableColumn{BaseField: &av.BaseField{ID: col.ID}, Width: col.Width})
			}
		case av.LayoutTypeGallery:
			for _, field := range firstView.Gallery.CardFields {
				view.Table.Columns = append(view.Table.Columns, &av.ViewTableColumn{BaseField: &av.BaseField{ID: field.ID}})
			}
		}
	case av.LayoutTypeGallery:
		view = av.NewGalleryView()
		switch firstView.LayoutType {
		case av.LayoutTypeTable:
			for _, col := range firstView.Table.Columns {
				view.Gallery.CardFields = append(view.Gallery.CardFields, &av.ViewGalleryCardField{BaseField: &av.BaseField{ID: col.ID}})
			}
		case av.LayoutTypeGallery:
			for _, field := range firstView.Gallery.CardFields {
				view.Gallery.CardFields = append(view.Gallery.CardFields, &av.ViewGalleryCardField{BaseField: &av.BaseField{ID: field.ID}})
			}
		}
	default:
		err = av.ErrWrongLayoutType
		logging.LogErrorf("wrong layout type [%s] for attribute view [%s]", layout, avID)
		return
	}

	view.ItemIDs = firstView.ItemIDs
	attrView.ViewID = viewID
	view.ID = viewID
	attrView.Views = append(attrView.Views, view)

	node, tree, _ := getNodeByBlockID(nil, blockID)
	if nil == node {
		logging.LogErrorf("get node by block ID [%s] failed", blockID)
		return
	}

	node.AttributeViewType = string(view.LayoutType)
	attrs := parse.IAL2Map(node.KramdownIAL)
	attrs[av.NodeAttrView] = viewID
	err = setNodeAttrs(node, tree, attrs)
	if err != nil {
		logging.LogWarnf("set node [%s] attrs failed: %s", blockID, err)
		return
	}

	if err = av.SaveAttributeView(attrView); err != nil {
		logging.LogErrorf("save attribute view [%s] failed: %s", avID, err)
		return
	}
	return
}

func (tx *Transaction) doSetAttrViewViewName(operation *Operation) (ret *TxErr) {
	var err error
	avID := operation.AvID
	attrView, err := av.ParseAttributeView(avID)
	if err != nil {
		logging.LogErrorf("parse attribute view [%s] failed: %s", avID, err)
		return &TxErr{code: TxErrHandleAttributeView, id: avID}
	}

	viewID := operation.ID
	view := attrView.GetView(viewID)
	if nil == view {
		logging.LogErrorf("get view [%s] failed: %s", viewID, err)
		return &TxErr{code: TxErrHandleAttributeView, id: viewID}
	}

	view.Name = strings.TrimSpace(operation.Data.(string))
	if err = av.SaveAttributeView(attrView); err != nil {
		logging.LogErrorf("save attribute view [%s] failed: %s", avID, err)
		return &TxErr{code: TxErrHandleAttributeView, msg: err.Error(), id: avID}
	}
	return
}

func (tx *Transaction) doSetAttrViewViewIcon(operation *Operation) (ret *TxErr) {
	var err error
	avID := operation.AvID
	attrView, err := av.ParseAttributeView(avID)
	if err != nil {
		logging.LogErrorf("parse attribute view [%s] failed: %s", avID, err)
		return &TxErr{code: TxErrHandleAttributeView, id: avID}
	}

	viewID := operation.ID
	view := attrView.GetView(viewID)
	if nil == view {
		logging.LogErrorf("get view [%s] failed: %s", viewID, err)
		return &TxErr{code: TxErrHandleAttributeView, id: viewID}
	}

	view.Icon = operation.Data.(string)
	if err = av.SaveAttributeView(attrView); err != nil {
		logging.LogErrorf("save attribute view [%s] failed: %s", avID, err)
		return &TxErr{code: TxErrHandleAttributeView, msg: err.Error(), id: avID}
	}
	return
}

func (tx *Transaction) doSetAttrViewViewDesc(operation *Operation) (ret *TxErr) {
	var err error
	avID := operation.AvID
	attrView, err := av.ParseAttributeView(avID)
	if err != nil {
		logging.LogErrorf("parse attribute view [%s] failed: %s", avID, err)
		return &TxErr{code: TxErrHandleAttributeView, id: avID}
	}

	viewID := operation.ID
	view := attrView.GetView(viewID)
	if nil == view {
		logging.LogErrorf("get view [%s] failed: %s", viewID, err)
		return &TxErr{code: TxErrHandleAttributeView, id: viewID}
	}

	view.Desc = strings.TrimSpace(operation.Data.(string))
	if err = av.SaveAttributeView(attrView); err != nil {
		logging.LogErrorf("save attribute view [%s] failed: %s", avID, err)
		return &TxErr{code: TxErrHandleAttributeView, msg: err.Error(), id: avID}
	}
	return
}

func (tx *Transaction) doSetAttrViewName(operation *Operation) (ret *TxErr) {
	err := tx.setAttributeViewName(operation)
	if err != nil {
		return &TxErr{code: TxErrHandleAttributeView, id: operation.AvID, msg: err.Error()}
	}
	return
}

const attrAvNameTpl = `<span data-av-id="${avID}" data-popover-url="/api/av/getMirrorDatabaseBlocks" class="popover__block">${avName}</span>`

func (tx *Transaction) setAttributeViewName(operation *Operation) (err error) {
	avID := operation.ID
	attrView, err := av.ParseAttributeView(avID)
	if err != nil {
		return
	}

	attrView.Name = strings.TrimSpace(operation.Data.(string))
	err = av.SaveAttributeView(attrView)

	_, nodes := tx.getAttrViewBoundNodes(attrView)
	for _, node := range nodes {
		avNames := getAvNames(node.IALAttr(av.NodeAttrNameAvs))
		oldAttrs := parse.IAL2Map(node.KramdownIAL)
		node.SetIALAttr(av.NodeAttrViewNames, avNames)
		pushBroadcastAttrTransactions(oldAttrs, node)
	}
	return
}

func getAvNames(avIDs string) (ret string) {
	if "" == avIDs {
		return
	}
	avNames := bytes.Buffer{}
	nodeAvIDs := strings.Split(avIDs, ",")
	for _, nodeAvID := range nodeAvIDs {
		nodeAvName, getErr := av.GetAttributeViewName(nodeAvID)
		if nil != getErr {
			continue
		}
		if "" == nodeAvName {
			nodeAvName = Conf.language(105)
		}

		tpl := strings.ReplaceAll(attrAvNameTpl, "${avID}", nodeAvID)
		tpl = strings.ReplaceAll(tpl, "${avName}", nodeAvName)
		avNames.WriteString(tpl)
		avNames.WriteString("&nbsp;")
	}
	if 0 < avNames.Len() {
		avNames.Truncate(avNames.Len() - 6)
		ret = avNames.String()
	}
	return
}

func (tx *Transaction) getAttrViewBoundNodes(attrView *av.AttributeView) (trees map[string]*parse.Tree, nodes []*ast.Node) {
	blockKeyValues := attrView.GetBlockKeyValues()
	trees = map[string]*parse.Tree{}
	for _, blockKeyValue := range blockKeyValues.Values {
		if blockKeyValue.IsDetached {
			continue
		}

		var tree *parse.Tree
		tree = trees[blockKeyValue.BlockID]
		if nil == tree {
			if nil == tx {
				tree, _ = LoadTreeByBlockID(blockKeyValue.BlockID)
			} else {
				tree, _ = tx.loadTree(blockKeyValue.BlockID)
			}
		}
		if nil == tree {
			continue
		}
		trees[blockKeyValue.BlockID] = tree

		node := treenode.GetNodeInTree(tree, blockKeyValue.BlockID)
		if nil == node {
			continue
		}

		nodes = append(nodes, node)
	}
	return
}

func (tx *Transaction) doSetAttrViewFilters(operation *Operation) (ret *TxErr) {
	err := setAttributeViewFilters(operation)
	if err != nil {
		return &TxErr{code: TxErrHandleAttributeView, id: operation.AvID, msg: err.Error()}
	}
	return
}

func setAttributeViewFilters(operation *Operation) (err error) {
	attrView, err := av.ParseAttributeView(operation.AvID)
	if err != nil {
		return
	}

	view, err := getAttrViewViewByBlockID(attrView, operation.BlockID)
	if err != nil {
		return
	}

	operationData := operation.Data.([]interface{})
	data, err := gulu.JSON.MarshalJSON(operationData)
	if err != nil {
		return
	}

	if err = gulu.JSON.UnmarshalJSON(data, &view.Filters); err != nil {
		return
	}

	err = av.SaveAttributeView(attrView)
	return
}

func (tx *Transaction) doSetAttrViewSorts(operation *Operation) (ret *TxErr) {
	err := setAttributeViewSorts(operation)
	if err != nil {
		return &TxErr{code: TxErrHandleAttributeView, id: operation.AvID, msg: err.Error()}
	}
	return
}

func setAttributeViewSorts(operation *Operation) (err error) {
	attrView, err := av.ParseAttributeView(operation.AvID)
	if err != nil {
		return
	}

	view, err := getAttrViewViewByBlockID(attrView, operation.BlockID)
	if err != nil {
		return
	}

	operationData := operation.Data.([]interface{})
	data, err := gulu.JSON.MarshalJSON(operationData)
	if err != nil {
		return
	}

	if err = gulu.JSON.UnmarshalJSON(data, &view.Sorts); err != nil {
		return
	}

	err = av.SaveAttributeView(attrView)
	return
}

func (tx *Transaction) doSetAttrViewPageSize(operation *Operation) (ret *TxErr) {
	err := setAttributeViewPageSize(operation)
	if err != nil {
		return &TxErr{code: TxErrHandleAttributeView, id: operation.AvID, msg: err.Error()}
	}
	return
}

func setAttributeViewPageSize(operation *Operation) (err error) {
	attrView, err := av.ParseAttributeView(operation.AvID)
	if err != nil {
		return
	}

	view, err := getAttrViewViewByBlockID(attrView, operation.BlockID)
	if err != nil {
		return
	}

	view.PageSize = int(operation.Data.(float64))

	err = av.SaveAttributeView(attrView)
	return
}

func (tx *Transaction) doSetAttrViewColCalc(operation *Operation) (ret *TxErr) {
	err := setAttributeViewColumnCalc(operation)
	if err != nil {
		return &TxErr{code: TxErrHandleAttributeView, id: operation.AvID, msg: err.Error()}
	}
	return
}

func setAttributeViewColumnCalc(operation *Operation) (err error) {
	attrView, err := av.ParseAttributeView(operation.AvID)
	if err != nil {
		return
	}

	view, err := getAttrViewViewByBlockID(attrView, operation.BlockID)
	if err != nil {
		return
	}

	operationData := operation.Data.(interface{})
	data, err := gulu.JSON.MarshalJSON(operationData)
	if err != nil {
		return
	}

	calc := &av.FieldCalc{}
	switch view.LayoutType {
	case av.LayoutTypeTable:
		if err = gulu.JSON.UnmarshalJSON(data, calc); err != nil {
			return
		}

		for _, column := range view.Table.Columns {
			if column.ID == operation.ID {
				column.Calc = calc
				break
			}
		}
	case av.LayoutTypeGallery:
		return
	}

	err = av.SaveAttributeView(attrView)
	return
}

func (tx *Transaction) doInsertAttrViewBlock(operation *Operation) (ret *TxErr) {
	err := AddAttributeViewBlock(tx, operation.Srcs, operation.AvID, operation.BlockID, operation.PreviousID, operation.IgnoreFillFilterVal)
	if err != nil {
		return &TxErr{code: TxErrHandleAttributeView, id: operation.AvID, msg: err.Error()}
	}
	return
}

func AddAttributeViewBlock(tx *Transaction, srcs []map[string]interface{}, avID, blockID, previousBlockID string, ignoreFillFilter bool) (err error) {
	slices.Reverse(srcs) // https://github.com/siyuan-note/siyuan/issues/11286

	now := time.Now().UnixMilli()
	for _, src := range srcs {
		srcID := src["id"].(string)
		if !ast.IsNodeIDPattern(srcID) {
			continue
		}

		isDetached := src["isDetached"].(bool)
		var tree *parse.Tree
		if !isDetached {
			var loadErr error
			if nil != tx {
				tree, loadErr = tx.loadTree(srcID)
			} else {
				tree, loadErr = LoadTreeByBlockID(srcID)
			}
			if nil != loadErr {
				logging.LogErrorf("load tree [%s] failed: %s", srcID, loadErr)
				return loadErr
			}
		}

		var srcContent string
		if nil != src["content"] {
			srcContent = src["content"].(string)
		}
		if avErr := addAttributeViewBlock(now, avID, blockID, previousBlockID, srcID, srcContent, isDetached, ignoreFillFilter, tree, tx); nil != avErr {
			return avErr
		}
	}
	return
}

func addAttributeViewBlock(now int64, avID, blockID, previousBlockID, addingBlockID, addingBlockContent string, isDetached, ignoreFillFilter bool, tree *parse.Tree, tx *Transaction) (err error) {
	var node *ast.Node
	if !isDetached {
		node = treenode.GetNodeInTree(tree, addingBlockID)
		if nil == node {
			err = ErrBlockNotFound
			return
		}
	} else {
		if "" == addingBlockID {
			addingBlockID = ast.NewNodeID()
			logging.LogWarnf("detached block id is empty, generate a new one [%s]", addingBlockID)
		}
	}

	attrView, err := av.ParseAttributeView(avID)
	if err != nil {
		return
	}

	var blockIcon string
	if !isDetached {
		blockIcon, addingBlockContent = getNodeAvBlockText(node)
		addingBlockContent = util.UnescapeHTML(addingBlockContent)
	}

	// 检查是否重复添加相同的块
	blockValues := attrView.GetBlockKeyValues()
	for _, blockValue := range blockValues.Values {
		if blockValue.Block.ID == addingBlockID {
			if !isDetached {
				// 重复绑定一下，比如剪切数据库块、取消绑定块后再次添加的场景需要
				bindBlockAv0(tx, avID, node, tree)
				blockValue.IsDetached = isDetached
				blockValue.Block.Icon = blockIcon
				blockValue.Block.Content = addingBlockContent
				blockValue.UpdatedAt = now
				err = av.SaveAttributeView(attrView)
			}
			return
		}
	}

	blockValue := &av.Value{
		ID:         ast.NewNodeID(),
		KeyID:      blockValues.Key.ID,
		BlockID:    addingBlockID,
		Type:       av.KeyTypeBlock,
		IsDetached: isDetached,
		CreatedAt:  now,
		UpdatedAt:  now,
		Block:      &av.ValueBlock{ID: addingBlockID, Icon: blockIcon, Content: addingBlockContent, Created: now, Updated: now}}
	blockValues.Values = append(blockValues.Values, blockValue)

	// 如果存在过滤条件，则将过滤条件应用到新添加的块上
	view, _ := getAttrViewViewByBlockID(attrView, blockID)
	if nil != view && 0 < len(view.Filters) && !ignoreFillFilter {
		viewable := sql.RenderView(attrView, view, "")
		av.Filter(viewable, attrView)
		av.Sort(viewable, attrView)

		collection := viewable.(av.Collection)
		items := collection.GetItems()

		var nearItem av.Item
		if 0 < len(items) {
			if "" != previousBlockID {
				for _, row := range items {
					if row.GetID() == previousBlockID {
						nearItem = row
						break
					}
				}
			} else {
				if 0 < len(items) {
					nearItem = items[0]
				}
			}
		}

		sameKeyFilterSort := false // 是否在同一个字段上同时存在过滤和排序
		if 0 < len(view.Sorts) {
			filterKeys, sortKeys := map[string]bool{}, map[string]bool{}
			for _, f := range view.Filters {
				filterKeys[f.Column] = true
			}
			for _, s := range view.Sorts {
				sortKeys[s.Column] = true
			}

			for key := range filterKeys {
				if sortKeys[key] {
					sameKeyFilterSort = true
					break
				}
			}
		}

		if !sameKeyFilterSort {
			// 如果在同一个字段上仅存在过滤条件，则将过滤条件应用到新添加的块上
			for _, filter := range view.Filters {
				for _, keyValues := range attrView.KeyValues {
					if keyValues.Key.ID == filter.Column {
						var defaultVal *av.Value
						if nil != nearItem {
							defaultVal = nearItem.GetValue(filter.Column)
						}

						newValue := filter.GetAffectValue(keyValues.Key, defaultVal)
						if nil == newValue {
							continue
						}

						if av.KeyTypeBlock == newValue.Type {
							// 如果是主键的话前面已经添加过了，这里仅修改内容
							blockValue.Block.Content = newValue.Block.Content
							break
						}

						newValue.ID = ast.NewNodeID()
						newValue.KeyID = keyValues.Key.ID
						newValue.BlockID = addingBlockID
						newValue.IsDetached = isDetached
						keyValues.Values = append(keyValues.Values, newValue)
						break
					}
				}
			}
		}
	}

	// 处理日期字段默认填充当前创建时间
	// The database date field supports filling the current time by default https://github.com/siyuan-note/siyuan/issues/10823
	for _, keyValues := range attrView.KeyValues {
		if av.KeyTypeDate == keyValues.Key.Type && nil != keyValues.Key.Date && keyValues.Key.Date.AutoFillNow {
			dateVal := &av.Value{
				ID: ast.NewNodeID(), KeyID: keyValues.Key.ID, BlockID: addingBlockID, Type: av.KeyTypeDate, IsDetached: isDetached, CreatedAt: now, UpdatedAt: now + 1000,
				Date: &av.ValueDate{Content: now, IsNotEmpty: true},
			}
			keyValues.Values = append(keyValues.Values, dateVal)
		}
	}

	if !isDetached {
		bindBlockAv0(tx, avID, node, tree)
	}

	for _, v := range attrView.Views {
		if "" != previousBlockID {
			changed := false
			for i, id := range v.ItemIDs {
				if id == previousBlockID {
					v.ItemIDs = append(v.ItemIDs[:i+1], append([]string{addingBlockID}, v.ItemIDs[i+1:]...)...)
					changed = true
					break
				}
			}
			if !changed {
				v.ItemIDs = append(v.ItemIDs, addingBlockID)
			}
		} else {
			v.ItemIDs = append([]string{addingBlockID}, v.ItemIDs...)
		}
	}

	err = av.SaveAttributeView(attrView)
	if err != nil {
		mux.SendWebhook("addAttributeViewBlock", map[string]interface{}{
			"now":                now,
			"avID":               avID,
			"blockID":            blockID,
			"previousBlockID":    previousBlockID,
			"addingBlockID":      addingBlockID,
			"addingBlockContent": addingBlockContent,
			"isDetached":         isDetached,
			"ignoreFillFilter":   ignoreFillFilter,
		})
	}
	return
}

func (tx *Transaction) doRemoveAttrViewBlock(operation *Operation) (ret *TxErr) {
	err := removeAttributeViewBlock(operation.SrcIDs, operation.AvID, tx)
	if err != nil {
		return &TxErr{code: TxErrHandleAttributeView, id: operation.AvID}
	}
	return
}

func RemoveAttributeViewBlock(srcIDs []string, avID string) (err error) {
	err = removeAttributeViewBlock(srcIDs, avID, nil)
	return
}

func removeAttributeViewBlock(srcIDs []string, avID string, tx *Transaction) (err error) {
	attrView, err := av.ParseAttributeView(avID)
	if err != nil {
		return
	}

	trees := map[string]*parse.Tree{}
	for _, keyValues := range attrView.KeyValues {
		tmp := keyValues.Values[:0]
		for i, values := range keyValues.Values {
			if !gulu.Str.Contains(values.BlockID, srcIDs) {
				tmp = append(tmp, keyValues.Values[i])
			} else {
				// Remove av block also remove node attr https://github.com/siyuan-note/siyuan/issues/9091#issuecomment-1709824006
				if bt := treenode.GetBlockTree(values.BlockID); nil != bt {
					tree := trees[bt.RootID]
					if nil == tree {
						tree, _ = LoadTreeByBlockID(values.BlockID)
					}

					if nil != tree {
						trees[bt.RootID] = tree
						if node := treenode.GetNodeInTree(tree, values.BlockID); nil != node {
							if err = removeNodeAvID(node, avID, tx, tree); err != nil {
								return
							}
						}
					}
				}
			}
		}
		keyValues.Values = tmp
	}

	for _, view := range attrView.Views {
		for _, blockID := range srcIDs {
			view.ItemIDs = gulu.Str.RemoveElem(view.ItemIDs, blockID)
		}
	}

	relatedAvIDs := av.GetSrcAvIDs(avID)
	for _, relatedAvID := range relatedAvIDs {
		ReloadAttrView(relatedAvID)
	}

	err = av.SaveAttributeView(attrView)

	historyDir, err := GetHistoryDir(HistoryOpUpdate)
	if err != nil {
		logging.LogErrorf("get history dir failed: %s", err)
		return
	}
	blockIDs := treenode.GetMirrorAttrViewBlockIDs(avID)
	for _, blockID := range blockIDs {
		tree := trees[blockID]
		if nil == tree {
			tree, _ = LoadTreeByBlockID(blockID)
		}
		if nil == tree {
			continue
		}

		historyPath := filepath.Join(historyDir, tree.Box, tree.Path)
		absPath := filepath.Join(util.DataDir, tree.Box, tree.Path)
		if err = filelock.Copy(absPath, historyPath); err != nil {
			logging.LogErrorf("backup [path=%s] to history [%s] failed: %s", absPath, historyPath, err)
			return
		}
	}

	srcAvPath := filepath.Join(util.DataDir, "storage", "av", avID+".json")
	destAvPath := filepath.Join(historyDir, "storage", "av", avID+".json")
	if copyErr := filelock.Copy(srcAvPath, destAvPath); nil != copyErr {
		logging.LogErrorf("copy av [%s] failed: %s", srcAvPath, copyErr)
	}

	indexHistoryDir(filepath.Base(historyDir), util.NewLute())
	return
}

func removeNodeAvID(node *ast.Node, avID string, tx *Transaction, tree *parse.Tree) (err error) {
	attrs := parse.IAL2Map(node.KramdownIAL)
	if ast.NodeDocument == node.Type {
		delete(attrs, "custom-hidden")
		node.RemoveIALAttr("custom-hidden")
	}

	if avs := attrs[av.NodeAttrNameAvs]; "" != avs {
		avIDs := strings.Split(avs, ",")
		avIDs = gulu.Str.RemoveElem(avIDs, avID)
		var existAvIDs []string
		for _, attributeViewID := range avIDs {
			if av.IsAttributeViewExist(attributeViewID) {
				existAvIDs = append(existAvIDs, attributeViewID)
			}
		}
		avIDs = existAvIDs

		if 0 == len(avIDs) {
			attrs[av.NodeAttrNameAvs] = ""
		} else {
			attrs[av.NodeAttrNameAvs] = strings.Join(avIDs, ",")
			node.SetIALAttr(av.NodeAttrNameAvs, strings.Join(avIDs, ","))
			avNames := getAvNames(node.IALAttr(av.NodeAttrNameAvs))
			attrs[av.NodeAttrViewNames] = avNames
		}
	}

	if nil != tx {
		if err = setNodeAttrsWithTx(tx, node, tree, attrs); err != nil {
			return
		}
	} else {
		if err = setNodeAttrs(node, tree, attrs); err != nil {
			return
		}
	}
	return
}

func (tx *Transaction) doDuplicateAttrViewKey(operation *Operation) (ret *TxErr) {
	err := duplicateAttributeViewKey(operation)
	if err != nil {
		return &TxErr{code: TxErrHandleAttributeView, id: operation.AvID, msg: err.Error()}
	}
	return
}

func duplicateAttributeViewKey(operation *Operation) (err error) {
	attrView, err := av.ParseAttributeView(operation.AvID)
	if err != nil {
		return
	}

	key, _ := attrView.GetKey(operation.KeyID)
	if nil == key {
		return
	}

	if av.KeyTypeBlock == key.Type || av.KeyTypeRelation == key.Type || av.KeyTypeRollup == key.Type {
		return
	}

	copyKey := &av.Key{}
	if err = copier.Copy(copyKey, key); err != nil {
		logging.LogErrorf("clone key failed: %s", err)
	}
	copyKey.ID = operation.NextID
	copyKey.Name = util.GetDuplicateName(key.Name)

	attrView.KeyValues = append(attrView.KeyValues, &av.KeyValues{Key: copyKey})

	for _, view := range attrView.Views {
		switch view.LayoutType {
		case av.LayoutTypeTable:
			for i, column := range view.Table.Columns {
				if column.ID == key.ID {
					view.Table.Columns = append(view.Table.Columns[:i+1], append([]*av.ViewTableColumn{
						{
							BaseField: &av.BaseField{
								ID:     copyKey.ID,
								Wrap:   column.Wrap,
								Hidden: column.Hidden,
								Desc:   column.Desc,
							},
							Pin:   column.Pin,
							Width: column.Width,
						},
					}, view.Table.Columns[i+1:]...)...)
					break
				}
			}
		case av.LayoutTypeGallery:
			for i, field := range view.Gallery.CardFields {
				if field.ID == key.ID {
					view.Gallery.CardFields = append(view.Gallery.CardFields[:i+1], append([]*av.ViewGalleryCardField{
						{
							BaseField: &av.BaseField{
								ID:     copyKey.ID,
								Wrap:   field.Wrap,
								Hidden: field.Hidden,
								Desc:   field.Desc,
							},
						},
					}, view.Gallery.CardFields[i+1:]...)...)
					break
				}
			}
		}
	}

	err = av.SaveAttributeView(attrView)
	return
}

func (tx *Transaction) doSetAttrViewColumnWidth(operation *Operation) (ret *TxErr) {
	err := setAttributeViewColWidth(operation)
	if err != nil {
		return &TxErr{code: TxErrHandleAttributeView, id: operation.AvID, msg: err.Error()}
	}
	return
}

func setAttributeViewColWidth(operation *Operation) (err error) {
	attrView, err := av.ParseAttributeView(operation.AvID)
	if err != nil {
		return
	}

	view, err := getAttrViewViewByBlockID(attrView, operation.BlockID)
	if err != nil {
		return
	}

	switch view.LayoutType {
	case av.LayoutTypeTable:
		for _, column := range view.Table.Columns {
			if column.ID == operation.ID {
				column.Width = operation.Data.(string)
				break
			}
		}
	case av.LayoutTypeGallery:
		return
	}

	err = av.SaveAttributeView(attrView)
	return
}

func (tx *Transaction) doSetAttrViewColumnWrap(operation *Operation) (ret *TxErr) {
	err := setAttributeViewColWrap(operation)
	if err != nil {
		return &TxErr{code: TxErrHandleAttributeView, id: operation.AvID, msg: err.Error()}
	}
	return
}

func setAttributeViewColWrap(operation *Operation) (err error) {
	attrView, err := av.ParseAttributeView(operation.AvID)
	if err != nil {
		return
	}

	view, err := getAttrViewViewByBlockID(attrView, operation.BlockID)
	if err != nil {
		return
	}

	newWrap := operation.Data.(bool)
	allFieldWrap := true
	switch view.LayoutType {
	case av.LayoutTypeTable:
		for _, column := range view.Table.Columns {
			if column.ID == operation.ID {
				column.Wrap = newWrap
			}
			allFieldWrap = allFieldWrap && column.Wrap
		}
		view.Table.WrapField = allFieldWrap
	case av.LayoutTypeGallery:
		for _, field := range view.Gallery.CardFields {
			if field.ID == operation.ID {
				field.Wrap = newWrap
			}
			allFieldWrap = allFieldWrap && field.Wrap
		}
		view.Gallery.WrapField = allFieldWrap
	}

	err = av.SaveAttributeView(attrView)
	return
}

func (tx *Transaction) doSetAttrViewColumnHidden(operation *Operation) (ret *TxErr) {
	err := setAttributeViewColHidden(operation)
	if err != nil {
		return &TxErr{code: TxErrHandleAttributeView, id: operation.AvID, msg: err.Error()}
	}
	return
}

func setAttributeViewColHidden(operation *Operation) (err error) {
	attrView, err := av.ParseAttributeView(operation.AvID)
	if err != nil {
		return
	}

	view, err := getAttrViewViewByBlockID(attrView, operation.BlockID)
	if err != nil {
		return
	}

	switch view.LayoutType {
	case av.LayoutTypeTable:
		for _, column := range view.Table.Columns {
			if column.ID == operation.ID {
				column.Hidden = operation.Data.(bool)
				break
			}
		}
	case av.LayoutTypeGallery:
		for _, field := range view.Gallery.CardFields {
			if field.ID == operation.ID {
				field.Hidden = operation.Data.(bool)
				break
			}
		}
	}

	err = av.SaveAttributeView(attrView)
	return
}

func (tx *Transaction) doSetAttrViewColumnPin(operation *Operation) (ret *TxErr) {
	err := setAttributeViewColPin(operation)
	if err != nil {
		return &TxErr{code: TxErrHandleAttributeView, id: operation.AvID, msg: err.Error()}
	}
	return
}

func setAttributeViewColPin(operation *Operation) (err error) {
	attrView, err := av.ParseAttributeView(operation.AvID)
	if err != nil {
		return
	}

	view, err := getAttrViewViewByBlockID(attrView, operation.BlockID)
	if err != nil {
		return
	}

	switch view.LayoutType {
	case av.LayoutTypeTable:
		for _, column := range view.Table.Columns {
			if column.ID == operation.ID {
				column.Pin = operation.Data.(bool)
				break
			}
		}
	case av.LayoutTypeGallery:
		return
	}

	err = av.SaveAttributeView(attrView)
	return
}

func (tx *Transaction) doSetAttrViewColumnIcon(operation *Operation) (ret *TxErr) {
	err := setAttributeViewColIcon(operation)
	if err != nil {
		return &TxErr{code: TxErrHandleAttributeView, id: operation.AvID, msg: err.Error()}
	}
	return
}

func setAttributeViewColIcon(operation *Operation) (err error) {
	attrView, err := av.ParseAttributeView(operation.AvID)
	if err != nil {
		return
	}

	for _, keyValues := range attrView.KeyValues {
		if keyValues.Key.ID == operation.ID {
			keyValues.Key.Icon = operation.Data.(string)
			break
		}
	}

	err = av.SaveAttributeView(attrView)
	return
}

func (tx *Transaction) doSetAttrViewColumnDesc(operation *Operation) (ret *TxErr) {
	err := setAttributeViewColDesc(operation)
	if err != nil {
		return &TxErr{code: TxErrHandleAttributeView, id: operation.AvID, msg: err.Error()}
	}
	return
}

func setAttributeViewColDesc(operation *Operation) (err error) {
	attrView, err := av.ParseAttributeView(operation.AvID)
	if err != nil {
		return
	}

	for _, keyValues := range attrView.KeyValues {
		if keyValues.Key.ID == operation.ID {
			keyValues.Key.Desc = operation.Data.(string)
			break
		}
	}

	err = av.SaveAttributeView(attrView)
	return
}

func (tx *Transaction) doSortAttrViewRow(operation *Operation) (ret *TxErr) {
	err := sortAttributeViewRow(operation)
	if err != nil {
		return &TxErr{code: TxErrHandleAttributeView, id: operation.AvID, msg: err.Error()}
	}
	return
}

func sortAttributeViewRow(operation *Operation) (err error) {
	if operation.ID == operation.PreviousID {
		// 拖拽到自己的下方，不做任何操作 https://github.com/siyuan-note/siyuan/issues/11048
		return
	}

	attrView, err := av.ParseAttributeView(operation.AvID)
	if err != nil {
		return
	}

	view, err := getAttrViewViewByBlockID(attrView, operation.BlockID)
	if err != nil {
		return
	}

	var itemID string
	var idx, previousIndex int
	for i, id := range view.ItemIDs {
		if id == operation.ID {
			itemID = id
			idx = i
			break
		}
	}
	if "" == itemID {
		itemID = operation.ID
		view.ItemIDs = append(view.ItemIDs, itemID)
		idx = len(view.ItemIDs) - 1
	}

	view.ItemIDs = append(view.ItemIDs[:idx], view.ItemIDs[idx+1:]...)
	for i, r := range view.ItemIDs {
		if r == operation.PreviousID {
			previousIndex = i + 1
			break
		}
	}
	view.ItemIDs = util.InsertElem(view.ItemIDs, previousIndex, itemID)

	err = av.SaveAttributeView(attrView)
	return
}

func (tx *Transaction) doSortAttrViewColumn(operation *Operation) (ret *TxErr) {
	err := SortAttributeViewViewKey(operation.AvID, operation.BlockID, operation.ID, operation.PreviousID)
	if err != nil {
		return &TxErr{code: TxErrHandleAttributeView, id: operation.AvID, msg: err.Error()}
	}
	return
}

func SortAttributeViewViewKey(avID, blockID, keyID, previousKeyID string) (err error) {
	if keyID == previousKeyID {
		// 拖拽到自己的右侧，不做任何操作 https://github.com/siyuan-note/siyuan/issues/11048
		return
	}

	attrView, err := av.ParseAttributeView(avID)
	if err != nil {
		return
	}

	view, err := getAttrViewViewByBlockID(attrView, blockID)
	if err != nil {
		return
	}

	var curIndex, previousIndex int
	switch view.LayoutType {
	case av.LayoutTypeTable:
		var col *av.ViewTableColumn
		for i, column := range view.Table.Columns {
			if column.ID == keyID {
				col = column
				curIndex = i
				break
			}
		}
		if nil == col {
			return
		}

		view.Table.Columns = append(view.Table.Columns[:curIndex], view.Table.Columns[curIndex+1:]...)
		for i, column := range view.Table.Columns {
			if column.ID == previousKeyID {
				previousIndex = i + 1
				break
			}
		}
		view.Table.Columns = util.InsertElem(view.Table.Columns, previousIndex, col)
	case av.LayoutTypeGallery:
		var field *av.ViewGalleryCardField
		for i, cardField := range view.Gallery.CardFields {
			if cardField.ID == keyID {
				field = cardField
				curIndex = i
				break
			}
		}
		if nil == field {
			return
		}

		view.Gallery.CardFields = append(view.Gallery.CardFields[:curIndex], view.Gallery.CardFields[curIndex+1:]...)
		for i, cardField := range view.Gallery.CardFields {
			if cardField.ID == previousKeyID {
				previousIndex = i + 1
				break
			}
		}
		view.Gallery.CardFields = util.InsertElem(view.Gallery.CardFields, previousIndex, field)
	}

	err = av.SaveAttributeView(attrView)
	return
}

func (tx *Transaction) doSortAttrViewKey(operation *Operation) (ret *TxErr) {
	err := SortAttributeViewKey(operation.AvID, operation.ID, operation.PreviousID)
	if err != nil {
		return &TxErr{code: TxErrHandleAttributeView, id: operation.AvID, msg: err.Error()}
	}
	return
}

func SortAttributeViewKey(avID, keyID, previousKeyID string) (err error) {
	if keyID == previousKeyID {
		return
	}

	attrView, err := av.ParseAttributeView(avID)
	if err != nil {
		return
	}

	refreshAttrViewKeyIDs(attrView, false)

	var currentKeyID string
	var idx, previousIndex int
	for i, k := range attrView.KeyIDs {
		if k == keyID {
			currentKeyID = k
			idx = i
			break
		}
	}
	if "" == currentKeyID {
		return
	}

	attrView.KeyIDs = append(attrView.KeyIDs[:idx], attrView.KeyIDs[idx+1:]...)

	for i, k := range attrView.KeyIDs {
		if k == previousKeyID {
			previousIndex = i + 1
			break
		}
	}
	attrView.KeyIDs = util.InsertElem(attrView.KeyIDs, previousIndex, currentKeyID)

	err = av.SaveAttributeView(attrView)
	return
}

func refreshAttrViewKeyIDs(attrView *av.AttributeView, needSave bool) {
	// 订正 keyIDs 数据

	existKeyIDs := map[string]bool{}
	for _, keyValues := range attrView.KeyValues {
		existKeyIDs[keyValues.Key.ID] = true
	}

	for k, _ := range existKeyIDs {
		if !gulu.Str.Contains(k, attrView.KeyIDs) {
			attrView.KeyIDs = append(attrView.KeyIDs, k)
		}
	}

	var tmp []string
	for _, k := range attrView.KeyIDs {
		if ok := existKeyIDs[k]; ok {
			tmp = append(tmp, k)
		}
	}
	attrView.KeyIDs = tmp

	if needSave {
		av.SaveAttributeView(attrView)
	}
}

func (tx *Transaction) doAddAttrViewColumn(operation *Operation) (ret *TxErr) {
	var icon string
	if nil != operation.Data {
		icon = operation.Data.(string)
	}
	err := AddAttributeViewKey(operation.AvID, operation.ID, operation.Name, operation.Typ, icon, operation.PreviousID)

	if err != nil {
		return &TxErr{code: TxErrHandleAttributeView, id: operation.AvID, msg: err.Error()}
	}
	return
}

func AddAttributeViewKey(avID, keyID, keyName, keyType, keyIcon, previousKeyID string) (err error) {
	attrView, err := av.ParseAttributeView(avID)
	if err != nil {
		return
	}

	currentView, err := attrView.GetCurrentView(attrView.ViewID)
	if nil != err {
		return
	}

	keyTyp := av.KeyType(keyType)
	switch keyTyp {
	case av.KeyTypeText, av.KeyTypeNumber, av.KeyTypeDate, av.KeyTypeSelect, av.KeyTypeMSelect, av.KeyTypeURL, av.KeyTypeEmail,
		av.KeyTypePhone, av.KeyTypeMAsset, av.KeyTypeTemplate, av.KeyTypeCreated, av.KeyTypeUpdated, av.KeyTypeCheckbox,
		av.KeyTypeRelation, av.KeyTypeRollup, av.KeyTypeLineNumber:

		key := av.NewKey(keyID, keyName, keyIcon, keyTyp)
		if av.KeyTypeRollup == keyTyp {
			key.Rollup = &av.Rollup{Calc: &av.RollupCalc{Operator: av.CalcOperatorNone}}
		}

		attrView.KeyValues = append(attrView.KeyValues, &av.KeyValues{Key: key})

		for _, view := range attrView.Views {
			if nil != view.Table {
				if "" == previousKeyID {
					if av.LayoutTypeGallery == currentView.LayoutType {
						// 如果当前视图是卡片视图则添加到最后
						view.Table.Columns = append(view.Table.Columns, &av.ViewTableColumn{BaseField: &av.BaseField{ID: key.ID}})
					} else {
						view.Table.Columns = append([]*av.ViewTableColumn{{BaseField: &av.BaseField{ID: key.ID}}}, view.Table.Columns...)
					}
				} else {
					added := false
					for i, column := range view.Table.Columns {
						if column.ID == previousKeyID {
							view.Table.Columns = append(view.Table.Columns[:i+1], append([]*av.ViewTableColumn{{BaseField: &av.BaseField{ID: key.ID}}}, view.Table.Columns[i+1:]...)...)
							added = true
							break
						}
					}
					if !added {
						view.Table.Columns = append(view.Table.Columns, &av.ViewTableColumn{BaseField: &av.BaseField{ID: key.ID}})
					}
				}
			}

			if nil != view.Gallery {
				if "" == previousKeyID {
					view.Gallery.CardFields = append(view.Gallery.CardFields, &av.ViewGalleryCardField{BaseField: &av.BaseField{ID: key.ID}})
				} else {
					added := false
					for i, field := range view.Gallery.CardFields {
						if field.ID == previousKeyID {
							view.Gallery.CardFields = append(view.Gallery.CardFields[:i+1], append([]*av.ViewGalleryCardField{{BaseField: &av.BaseField{ID: key.ID}}}, view.Gallery.CardFields[i+1:]...)...)
							added = true
							break
						}
					}
					if !added {
						view.Gallery.CardFields = append(view.Gallery.CardFields, &av.ViewGalleryCardField{BaseField: &av.BaseField{ID: key.ID}})
					}
				}
			}
		}
	}

	err = av.SaveAttributeView(attrView)
	return
}

func (tx *Transaction) doUpdateAttrViewColTemplate(operation *Operation) (ret *TxErr) {
	err := updateAttributeViewColTemplate(operation)
	if err != nil {
		return &TxErr{code: TxErrHandleAttributeView, id: operation.AvID, msg: err.Error()}
	}
	return
}

func updateAttributeViewColTemplate(operation *Operation) (err error) {
	attrView, err := av.ParseAttributeView(operation.AvID)
	if err != nil {
		return
	}

	colType := av.KeyType(operation.Typ)
	switch colType {
	case av.KeyTypeTemplate:
		for _, keyValues := range attrView.KeyValues {
			if keyValues.Key.ID == operation.ID && av.KeyTypeTemplate == keyValues.Key.Type {
				keyValues.Key.Template = operation.Data.(string)
				break
			}
		}
	}

	err = av.SaveAttributeView(attrView)
	return
}

func (tx *Transaction) doUpdateAttrViewColNumberFormat(operation *Operation) (ret *TxErr) {
	err := updateAttributeViewColNumberFormat(operation)
	if err != nil {
		return &TxErr{code: TxErrHandleAttributeView, id: operation.AvID, msg: err.Error()}
	}
	return
}

func updateAttributeViewColNumberFormat(operation *Operation) (err error) {
	attrView, err := av.ParseAttributeView(operation.AvID)
	if err != nil {
		return
	}

	colType := av.KeyType(operation.Typ)
	switch colType {
	case av.KeyTypeNumber:
		for _, keyValues := range attrView.KeyValues {
			if keyValues.Key.ID == operation.ID && av.KeyTypeNumber == keyValues.Key.Type {
				keyValues.Key.NumberFormat = av.NumberFormat(operation.Format)
				break
			}
		}
	}

	err = av.SaveAttributeView(attrView)
	return
}

func (tx *Transaction) doUpdateAttrViewColumn(operation *Operation) (ret *TxErr) {
	err := updateAttributeViewColumn(operation)
	if err != nil {
		return &TxErr{code: TxErrHandleAttributeView, id: operation.AvID, msg: err.Error()}
	}
	return
}

func updateAttributeViewColumn(operation *Operation) (err error) {
	attrView, err := av.ParseAttributeView(operation.AvID)
	if err != nil {
		return
	}

	colType := av.KeyType(operation.Typ)
	switch colType {
	case av.KeyTypeBlock, av.KeyTypeText, av.KeyTypeNumber, av.KeyTypeDate, av.KeyTypeSelect, av.KeyTypeMSelect, av.KeyTypeURL, av.KeyTypeEmail,
		av.KeyTypePhone, av.KeyTypeMAsset, av.KeyTypeTemplate, av.KeyTypeCreated, av.KeyTypeUpdated, av.KeyTypeCheckbox,
		av.KeyTypeRelation, av.KeyTypeRollup, av.KeyTypeLineNumber:
		for _, keyValues := range attrView.KeyValues {
			if keyValues.Key.ID == operation.ID {
				keyValues.Key.Name = strings.TrimSpace(operation.Name)
				keyValues.Key.Type = colType

				for _, value := range keyValues.Values {
					value.Type = colType
				}

				break
			}
		}
	}

	err = av.SaveAttributeView(attrView)
	return
}

func (tx *Transaction) doRemoveAttrViewColumn(operation *Operation) (ret *TxErr) {
	err := RemoveAttributeViewKey(operation.AvID, operation.ID, operation.RemoveDest)
	if err != nil {
		return &TxErr{code: TxErrHandleAttributeView, id: operation.AvID, msg: err.Error()}
	}
	return
}

func RemoveAttributeViewKey(avID, keyID string, removeRelationDest bool) (err error) {
	attrView, err := av.ParseAttributeView(avID)
	if err != nil {
		return
	}

	var removedKey *av.Key
	for i, keyValues := range attrView.KeyValues {
		if keyValues.Key.ID == keyID {
			attrView.KeyValues = append(attrView.KeyValues[:i], attrView.KeyValues[i+1:]...)
			removedKey = keyValues.Key
			break
		}
	}

	if nil != removedKey && av.KeyTypeRelation == removedKey.Type && nil != removedKey.Relation {
		if removedKey.Relation.IsTwoWay {
			var destAv *av.AttributeView
			if avID == removedKey.Relation.AvID {
				destAv = attrView
			} else {
				destAv, _ = av.ParseAttributeView(removedKey.Relation.AvID)
			}

			if nil != destAv {
				oldDestKey, _ := destAv.GetKey(removedKey.Relation.BackKeyID)
				if nil != oldDestKey && nil != oldDestKey.Relation && oldDestKey.Relation.AvID == attrView.ID && oldDestKey.Relation.IsTwoWay {
					oldDestKey.Relation.IsTwoWay = false
					oldDestKey.Relation.BackKeyID = ""
				}

				destAvRelSrcAv := false
				for i, keyValues := range destAv.KeyValues {
					if keyValues.Key.ID == removedKey.Relation.BackKeyID {
						if removeRelationDest { // 删除双向关联的目标列
							destAv.KeyValues = append(destAv.KeyValues[:i], destAv.KeyValues[i+1:]...)
						}
						continue
					}

					if av.KeyTypeRelation == keyValues.Key.Type && keyValues.Key.Relation.AvID == attrView.ID {
						destAvRelSrcAv = true
					}
				}

				if removeRelationDest {
					for _, view := range destAv.Views {
						switch view.LayoutType {
						case av.LayoutTypeTable:
							for i, column := range view.Table.Columns {
								if column.ID == removedKey.Relation.BackKeyID {
									view.Table.Columns = append(view.Table.Columns[:i], view.Table.Columns[i+1:]...)
									break
								}
							}
						case av.LayoutTypeGallery:
							for i, field := range view.Gallery.CardFields {
								if field.ID == removedKey.Relation.BackKeyID {
									view.Gallery.CardFields = append(view.Gallery.CardFields[:i], view.Gallery.CardFields[i+1:]...)
									break
								}
							}
						}
					}
				}

				if destAv != attrView {
					av.SaveAttributeView(destAv)
					ReloadAttrView(destAv.ID)
				}

				if !destAvRelSrcAv {
					av.RemoveAvRel(destAv.ID, attrView.ID)
				}
			}

			srcAvRelDestAv := false
			for _, keyValues := range attrView.KeyValues {
				if av.KeyTypeRelation == keyValues.Key.Type && nil != keyValues.Key.Relation && keyValues.Key.Relation.AvID == removedKey.Relation.AvID {
					srcAvRelDestAv = true
				}
			}
			if !srcAvRelDestAv {
				av.RemoveAvRel(attrView.ID, removedKey.Relation.AvID)
			}
		}
	}

	for _, view := range attrView.Views {
		if nil != view.Table {
			for i, column := range view.Table.Columns {
				if column.ID == keyID {
					view.Table.Columns = append(view.Table.Columns[:i], view.Table.Columns[i+1:]...)
					break
				}
			}
		}

		if nil != view.Gallery {
			for i, field := range view.Gallery.CardFields {
				if field.ID == keyID {
					view.Gallery.CardFields = append(view.Gallery.CardFields[:i], view.Gallery.CardFields[i+1:]...)
					break
				}
			}
		}
	}

	err = av.SaveAttributeView(attrView)
	return
}

func (tx *Transaction) doReplaceAttrViewBlock(operation *Operation) (ret *TxErr) {
	err := replaceAttributeViewBlock(operation.AvID, operation.PreviousID, operation.NextID, operation.IsDetached, tx)
	if err != nil {
		return &TxErr{code: TxErrHandleAttributeView, id: operation.AvID}
	}
	return
}

func replaceAttributeViewBlock(avID, oldBlockID, newBlockID string, isDetached bool, tx *Transaction) (err error) {
	attrView, err := av.ParseAttributeView(avID)
	if err != nil {
		return
	}

	if err = replaceAttributeViewBlock0(attrView, oldBlockID, newBlockID, isDetached, tx); nil != err {
		return
	}

	if err = av.SaveAttributeView(attrView); nil != err {
		return
	}
	return
}

func replaceAttributeViewBlock0(attrView *av.AttributeView, oldBlockID, newBlockID string, isDetached bool, tx *Transaction) (err error) {
	avID := attrView.ID
	var node *ast.Node
	var tree *parse.Tree
	if !isDetached {
		node, tree, _ = getNodeByBlockID(tx, newBlockID)
	}

	now := util.CurrentTimeMillis()
	// 检查是否已经存在绑定块，如果存在的话则重新绑定
	for _, keyValues := range attrView.KeyValues {
		for _, value := range keyValues.Values {
			if av.KeyTypeBlock == value.Type && nil != value.Block && value.BlockID == newBlockID {
				if !isDetached {
					bindBlockAv0(tx, avID, node, tree)
					value.IsDetached = false
					icon, content := getNodeAvBlockText(node)
					content = util.UnescapeHTML(content)
					value.Block.Icon, value.Block.Content = icon, content
					value.UpdatedAt = now
					err = av.SaveAttributeView(attrView)
				}
				return
			}
		}
	}

	var changedAvIDs []string
	for _, keyValues := range attrView.KeyValues {
		for _, value := range keyValues.Values {
			if av.KeyTypeRelation == value.Type {
				if nil != value.Relation {
					for i, relBlockID := range value.Relation.BlockIDs {
						if relBlockID == oldBlockID {
							value.Relation.BlockIDs[i] = newBlockID
							changedAvIDs = append(changedAvIDs, attrView.ID)
						}
					}
				}
			}

			if value.BlockID != oldBlockID {
				continue
			}

			if av.KeyTypeBlock == value.Type && value.BlockID != newBlockID {
				// 换绑
				unbindBlockAv(tx, avID, value.BlockID)
			}

			value.BlockID = newBlockID
			if av.KeyTypeBlock == value.Type && nil != value.Block {
				value.Block.ID = newBlockID
				value.IsDetached = isDetached
				if !isDetached {
					icon, content := getNodeAvBlockText(node)
					content = util.UnescapeHTML(content)
					value.Block.Icon, value.Block.Content = icon, content
				}
			}

			if av.KeyTypeBlock == value.Type && !isDetached {
				bindBlockAv(tx, avID, newBlockID)

				avIDs := replaceRelationAvValues(avID, oldBlockID, newBlockID)
				changedAvIDs = append(changedAvIDs, avIDs...)
			}
		}
	}

	replacedRowID := false
	for _, v := range attrView.Views {
		for i, itemID := range v.ItemIDs {
			if itemID == oldBlockID {
				v.ItemIDs[i] = newBlockID
				replacedRowID = true
				break
			}
		}

		if !replacedRowID {
			v.ItemIDs = append(v.ItemIDs, newBlockID)
		}
	}

	changedAvIDs = gulu.Str.RemoveDuplicatedElem(changedAvIDs)
	for _, id := range changedAvIDs {
		ReloadAttrView(id)
	}
	return
}

func BatchReplaceAttributeViewBlocks(avID string, isDetached bool, oldNew []map[string]string) (err error) {
	attrView, err := av.ParseAttributeView(avID)
	if err != nil {
		return
	}

	for _, oldNewMap := range oldNew {
		for oldBlockID, newBlockID := range oldNewMap {
			if err = replaceAttributeViewBlock0(attrView, oldBlockID, newBlockID, isDetached, nil); nil != err {
				return
			}
		}
	}

	if err = av.SaveAttributeView(attrView); nil != err {
		return
	}
	return
}

func (tx *Transaction) doUpdateAttrViewCell(operation *Operation) (ret *TxErr) {
	err := updateAttributeViewCell(operation, tx)
	if err != nil {
		return &TxErr{code: TxErrHandleAttributeView, id: operation.AvID, msg: err.Error()}
	}
	return
}

func updateAttributeViewCell(operation *Operation, tx *Transaction) (err error) {
	_, err = UpdateAttributeViewCell(tx, operation.AvID, operation.KeyID, operation.RowID, operation.Data)
	return
}

func BatchUpdateAttributeViewCells(tx *Transaction, avID string, values []interface{}) (err error) {
	attrView, err := av.ParseAttributeView(avID)
	if err != nil {
		return
	}

	for _, value := range values {
		v := value.(map[string]interface{})
		keyID := v["keyID"].(string)
		rowID := v["rowID"].(string)
		valueData := v["value"]
		_, err = updateAttributeViewValue(tx, attrView, keyID, rowID, valueData)
		if err != nil {
			return
		}
	}

	if err = av.SaveAttributeView(attrView); err != nil {
		return
	}

	relatedAvIDs := av.GetSrcAvIDs(avID)
	for _, relatedAvID := range relatedAvIDs {
		ReloadAttrView(relatedAvID)
	}
	return
}

func UpdateAttributeViewCell(tx *Transaction, avID, keyID, rowID string, valueData interface{}) (val *av.Value, err error) {
	attrView, err := av.ParseAttributeView(avID)
	if err != nil {
		return
	}

	val, err = updateAttributeViewValue(tx, attrView, keyID, rowID, valueData)
	if nil != err {
		return
	}

	if err = av.SaveAttributeView(attrView); err != nil {
		return
	}

	relatedAvIDs := av.GetSrcAvIDs(avID)
	for _, relatedAvID := range relatedAvIDs {
		ReloadAttrView(relatedAvID)
	}
	return
}

func updateAttributeViewValue(tx *Transaction, attrView *av.AttributeView, keyID, rowID string, valueData interface{}) (val *av.Value, err error) {
	avID := attrView.ID
	var blockVal *av.Value
	for _, kv := range attrView.KeyValues {
		if av.KeyTypeBlock == kv.Key.Type {
			for _, v := range kv.Values {
				if rowID == v.Block.ID {
					blockVal = v
					break
				}
			}
			break
		}
	}

	now := time.Now().UnixMilli()
	oldIsDetached := true
	if nil != blockVal {
		oldIsDetached = blockVal.IsDetached
	}
	for _, keyValues := range attrView.KeyValues {
		if keyID != keyValues.Key.ID {
			continue
		}

		for _, value := range keyValues.Values {
			if rowID == value.BlockID {
				val = value
				val.Type = keyValues.Key.Type
				break
			}
		}

		if nil == val {
			val = &av.Value{ID: ast.NewNodeID(), KeyID: keyID, BlockID: rowID, Type: keyValues.Key.Type, CreatedAt: now, UpdatedAt: now}
			keyValues.Values = append(keyValues.Values, val)
		}
		break
	}

	isUpdatingBlockKey := av.KeyTypeBlock == val.Type
	oldBoundBlockID := val.BlockID
	var oldRelationBlockIDs []string
	if av.KeyTypeRelation == val.Type {
		if nil != val.Relation {
			for _, bID := range val.Relation.BlockIDs {
				oldRelationBlockIDs = append(oldRelationBlockIDs, bID)
			}
		}
	}
	data, err := gulu.JSON.MarshalJSON(valueData)
	if err != nil {
		logging.LogErrorf("marshal value [%+v] failed: %s", valueData, err)
		return
	}
	if err = gulu.JSON.UnmarshalJSON(data, &val); err != nil {
		logging.LogErrorf("unmarshal data [%s] failed: %s", data, err)
		return
	}

	key, _ := attrView.GetKey(keyID)

	if av.KeyTypeNumber == val.Type {
		if nil != val.Number {
			if !val.Number.IsNotEmpty {
				val.Number.Content = 0
				val.Number.FormattedContent = ""
			} else {
				val.Number.FormatNumber()
			}
		}
	} else if av.KeyTypeDate == val.Type {
		if nil != val.Date && !val.Date.IsNotEmpty {
			val.Date.Content = 0
			val.Date.FormattedContent = ""
		}
	} else if av.KeyTypeSelect == val.Type || av.KeyTypeMSelect == val.Type {
		if nil != key && 0 < len(val.MSelect) {
			// The selection options are inconsistent after pasting data into the database https://github.com/siyuan-note/siyuan/issues/11409
			for _, valOpt := range val.MSelect {
				if opt := key.GetOption(valOpt.Content); nil == opt {
					// 不存在的选项新建保存
					color := valOpt.Color
					if "" == color {
						color = fmt.Sprintf("%d", 1+rand.Intn(14))
					}
					opt = &av.SelectOption{Name: valOpt.Content, Color: color}
					key.Options = append(key.Options, opt)
				} else {
					// 已经存在的选项颜色需要保持不变
					valOpt.Color = opt.Color
				}
			}
		}
	}

	relationChangeMode := 0 // 0：不变（仅排序），1：增加，2：减少
	if av.KeyTypeRelation == val.Type {
		// 关联列得 content 是自动渲染的，所以不需要保存
		val.Relation.Contents = nil

		// 去重
		val.Relation.BlockIDs = gulu.Str.RemoveDuplicatedElem(val.Relation.BlockIDs)

		// 计算关联变更模式
		if len(oldRelationBlockIDs) == len(val.Relation.BlockIDs) {
			relationChangeMode = 0
		} else {
			if len(oldRelationBlockIDs) > len(val.Relation.BlockIDs) {
				relationChangeMode = 2
			} else {
				relationChangeMode = 1
			}
		}
	}

	// val.IsDetached 只有更新主键的时候才会传入，所以下面需要结合 isUpdatingBlockKey 来判断

	if oldIsDetached {
		// 之前是游离行

		if !val.IsDetached { // 现在绑定了块
			// 将游离行绑定到新建的块上
			bindBlockAv(tx, avID, rowID)
			if nil != val.Block {
				val.BlockID = val.Block.ID
			}
		}
	} else {
		// 之前绑定了块

		if isUpdatingBlockKey { // 正在更新主键
			if val.IsDetached { // 现在是游离行
				// 将绑定的块从属性视图中移除
				unbindBlockAv(tx, avID, rowID)
			} else {
				// 现在绑定了块

				if oldBoundBlockID != val.BlockID { // 之前绑定的块和现在绑定的块不一样
					// 换绑块
					unbindBlockAv(tx, avID, oldBoundBlockID)
					bindBlockAv(tx, avID, val.BlockID)
					val.Block.Content = util.UnescapeHTML(val.Block.Content)
				} else { // 之前绑定的块和现在绑定的块一样
					content := strings.TrimSpace(val.Block.Content)
					node, tree, _ := getNodeByBlockID(tx, val.BlockID)
					updateStaticText := true
					_, blockText := getNodeAvBlockText(node)
					if "" == content {
						val.Block.Content = blockText
						val.Block.Content = util.UnescapeHTML(val.Block.Content)
					} else {
						if blockText == content {
							updateStaticText = false
						} else {
							val.Block.Content = content
						}
					}

					if updateStaticText {
						// 设置静态锚文本 Database-bound block primary key supports setting static anchor text https://github.com/siyuan-note/siyuan/issues/10049
						updateBlockValueStaticText(tx, node, tree, avID, content)
					}
				}
			}
		}
	}

	if nil != blockVal {
		blockVal.Block.Updated = now
		blockVal.SetUpdatedAt(now)
		if isUpdatingBlockKey {
			blockVal.IsDetached = val.IsDetached
		}
	}
	val.SetUpdatedAt(now)

	if nil != key && av.KeyTypeRelation == key.Type && nil != key.Relation && key.Relation.IsTwoWay {
		// 双向关联需要同时更新目标字段的值

		var destAv *av.AttributeView
		if avID == key.Relation.AvID {
			destAv = attrView
		} else {
			destAv, _ = av.ParseAttributeView(key.Relation.AvID)
		}

		if nil != destAv {
			// relationChangeMode
			// 0：关联列值不变（仅排序），不影响目标值
			// 1：关联列值增加，增加目标值
			// 2：关联列值减少，减少目标值

			if 1 == relationChangeMode {
				addBlockIDs := val.Relation.BlockIDs
				for _, bID := range oldRelationBlockIDs {
					addBlockIDs = gulu.Str.RemoveElem(addBlockIDs, bID)
				}

				for _, blockID := range addBlockIDs {
					for _, keyValues := range destAv.KeyValues {
						if keyValues.Key.ID != key.Relation.BackKeyID {
							continue
						}

						destVal := keyValues.GetValue(blockID)
						if nil == destVal {
							destVal = &av.Value{ID: ast.NewNodeID(), KeyID: keyValues.Key.ID, BlockID: blockID, Type: keyValues.Key.Type, Relation: &av.ValueRelation{}, CreatedAt: now, UpdatedAt: now + 1000}
							keyValues.Values = append(keyValues.Values, destVal)
						}

						destVal.Relation.BlockIDs = append(destVal.Relation.BlockIDs, rowID)
						destVal.Relation.BlockIDs = gulu.Str.RemoveDuplicatedElem(destVal.Relation.BlockIDs)
						break
					}
				}
			} else if 2 == relationChangeMode {
				removeBlockIDs := oldRelationBlockIDs
				for _, bID := range val.Relation.BlockIDs {
					removeBlockIDs = gulu.Str.RemoveElem(removeBlockIDs, bID)
				}

				for _, blockID := range removeBlockIDs {
					for _, keyValues := range destAv.KeyValues {
						if keyValues.Key.ID != key.Relation.BackKeyID {
							continue
						}

						for _, value := range keyValues.Values {
							if value.BlockID == blockID {
								value.Relation.BlockIDs = gulu.Str.RemoveElem(value.Relation.BlockIDs, rowID)
								value.SetUpdatedAt(now)
								break
							}
						}
					}
				}
			}

			if destAv != attrView {
				av.SaveAttributeView(destAv)
			}
		}
	}
<<<<<<< HEAD

	relatedAvIDs := av.GetSrcAvIDs(avID)
	for _, relatedAvID := range relatedAvIDs {
		ReloadAttrView(relatedAvID)
	}

	if err = av.SaveAttributeView(attrView); err != nil {
		return
	}

	// 推送精细化的单元格更新消息
	util.PushUpdateAttributeViewCell(avID, keyID, rowID, valueData)
=======
>>>>>>> ef0a2783
	return
}

func unbindBlockAv(tx *Transaction, avID, blockID string) {
	node, tree, err := getNodeByBlockID(tx, blockID)
	if err != nil {
		return
	}

	attrs := parse.IAL2Map(node.KramdownIAL)
	if "" == attrs[av.NodeAttrNameAvs] {
		return
	}

	avIDs := strings.Split(attrs[av.NodeAttrNameAvs], ",")
	avIDs = gulu.Str.RemoveElem(avIDs, avID)
	if 0 == len(avIDs) {
		attrs[av.NodeAttrNameAvs] = ""
	} else {
		attrs[av.NodeAttrNameAvs] = strings.Join(avIDs, ",")
	}

	avNames := getAvNames(attrs[av.NodeAttrNameAvs])
	if "" != avNames {
		attrs[av.NodeAttrViewNames] = avNames
	}

	if nil != tx {
		err = setNodeAttrsWithTx(tx, node, tree, attrs)
	} else {
		err = setNodeAttrs(node, tree, attrs)
	}
	if err != nil {
		logging.LogWarnf("set node [%s] attrs failed: %s", blockID, err)
		return
	}
	return
}

func bindBlockAv(tx *Transaction, avID, blockID string) {
	node, tree, err := getNodeByBlockID(tx, blockID)
	if err != nil {
		return
	}

	bindBlockAv0(tx, avID, node, tree)
	return
}

func bindBlockAv0(tx *Transaction, avID string, node *ast.Node, tree *parse.Tree) {
	attrs := parse.IAL2Map(node.KramdownIAL)
	if "" == attrs[av.NodeAttrNameAvs] {
		attrs[av.NodeAttrNameAvs] = avID
	} else {
		avIDs := strings.Split(attrs[av.NodeAttrNameAvs], ",")
		avIDs = append(avIDs, avID)
		avIDs = gulu.Str.RemoveDuplicatedElem(avIDs)
		attrs[av.NodeAttrNameAvs] = strings.Join(avIDs, ",")
	}

	avNames := getAvNames(attrs[av.NodeAttrNameAvs])
	if "" != avNames {
		attrs[av.NodeAttrViewNames] = avNames
	}

	var err error
	if nil != tx {
		err = setNodeAttrsWithTx(tx, node, tree, attrs)
	} else {
		err = setNodeAttrs(node, tree, attrs)
	}
	if err != nil {
		logging.LogWarnf("set node [%s] attrs failed: %s", node.ID, err)
		return
	}
	return
}

func updateBlockValueStaticText(tx *Transaction, node *ast.Node, tree *parse.Tree, avID, text string) {
	if nil == node {
		return
	}

	attrs := parse.IAL2Map(node.KramdownIAL)
	attrs[av.NodeAttrViewStaticText+"-"+avID] = text
	var err error
	if nil != tx {
		err = setNodeAttrsWithTx(tx, node, tree, attrs)
	} else {
		err = setNodeAttrs(node, tree, attrs)
	}
	if err != nil {
		logging.LogWarnf("set node [%s] attrs failed: %s", node.ID, err)
		return
	}
}

func getNodeByBlockID(tx *Transaction, blockID string) (node *ast.Node, tree *parse.Tree, err error) {
	if nil != tx {
		tree, err = tx.loadTree(blockID)
	} else {
		tree, err = LoadTreeByBlockID(blockID)
	}
	if err != nil {
		return
	}
	node = treenode.GetNodeInTree(tree, blockID)
	if nil == node {
		logging.LogWarnf("node [%s] not found in tree [%s]", blockID, tree.ID)
		return
	}
	return
}

func (tx *Transaction) doUpdateAttrViewColOptions(operation *Operation) (ret *TxErr) {
	err := updateAttributeViewColumnOptions(operation)
	if err != nil {
		return &TxErr{code: TxErrHandleAttributeView, id: operation.AvID, msg: err.Error()}
	}
	return
}

func updateAttributeViewColumnOptions(operation *Operation) (err error) {
	attrView, err := av.ParseAttributeView(operation.AvID)
	if err != nil {
		return
	}

	jsonData, err := gulu.JSON.MarshalJSON(operation.Data)
	if err != nil {
		return
	}

	options := []*av.SelectOption{}
	if err = gulu.JSON.UnmarshalJSON(jsonData, &options); err != nil {
		return
	}

	for _, keyValues := range attrView.KeyValues {
		if keyValues.Key.ID == operation.ID {
			keyValues.Key.Options = options
			err = av.SaveAttributeView(attrView)
			return
		}
	}
	return
}

func (tx *Transaction) doRemoveAttrViewColOption(operation *Operation) (ret *TxErr) {
	err := removeAttributeViewColumnOption(operation)
	if err != nil {
		return &TxErr{code: TxErrHandleAttributeView, id: operation.AvID, msg: err.Error()}
	}
	return
}

func removeAttributeViewColumnOption(operation *Operation) (err error) {
	attrView, err := av.ParseAttributeView(operation.AvID)
	if err != nil {
		return
	}

	optName := operation.Data.(string)

	key, err := attrView.GetKey(operation.ID)
	if err != nil {
		return
	}

	for i, opt := range key.Options {
		if optName == opt.Name {
			key.Options = append(key.Options[:i], key.Options[i+1:]...)
			break
		}
	}

	for _, keyValues := range attrView.KeyValues {
		if keyValues.Key.ID != operation.ID {
			continue
		}

		for _, value := range keyValues.Values {
			if nil == value || nil == value.MSelect {
				continue
			}

			for i, opt := range value.MSelect {
				if optName == opt.Content {
					value.MSelect = append(value.MSelect[:i], value.MSelect[i+1:]...)
					break
				}
			}
		}
		break
	}

	err = av.SaveAttributeView(attrView)
	return
}

func (tx *Transaction) doUpdateAttrViewColOption(operation *Operation) (ret *TxErr) {
	err := updateAttributeViewColumnOption(operation)
	if err != nil {
		return &TxErr{code: TxErrHandleAttributeView, id: operation.AvID, msg: err.Error()}
	}
	return
}

func updateAttributeViewColumnOption(operation *Operation) (err error) {
	attrView, err := av.ParseAttributeView(operation.AvID)
	if err != nil {
		return
	}

	key, err := attrView.GetKey(operation.ID)
	if err != nil {
		return
	}

	data := operation.Data.(map[string]interface{})

	rename := false
	oldName := strings.TrimSpace(data["oldName"].(string))
	newName := strings.TrimSpace(data["newName"].(string))
	newDesc := strings.TrimSpace(data["newDesc"].(string))
	newColor := data["newColor"].(string)

	found := false
	if oldName != newName {
		rename = true

		for _, opt := range key.Options {
			if newName == opt.Name { // 如果选项已经存在则直接使用
				found = true
				newColor = opt.Color
				newDesc = opt.Desc
				break
			}
		}
	}

	if !found {
		for i, opt := range key.Options {
			if oldName == opt.Name {
				key.Options[i].Name = newName
				key.Options[i].Color = newColor
				key.Options[i].Desc = newDesc
				break
			}
		}
	}

	// 如果存在选项对应的值，需要更新值中的选项
	for _, keyValues := range attrView.KeyValues {
		if keyValues.Key.ID != operation.ID {
			continue
		}

		for _, value := range keyValues.Values {
			if nil == value || nil == value.MSelect {
				continue
			}

			found = false
			for _, opt := range value.MSelect {
				if newName == opt.Content {
					found = true
					break
				}
			}
			if found && rename {
				idx := -1
				for i, opt := range value.MSelect {
					if oldName == opt.Content {
						idx = i
						break
					}
				}
				if 0 <= idx {
					value.MSelect = util.RemoveElem(value.MSelect, idx)
				}
			} else {
				for i, opt := range value.MSelect {
					if oldName == opt.Content {
						value.MSelect[i].Content = newName
						value.MSelect[i].Color = newColor
						break
					}
				}
			}
		}
		break
	}

	// 如果存在选项对应的过滤器，需要更新过滤器中设置的选项值
	// Database select field filters follow option editing changes https://github.com/siyuan-note/siyuan/issues/10881
	for _, view := range attrView.Views {
		for _, filter := range view.Filters {
			if filter.Column != key.ID {
				continue
			}

			if nil != filter.Value && (av.KeyTypeSelect == filter.Value.Type || av.KeyTypeMSelect == filter.Value.Type) {
				for i, opt := range filter.Value.MSelect {
					if oldName == opt.Content {
						filter.Value.MSelect[i].Content = newName
						filter.Value.MSelect[i].Color = newColor
						break
					}
				}
			}
		}
	}

	err = av.SaveAttributeView(attrView)
	return
}

func (tx *Transaction) doSetAttrViewColOptionDesc(operation *Operation) (ret *TxErr) {
	err := setAttributeViewColumnOptionDesc(operation)
	if err != nil {
		return &TxErr{code: TxErrHandleAttributeView, id: operation.AvID, msg: err.Error()}
	}
	return
}

func setAttributeViewColumnOptionDesc(operation *Operation) (err error) {
	attrView, err := av.ParseAttributeView(operation.AvID)
	if err != nil {
		return
	}

	key, err := attrView.GetKey(operation.ID)
	if err != nil {
		return
	}

	data := operation.Data.(map[string]interface{})
	name := data["name"].(string)
	desc := data["desc"].(string)

	for i, opt := range key.Options {
		if name == opt.Name {
			key.Options[i].Desc = desc
			break
		}
	}

	err = av.SaveAttributeView(attrView)
	return
}

func getAttrViewViewByBlockID(attrView *av.AttributeView, blockID string) (ret *av.View, err error) {
	node, _, _ := getNodeByBlockID(nil, blockID)
	var viewID string
	if nil != node {
		viewID = node.IALAttr(av.NodeAttrView)
	}
	return attrView.GetCurrentView(viewID)
}

func getAttrViewName(attrView *av.AttributeView) string {
	ret := strings.TrimSpace(attrView.Name)
	if "" == ret {
		ret = Conf.language(105)
	}
	return ret
}

func replaceRelationAvValues(avID, previousID, nextID string) (changedSrcAvID []string) {
	// The database relation fields follow the change after the primary key field is changed https://github.com/siyuan-note/siyuan/issues/11117

	srcAvIDs := av.GetSrcAvIDs(avID)
	for _, srcAvID := range srcAvIDs {
		srcAv, parseErr := av.ParseAttributeView(srcAvID)
		changed := false
		if nil != parseErr {
			continue
		}

		for _, srcKeyValues := range srcAv.KeyValues {
			if av.KeyTypeRelation != srcKeyValues.Key.Type {
				continue
			}

			if nil == srcKeyValues.Key.Relation || avID != srcKeyValues.Key.Relation.AvID {
				continue
			}

			for _, srcValue := range srcKeyValues.Values {
				if nil == srcValue.Relation {
					continue
				}

				srcAvChanged := false
				srcValue.Relation.BlockIDs, srcAvChanged = util.ReplaceStr(srcValue.Relation.BlockIDs, previousID, nextID)
				if srcAvChanged {
					changed = true
				}
			}
		}

		if changed {
			av.SaveAttributeView(srcAv)
			changedSrcAvID = append(changedSrcAvID, srcAvID)
		}
	}
	return
}

func updateBoundBlockAvsAttribute(avIDs []string) {
	// 更新指定 avIDs 中绑定块的 avs 属性

	cachedTrees, saveTrees := map[string]*parse.Tree{}, map[string]*parse.Tree{}
	luteEngine := util.NewLute()
	for _, avID := range avIDs {
		attrView, _ := av.ParseAttributeView(avID)
		if nil == attrView {
			continue
		}

		blockKeyValues := attrView.GetBlockKeyValues()
		for _, blockValue := range blockKeyValues.Values {
			if blockValue.IsDetached {
				continue
			}
			bt := treenode.GetBlockTree(blockValue.BlockID)
			if nil == bt {
				continue
			}

			tree := cachedTrees[bt.RootID]
			if nil == tree {
				tree, _ = filesys.LoadTree(bt.BoxID, bt.Path, luteEngine)
				if nil == tree {
					continue
				}
				cachedTrees[bt.RootID] = tree
			}

			node := treenode.GetNodeInTree(tree, blockValue.BlockID)
			if nil == node {
				continue
			}

			attrs := parse.IAL2Map(node.KramdownIAL)
			if "" == attrs[av.NodeAttrNameAvs] {
				attrs[av.NodeAttrNameAvs] = avID
			} else {
				nodeAvIDs := strings.Split(attrs[av.NodeAttrNameAvs], ",")
				nodeAvIDs = append(nodeAvIDs, avID)
				nodeAvIDs = gulu.Str.RemoveDuplicatedElem(nodeAvIDs)
				attrs[av.NodeAttrNameAvs] = strings.Join(nodeAvIDs, ",")
				saveTrees[bt.RootID] = tree
			}

			avNames := getAvNames(attrs[av.NodeAttrNameAvs])
			if "" != avNames {
				attrs[av.NodeAttrViewNames] = avNames
			}

			oldAttrs, setErr := setNodeAttrs0(node, attrs)
			if nil != setErr {
				continue
			}
			cache.PutBlockIAL(node.ID, parse.IAL2Map(node.KramdownIAL))
			pushBroadcastAttrTransactions(oldAttrs, node)
		}
	}

	for _, saveTree := range saveTrees {
		if treeErr := indexWriteTreeUpsertQueue(saveTree); nil != treeErr {
			logging.LogErrorf("index write tree upsert queue failed: %s", treeErr)
		}

		avNodes := saveTree.Root.ChildrenByType(ast.NodeAttributeView)
		av.BatchUpsertBlockRel(avNodes)
	}
}<|MERGE_RESOLUTION|>--- conflicted
+++ resolved
@@ -4292,21 +4292,9 @@
 			}
 		}
 	}
-<<<<<<< HEAD
-
-	relatedAvIDs := av.GetSrcAvIDs(avID)
-	for _, relatedAvID := range relatedAvIDs {
-		ReloadAttrView(relatedAvID)
-	}
-
-	if err = av.SaveAttributeView(attrView); err != nil {
-		return
-	}
 
 	// 推送精细化的单元格更新消息
 	util.PushUpdateAttributeViewCell(avID, keyID, rowID, valueData)
-=======
->>>>>>> ef0a2783
 	return
 }
 
