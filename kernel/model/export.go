--- conflicted
+++ resolved
@@ -2246,12 +2246,6 @@
 							val = string(lex.EscapeProtyleMarkers([]byte(val)))
 							val = strings.ReplaceAll(val, "\\|", "|")
 							val = strings.ReplaceAll(val, "|", "\\|")
-<<<<<<< HEAD
-							lines := strings.Split(val, "\n")
-							for _, line := range lines {
-								mdTableCell.AppendChild(&ast.Node{Type: ast.NodeText, Tokens: []byte(line)})
-								mdTableCell.AppendChild(&ast.Node{Type: ast.NodeHardBreak})
-=======
 							col := table.GetColumn(cell.Value.KeyID)
 							if nil != col && col.Wrap {
 								lines := strings.Split(val, "\n")
@@ -2262,7 +2256,6 @@
 							} else {
 								val = strings.ReplaceAll(val, "\n", " ")
 								mdTableCell.AppendChild(&ast.Node{Type: ast.NodeText, Tokens: []byte(val)})
->>>>>>> 22168b32
 							}
 							continue
 						}
@@ -2272,12 +2265,6 @@
 							val = string(lex.EscapeProtyleMarkers([]byte(val)))
 							val = strings.ReplaceAll(val, "\\|", "|")
 							val = strings.ReplaceAll(val, "|", "\\|")
-<<<<<<< HEAD
-							lines := strings.Split(val, "\n")
-							for _, line := range lines {
-								mdTableCell.AppendChild(&ast.Node{Type: ast.NodeText, Tokens: []byte(line)})
-								mdTableCell.AppendChild(&ast.Node{Type: ast.NodeHardBreak})
-=======
 							col := table.GetColumn(cell.Value.KeyID)
 							if nil != col && col.Wrap {
 								lines := strings.Split(val, "\n")
@@ -2310,7 +2297,6 @@
 							} else {
 								val = strings.ReplaceAll(val, "\n", " ")
 								mdTableCell.AppendChild(&ast.Node{Type: ast.NodeText, Tokens: []byte(val)})
->>>>>>> 22168b32
 							}
 							continue
 						}
